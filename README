--- conflicted
+++ resolved
@@ -1,9 +1,5 @@
 			    BRL-CAD
-<<<<<<< HEAD
-			 Release 7.32.6
-=======
 			 Release 7.34.0
->>>>>>> 031a9ea6
 		       http://brlcad.org/
 
 BRL-CAD is a powerful cross-platform open source combinatorial
