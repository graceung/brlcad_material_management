#            B R L C A D _ S U M M A R Y . C M A K E
# BRL-CAD
#
# Copyright (c) 2012-2024 United States Government as represented by
# the U.S. Army Research Laboratory.
#
# Redistribution and use in source and binary forms, with or without
# modification, are permitted provided that the following conditions
# are met:
#
# 1. Redistributions of source code must retain the above copyright
# notice, this list of conditions and the following disclaimer.
#
# 2. Redistributions in binary form must reproduce the above
# copyright notice, this list of conditions and the following
# disclaimer in the documentation and/or other materials provided
# with the distribution.
#
# 3. The name of the author may not be used to endorse or promote
# products derived from this software without specific prior written
# permission.
#
# THIS SOFTWARE IS PROVIDED BY THE AUTHOR ``AS IS'' AND ANY EXPRESS
# OR IMPLIED WARRANTIES, INCLUDING, BUT NOT LIMITED TO, THE IMPLIED
# WARRANTIES OF MERCHANTABILITY AND FITNESS FOR A PARTICULAR PURPOSE
# ARE DISCLAIMED. IN NO EVENT SHALL THE AUTHOR BE LIABLE FOR ANY
# DIRECT, INDIRECT, INCIDENTAL, SPECIAL, EXEMPLARY, OR CONSEQUENTIAL
# DAMAGES (INCLUDING, BUT NOT LIMITED TO, PROCUREMENT OF SUBSTITUTE
# GOODS OR SERVICES; LOSS OF USE, DATA, OR PROFITS; OR BUSINESS
# INTERRUPTION) HOWEVER CAUSED AND ON ANY THEORY OF LIABILITY,
# WHETHER IN CONTRACT, STRICT LIABILITY, OR TORT (INCLUDING
# NEGLIGENCE OR OTHERWISE) ARISING IN ANY WAY OUT OF THE USE OF THIS
# SOFTWARE, EVEN IF ADVISED OF THE POSSIBILITY OF SUCH DAMAGE.
#
###
#
# This file contains the CMake routines that summarize the results
# of the BRL-CAD configure process.

# Given a list of compiler flags, do a line-wrapping printing of
# them
function(print_compiler_flags flag_type flags FLAGS_MAXLINE)
  set(LINE_STR "${${flag_type}_LABEL}")
  string(REPLACE " " ";" ${flag_type}_LIST "${flags}")
  list(LENGTH ${flag_type}_LIST FLAG_CNT)
  while(${FLAG_CNT} GREATER 0)
    string(LENGTH "${LINE_STR}" LINE_LENGTH)
    if(${LINE_LENGTH} STREQUAL "0")
      while(${LINE_LENGTH} LESS ${LABEL_LENGTH})
	set(LINE_STR "${LINE_STR} ")
	string(LENGTH "${LINE_STR}" LINE_LENGTH)
      endwhile(${LINE_LENGTH} LESS ${LABEL_LENGTH})
      set(LINE_STR "${LINE_STR}   ")
    endif(${LINE_LENGTH} STREQUAL "0")
    list(GET ${flag_type}_LIST 0 NEXT_FLAG)
    if(NOT "${NEXT_FLAG}" STREQUAL "")
      string(LENGTH ${NEXT_FLAG} FLAG_LENGTH)
      math(EXPR NEW_LINE_LENGTH "${LINE_LENGTH} + ${FLAG_LENGTH} + 1")
      if(${LINE_LENGTH} EQUAL ${LABEL_LENGTH} OR ${NEW_LINE_LENGTH} LESS ${FLAGS_MAXLINE})
	set(LINE_STR "${LINE_STR} ${NEXT_FLAG}")
	list(REMOVE_AT ${flag_type}_LIST 0)
	list(LENGTH ${flag_type}_LIST FLAG_CNT)
      else(${LINE_LENGTH} EQUAL ${LABEL_LENGTH} OR ${NEW_LINE_LENGTH} LESS ${FLAGS_MAXLINE})
	message("${LINE_STR}")
	set(LINE_STR "")
      endif(${LINE_LENGTH} EQUAL ${LABEL_LENGTH} OR ${NEW_LINE_LENGTH} LESS ${FLAGS_MAXLINE})
    else(NOT "${NEXT_FLAG}" STREQUAL "")
      list(REMOVE_AT ${flag_type}_LIST 0)
      list(LENGTH ${flag_type}_LIST FLAG_CNT)
    endif(NOT "${NEXT_FLAG}" STREQUAL "")
  endwhile(${FLAG_CNT} GREATER 0)
  if(NOT "${LINE_STR}" STREQUAL "")
    message("${LINE_STR}")
  endif(NOT "${LINE_STR}" STREQUAL "")
endfunction()

function(BRLCAD_Summary)
  # By default, tailor the summary for an 80 column terminal
  set(MAX_LINE_LENGTH 80)

  ###################################################
  #                                                 #
  #               Print Summary Banner              #
  #                                                 #
  ###################################################

  message("\n")
  if(CMAKE_BUILD_TYPE)
    set(BRLCAD_SUMMARY_BANNER " BRL-CAD Release ${BRLCAD_VERSION}, Build ${CONFIG_DATE} - ${CMAKE_BUILD_TYPE} Build ")
  else(CMAKE_BUILD_TYPE)
    set(BRLCAD_SUMMARY_BANNER " BRL-CAD Release ${BRLCAD_VERSION}, Build ${CONFIG_DATE} ")
  endif(CMAKE_BUILD_TYPE)

  # Standardize width of summary line
  math(EXPR BANNER_LINE_TRIGGER "${MAX_LINE_LENGTH} - 1")
  string(LENGTH "${BRLCAD_SUMMARY_BANNER}" CURRENT_LENGTH)
  while(${CURRENT_LENGTH} LESS ${BANNER_LINE_TRIGGER})
    set(BRLCAD_SUMMARY_BANNER "-${BRLCAD_SUMMARY_BANNER}-")
    string(LENGTH "${BRLCAD_SUMMARY_BANNER}" CURRENT_LENGTH)
  endwhile(${CURRENT_LENGTH} LESS ${BANNER_LINE_TRIGGER})

  set(BRLCAD_SUMMARY_BANNER "${BRLCAD_SUMMARY_BANNER}\n")

  message("${BRLCAD_SUMMARY_BANNER}")

  ###################################################
  #                                                 #
  #            Installation Directories             #
  #                                                 #
  ###################################################

  # Labels
  set(CMAKE_INSTALL_PREFIX_LABEL "Prefix")
  set(BIN_DIR_LABEL "Binaries")
  set(LIB_DIR_LABEL "Libraries")
  set(MAN_DIR_LABEL "Manual pages")
  set(DATA_DIR_LABEL "Data resources")
  set(PATH_LABELS CMAKE_INSTALL_PREFIX BIN_DIR LIB_DIR MAN_DIR DATA_DIR)

  # Initialize length var
  set(PATH_LABEL_LENGTH 0)

  # Find longest label string for installation directories
  foreach(path_label ${PATH_LABELS})
    string(LENGTH "${${path_label}_LABEL}" CURRENT_LENGTH)
    if (${CURRENT_LENGTH} GREATER ${PATH_LABEL_LENGTH})
      set(PATH_LABEL_LENGTH ${CURRENT_LENGTH})
    endif (${CURRENT_LENGTH} GREATER ${PATH_LABEL_LENGTH})
  endforeach(path_label ${PATH_LABELS})

  # Print each installation directory, adding white space
  # as needed to the labels to align them properly
  foreach(path_label ${PATH_LABELS})
    set(CURRENT_LABEL ${${path_label}_LABEL})
    string(LENGTH "${CURRENT_LABEL}" CURRENT_LENGTH)
    while(${PATH_LABEL_LENGTH} GREATER ${CURRENT_LENGTH})
      set(CURRENT_LABEL " ${CURRENT_LABEL}")
      string(LENGTH "${CURRENT_LABEL}" CURRENT_LENGTH)
    endwhile(${PATH_LABEL_LENGTH} GREATER ${CURRENT_LENGTH})
    if(path_label MATCHES "^CMAKE_INSTALL_PREFIX$")
      message("${CURRENT_LABEL}: ${${path_label}}")
    else(path_label MATCHES "^CMAKE_INSTALL_PREFIX$")
      message("${CURRENT_LABEL}: ${CMAKE_INSTALL_PREFIX}/${${path_label}}")
    endif(path_label MATCHES "^CMAKE_INSTALL_PREFIX$")
  endforeach()
  message(" ")


  ###################################################
  #                                                 #
  #                Compiler Flags                   #
  #                                                 #
  ###################################################

  set(ALL_FLAG_TYPES C CXX SHARED_LINKER)

  # Labels
  set(C_LABEL "CFLAGS")
  set(CXX_LABEL "CXXFLAGS")
  set(SHARED_LINKER_LABEL "LDFLAGS")
  set(C_COMPILER_LABEL "CC")
  set(CXX_COMPILER_LABEL "CXX")
  set(ALL_FLAG_LABELS C_LABEL CXX_LABEL SHARED_LINKER_LABEL C_COMPILER_LABEL CXX_COMPILER_LABEL)

  # Initialize length var
  set(MAX_LABEL_LENGTH 0)

  # Find longest label string for FLAGS
  foreach(setting_label ${ALL_FLAG_LABELS})
    string(LENGTH "${${setting_label}}" CURRENT_LENGTH)
    if(${CURRENT_LENGTH} GREATER ${MAX_LABEL_LENGTH})
      set(MAX_LABEL_LENGTH ${CURRENT_LENGTH})
    endif(${CURRENT_LENGTH} GREATER ${MAX_LABEL_LENGTH})
  endforeach(setting_label ${ALL_FLAG_LABELS})

  # Add spaces to all labels to make their length uniform
  foreach(setting_label ${ALL_FLAG_LABELS})
    string(LENGTH "${${setting_label}}" CURRENT_LENGTH)
    while(${MAX_LABEL_LENGTH} GREATER ${CURRENT_LENGTH})
      set(${setting_label} "${${setting_label}} ")
      string(LENGTH "${${setting_label}}" CURRENT_LENGTH)
    endwhile(${MAX_LABEL_LENGTH} GREATER ${CURRENT_LENGTH})
  endforeach(setting_label ${ALL_FLAG_LABELS})

  # Add the equals sign.
  foreach(setting_label ${ALL_FLAG_LABELS})
    set(${setting_label} "${${setting_label}} =")
  endforeach(setting_label ${ALL_FLAG_LABELS})

  # If we're not using MSVC, go ahead and print the compilers
  if(NOT MSVC)
    message("${C_COMPILER_LABEL} ${CMAKE_C_COMPILER}")
    message("${CXX_COMPILER_LABEL} ${CMAKE_CXX_COMPILER}")
  endif(NOT MSVC)

  list(GET ALL_FLAG_LABELS 0 LABEL_LENGTH_STR)
  string(LENGTH "${LABEL_LENGTH_STR}" LABEL_LENGTH)

  if(CMAKE_CONFIGURATION_TYPES)
    message("Flags common to all build configurations:")
    foreach(flag_type ${ALL_FLAG_TYPES})
      print_compiler_flags(${flag_type} "${CMAKE_${flag_type}_FLAGS}" ${MAX_LINE_LENGTH})
    endforeach(flag_type ${ALL_FLAG_TYPES})
    message(" ")
    foreach(CFG_TYPE ${CMAKE_CONFIGURATION_TYPES})
      string(TOUPPER "${CFG_TYPE}" CFG_TYPE_UPPER)
      set(HAVE_EXTRA_FLAGS 0)
      foreach(flag_type ${ALL_FLAG_TYPES})
	if(CMAKE_${flag_type}_FLAGS_${CFG_TYPE_UPPER})
	  set(HAVE_EXTRA_FLAGS 1)
	endif(CMAKE_${flag_type}_FLAGS_${CFG_TYPE_UPPER})
      endforeach(flag_type ${ALL_FLAG_TYPES})
      if(HAVE_EXTRA_FLAGS)
	message("Additional Compilation flags used when building with configuration ${CFG_TYPE}:")
	foreach(flag_type ${ALL_FLAG_TYPES})
	  print_compiler_flags(${flag_type} "${CMAKE_${flag_type}_FLAGS_${CFG_TYPE_UPPER}}" ${MAX_LINE_LENGTH})
	endforeach(flag_type ${ALL_FLAG_TYPES})
	message(" ")
      endif(HAVE_EXTRA_FLAGS)
    endforeach(CFG_TYPE ${CMAKE_CONFIGURATION_TYPES})
  else(CMAKE_CONFIGURATION_TYPES)
    if(CMAKE_BUILD_TYPE)
      string(TOUPPER "${CMAKE_BUILD_TYPE}" BUILD_TYPE)
      foreach(flag_type ${ALL_FLAG_TYPES})
	print_compiler_flags(${flag_type} "${CMAKE_${flag_type}_FLAGS} ${CMAKE_${flag_type}_FLAGS_${BUILD_TYPE}}" ${MAX_LINE_LENGTH})
      endforeach(flag_type ${ALL_FLAG_TYPES})
      message(" ")
    else(CMAKE_BUILD_TYPE)
      foreach(flag_type ${ALL_FLAG_TYPES})
	print_compiler_flags(${flag_type} "${CMAKE_${flag_type}_FLAGS}" ${MAX_LINE_LENGTH})
      endforeach(flag_type ${ALL_FLAG_TYPES})
    endif(CMAKE_BUILD_TYPE)
  endif(CMAKE_CONFIGURATION_TYPES)

  # Spacer between flags and compilation status lists
  message(" ")


  if (NOT EXISTS "${CMAKE_SOURCE_DIR}/src/other/ext")
    ###################################################
    #                                                 #
    #            Bundled External Libraries           #
    #                                                 #
    ###################################################
    # In current build logic, we're not building the external libs as part of our
    # build anymore.  We have to check the library variables to see if we're
    # using the bundled versions.
    #
<<<<<<< HEAD
    # NOTE: these two lists must stay in sync - the var in the second list must
    # correspond to the library labeled in the same position in the first list
    set(BUNDLED_LABELS
      "Asset Import Library"
      "Eigen"
      "Geogram"
      "Geospatial Data Abstraction Library"
      "Lightning Memory-Mapped Database"
      "Netpbm"
      "OpenCV"
      "OpenMesh"
      "openNURBS"
      "OSMesa"
      "Portable Network Graphics"
      "Qt"
      "Regex Library"
      "STEPcode"
      "Tcl"
      "Tk"
      "UtahRLE"
      "Zlib"
      )
=======
    # We define a number of routines to help with printing and managing the
    # dependencies

    set(BUNDLED_LABELS)
    set(BUNDLED_VARS)
    set(BUNDLED_REQUIRED)
    function(EXT_REPORT blabel bvar)
      cmake_parse_arguments(ER "" "REQUIRED_VARS" "" ${ARGN})
      set(BUNDLED_LABELS ${BUNDLED_LABELS} ${blabel} PARENT_SCOPE)
      set(BUNDLED_VARS ${BUNDLED_VARS} ${bvar} PARENT_SCOPE)
      if (ER_REQUIRED_VARS)
	set(BUNDLED_REQUIRED ${BUNDLED_REQUIRED} ${ER_REQUIRED_VARS} PARENT_SCOPE)
      else (ER_REQUIRED_VARS)
	set(BUNDLED_REQUIRED ${BUNDLED_REQUIRED} "VARS_NONE" PARENT_SCOPE)
      endif (ER_REQUIRED_VARS)
    endfunction(EXT_REPORT blabel bvar)

    EXT_REPORT("Asset Import Library" ASSETIMPORT_LIBRARY REQUIRED_VARS "BRLCAD_ENABLE_ASSETIMPORT")
    EXT_REPORT("Eigen" EIGEN3_INCLUDE_DIRS)
    EXT_REPORT("Geospatial Data Abstraction Library" GDAL_LIBRARY REQUIRED_VARS "BRLCAD_ENABLE_GDAL")
    EXT_REPORT("Lightning Memory-Mapped Database" LMDB_LIBRARY)
    EXT_REPORT("Netpbm" NETPBM_LIBRARY)
    EXT_REPORT("OpenCV" OpenCV_DIR)
    EXT_REPORT("OpenMesh" OPENMESH_LIBRARIES REQUIRED_VARS "BRLCAD_ENABLE_OPENMESH")
    EXT_REPORT("openNURBS" OPENNURBS_LIBRARY)
    EXT_REPORT("OSMesa" OSMESA_LIBRARY)
    EXT_REPORT("Portable Network Graphics" PNG_LIBRARY_RELEASE)
>>>>>>> 0f87d8e6

    # Because we may have a Qt5 from the system as well as a Qt6, we need to
    # flatten the two variables for reporting
    set(QtCore_Dir)
    if (Qt6Core_DIR)
      set(QtCore_DIR ${Qt6Core_DIR})
    endif (Qt6Core_DIR)
    if (Qt5Core_DIR)
      set(QtCore_DIR ${Qt5Core_DIR})
    endif (Qt5Core_DIR)

<<<<<<< HEAD
    set(BUNDLED_VARS
      ASSETIMPORT_LIBRARY
      EIGEN3_INCLUDE_DIRS
      GEOGRAM_LIBRARY
      GDAL_LIBRARY
      LMDB_LIBRARY
      NETPBM_LIBRARY
      OpenCV_DIR
      OPENMESH_LIBRARIES
      OPENNURBS_LIBRARY
      OSMESA_LIBRARY
      PNG_LIBRARY_RELEASE
      QtCore_DIR
      REGEX_LIBRARY
      STEPCODE_CORE_LIBRARY
      TCL_LIBRARY
      TK_LIBRARY
      UTAHRLE_LIBRARY
      ZLIB_LIBRARY
      )
=======
    EXT_REPORT("Qt" QtCore_DIR REQUIRED_VARS "BRLCAD_ENABLE_QT")
    EXT_REPORT("Regex Library" REGEX_LIBRARY)
    EXT_REPORT("STEPcode" STEPCODE_CORE_LIBRARY REQUIRED_VARS "BRLCAD_ENABLE_STEP")
    EXT_REPORT("Tcl" TCL_LIBRARY REQUIRED_VARS "BRLCAD_ENABLE_TCL")
    EXT_REPORT("Tk" TK_LIBRARY REQUIRED_VARS "BRLCAD_ENABLE_TCL")
    EXT_REPORT("UtahRLE" UTAHRLE_LIBRARY)
    EXT_REPORT("Zlib" ZLIB_LIBRARY)

>>>>>>> 0f87d8e6

    # Find the maximum label length
    set(LABEL_LENGTH 0)
    foreach(label ${BUNDLED_LABELS})
      string(LENGTH "${label}" CURRENT_LENGTH)
      if(${CURRENT_LENGTH} GREATER ${LABEL_LENGTH})
	set(LABEL_LENGTH ${CURRENT_LENGTH})
      endif(${CURRENT_LENGTH} GREATER ${LABEL_LENGTH})
    endforeach(label ${BUNDLED_LABELS})

    # Add necessary periods to each label to make a uniform
    # label size
    set(BUNDLED_LABELS_TMP)
    foreach(label ${BUNDLED_LABELS})
      string(LENGTH "${label}" CURRENT_LENGTH)
      while(${CURRENT_LENGTH} LESS ${LABEL_LENGTH})
	set(label "${label}.")
	string(LENGTH "${label}" CURRENT_LENGTH)
      endwhile(${CURRENT_LENGTH} LESS ${LABEL_LENGTH})
      set(label "${label}..:")
      set(BUNDLED_LABELS_TMP ${BUNDLED_LABELS_TMP} ${label})
    endforeach(label ${BUNDLED_LABELS})
    set(BUNDLED_LABELS ${BUNDLED_LABELS_TMP})

    # If we're referencing a local copy of the library,
    # it's getting bundled.  Otherwise we're using a
    # system version
    set(bindex 0)
    foreach(blabel ${BUNDLED_LABELS})
      list(GET BUNDLED_VARS ${bindex} LVAR)
      list(GET BUNDLED_REQUIRED ${bindex} RVARS)
      set(DO_REPORT TRUE)
      if (NOT "${RVARS}" STREQUAL "VARS_NONE")
	# If we've got some enable variables to check, make sure they're active
	# before reporting on this dependency
	foreach (rvar ${RVARS})
	  if (NOT ${rvar})
	    set(DO_REPORT FALSE)
	  endif (NOT ${rvar})
	endforeach (rvar ${RVARS})
      endif (NOT "${RVARS}" STREQUAL "VARS_NONE")
      if (DO_REPORT)
	if (NOT ${LVAR})
	  message("${blabel} NotFound")
	  math(EXPR bindex "${bindex} + 1")
	  continue()
	endif (NOT ${LVAR})
	IS_SUBPATH("${CMAKE_BINARY_DIR}" "${${LVAR}}" LOCAL_TEST)
	if (LOCAL_TEST)
	  message("${blabel} Bundled")
	else (LOCAL_TEST)
	  # For header-only dependencies, we don't copy them into the build tree
	  # - check for the NOINSTALL directory
	  IS_SUBPATH("${BRLCAD_EXT_NOINSTALL_DIR}" "${${LVAR}}" EXT_TEST)
	  if (EXT_TEST)
	    message("${blabel} Bundled")
	  else (EXT_TEST)
	    message("${blabel} System")
	  endif (EXT_TEST)
	endif (LOCAL_TEST)
      endif (DO_REPORT)
      math(EXPR bindex "${bindex} + 1")
    endforeach(blabel ${BUNDLED_LABELS})
  endif (NOT EXISTS "${CMAKE_SOURCE_DIR}/src/other/ext")

  ###################################################
  #                                                 #
  #              Feature settings                   #
  #                                                 #
  ###################################################

  # Build options
  if (EXISTS "${CMAKE_SOURCE_DIR}/src/other/ext")
    set(BRLCAD_TCL_BUILD_LABEL "Compile Tcl ")
    set(BRLCAD_TK_BUILD_LABEL "Compile Tk ")
    set(BRLCAD_INCRTCL_BUILD_LABEL "Compile Itcl/Itk ")
    set(BRLCAD_IWIDGETS_BUILD_LABEL "Compile Iwidgets ")
    set(BRLCAD_PNG_BUILD_LABEL "Compile libpng ")
    set(BRLCAD_REGEX_BUILD_LABEL "Compile libregex ")
    set(BRLCAD_ZLIB_BUILD_LABEL "Compile zlib ")
    set(BRLCAD_SC_BUILD_LABEL "Compile STEPcode")
  endif (EXISTS "${CMAKE_SOURCE_DIR}/src/other/ext")
  set(BRLCAD_ENABLE_X11_LABEL "X11 support (optional) ")
  set(BRLCAD_ENABLE_OPENGL_LABEL "OpenGL support (optional) ")
  set(BRLCAD_ENABLE_QT_LABEL "Qt support (optional) ")
  set(BRLCAD_ENABLE_RUNTIME_DEBUG_LABEL "Run-time debuggability (optional) ")
  set(BRLCAD_ARCH_BITSETTING_LABEL "Build 32/64-bit release ")
  set(BRLCAD_OPTIMIZED_LABEL "Build with optimization ")
  set(BRLCAD_DEBUGGING_LABEL "Build with debugging symbols ")
  set(BRLCAD_PROFILING_LABEL "Build with performance profiling ")
  set(BRLCAD_SMP_LABEL "Build SMP-capable release ")
  set(BUILD_STATIC_LIBS_LABEL "Build static libraries ")
  set(BUILD_SHARED_LIBS_LABEL "Build dynamic libraries ")
  set(BRLCAD_WARNINGS_LABEL "Print verbose compilation warnings ")
  set(BRLCAD_VERBOSE_LABEL "Print verbose compilation progress ")
  set(BRLCAD_INSTALL_EXAMPLE_GEOMETRY_LABEL "Install example geometry models ")
  set(BRLCAD_DOCBOOK_BUILD_LABEL "Generate extra docs ")
  set(ENABLE_STRICT_COMPILER_STANDARD_COMPLIANCE_LABEL "Build with strict ISO C compliance checking ")
  set(ENABLE_POSIX_COMPLIANCE_LABEL "Build with strict POSIX compliance checking ")
  set(ENABLE_ALL_CXX_COMPILE_LABEL "Build all C and C++ files with a C++ compiler ")

  # Make sets to use for iteration over all report items
  if (EXISTS "${CMAKE_SOURCE_DIR}/src/other/ext")
    set(BUILD_REPORT_ITEMS
      TCL TK INCRTCL IWIDGETS PNG REGEX ZLIB SC)
  else()
    set(BUILD_REPORT_ITEMS)
  endif (EXISTS "${CMAKE_SOURCE_DIR}/src/other/ext")

  set(FEATURE_REPORT_ITEMS
    BRLCAD_ENABLE_OPENGL
    BRLCAD_ENABLE_X11
    BRLCAD_ENABLE_QT
    BRLCAD_ENABLE_RUNTIME_DEBUG
    )

  set(OTHER_REPORT_ITEMS
    BRLCAD_ARCH_BITSETTING BRLCAD_OPTIMIZED
    BUILD_STATIC_LIBS BUILD_SHARED_LIBS
    BRLCAD_INSTALL_EXAMPLE_GEOMETRY BRLCAD_DOCBOOK_BUILD
    )

  if(BRLCAD_SUMMARIZE_DEV_SETTINGS)
    set(OTHER_REPORT_ITEMS ${OTHER_REPORT_ITEMS}
      BRLCAD_DEBUGGING
      BRLCAD_SMP
      BRLCAD_PROFILING
      BRLCAD_WARNINGS
      BRLCAD_VERBOSE
      ENABLE_STRICT_COMPILER_STANDARD_COMPLIANCE
      ENABLE_POSIX_COMPLIANCE ENABLE_ALL_CXX_COMPILE
      )
  endif(BRLCAD_SUMMARIZE_DEV_SETTINGS)

  # Construct list of all items
  set(ALL_ITEMS)
  foreach(item ${BUILD_REPORT_ITEMS})
    set(ALL_ITEMS ${ALL_ITEMS} BRLCAD_${item}_BUILD)
  endforeach(item ${BUILD_REPORT_ITEMS})
  set(ALL_ITEMS ${ALL_ITEMS} ${FEATURE_REPORT_ITEMS} ${OTHER_REPORT_ITEMS})

  # Construct list of all labels
  set(ALL_LABELS)
  foreach(item ${ALL_ITEMS})
    set(ALL_LABELS ${ALL_LABELS} ${item}_LABEL)
  endforeach(item ${ALL_ITEMS})

  # Find the maximum label length
  set(LABEL_LENGTH 0)
  foreach(label ${ALL_LABELS})
    string(LENGTH "${${label}}" CURRENT_LENGTH)
    if(${CURRENT_LENGTH} GREATER ${LABEL_LENGTH})
      set(LABEL_LENGTH ${CURRENT_LENGTH})
    endif(${CURRENT_LENGTH} GREATER ${LABEL_LENGTH})
  endforeach(label ${ALL_LABELS})

  # Add necessary periods to each label to make a uniform
  # label size
  foreach(label ${ALL_LABELS})
    string(LENGTH "${${label}}" CURRENT_LENGTH)
    while(${CURRENT_LENGTH} LESS ${LABEL_LENGTH})
      set(${label} "${${label}}.")
      string(LENGTH "${${label}}" CURRENT_LENGTH)
    endwhile(${CURRENT_LENGTH} LESS ${LABEL_LENGTH})
  endforeach(label ${ALL_LABELS})

  # Add the final element to each label.
  foreach(label ${ALL_LABELS})
    set(${label} "${${label}}..:")
  endforeach(label ${ALL_LABELS})

  if (EXISTS "${CMAKE_SOURCE_DIR}/src/other/ext")
    ###################################################
    #                                                 #
    #                  Third Party                    #
    #                                                 #
    ###################################################
    # The actual build state (as opposed to the AUTO/BUNDLED/SYSTEM setting)
    # of the third party libraries is not present in the global cache and
    # must be explicitly pulled from src/other
    macro(GET_BUILD_STATE ITEM)
    endmacro(GET_BUILD_STATE)

    # List of components to be reported on.
    set(THIRD_PARTY_COMPONENT_LIST ${BUILD_REPORT_ITEMS})
    # IncrTcl must be handled separately
    list(REMOVE_ITEM THIRD_PARTY_COMPONENT_LIST "INCRTCL")

    # Set state messages for standard components
    foreach(ITEM ${THIRD_PARTY_COMPONENT_LIST})
      get_directory_property(BRLCAD_${ITEM}_BUILD DIRECTORY src/other/ext DEFINITION BRLCAD_${ITEM}_BUILD)
      get_directory_property(BRLCAD_${ITEM}_NOTFOUND DIRECTORY src/other/ext DEFINITION BRLCAD_${ITEM}_NOTFOUND)
      if("${BRLCAD_${ITEM}_BUILD}" STREQUAL "OFF" AND BRLCAD_${ITEM}_NOTFOUND)
	set(BRLCAD_${ITEM}_BUILD "OFF!")
      endif("${BRLCAD_${ITEM}_BUILD}" STREQUAL "OFF" AND BRLCAD_${ITEM}_NOTFOUND)
    endforeach(ITEM ${THIRD_PARTY_COMPONENT_LIST})

    # IncrTcl is both ITCL and ITK - handle the various possibilities here
    get_directory_property(BRLCAD_ITCL_BUILD DIRECTORY src/other/ext DEFINITION	BRLCAD_ITCL_BUILD)
    get_directory_property(BRLCAD_ITK_BUILD DIRECTORY src/other/ext DEFINITION BRLCAD_ITK_BUILD)
    get_directory_property(BRLCAD_ITCL_NOTFOUND DIRECTORY src/other/ext DEFINITION BRLCAD_ITCL_NOTFOUND)
    get_directory_property(BRLCAD_ITK_NOTFOUND DIRECTORY src/other/ext DEFINITION BRLCAD_ITK_NOTFOUND)
    if(BRLCAD_ITCL_BUILD AND BRLCAD_ITK_BUILD)
      set(BRLCAD_INCRTCL_BUILD ON)
    else(BRLCAD_ITCL_BUILD AND BRLCAD_ITK_BUILD)
      if(BRLCAD_ITCL_BUILD AND NOT BRLCAD_ITK_BUILD)
	set(BRLCAD_INCRTCL_BUILD "ON (Itcl only)")
      endif(BRLCAD_ITCL_BUILD AND NOT BRLCAD_ITK_BUILD)
      if(BRLCAD_ITK_BUILD AND NOT BRLCAD_ITCL_BUILD)
	set(BRLCAD_INCRTCL_BUILD "ON (Itk only)")
      endif(BRLCAD_ITK_BUILD AND NOT BRLCAD_ITCL_BUILD)
      if(NOT BRLCAD_ITCL_BUILD AND NOT BRLCAD_ITK_BUILD)
	if(BRLCAD_ITCL_NOTFOUND OR BRLCAD_ITK_NOTFOUND)
	  set(BRLCAD_INCRTCL_BUILD "OFF!")
	else(BRLCAD_ITCL_NOTFOUND OR BRLCAD_ITK_NOTFOUND)
	  set(BRLCAD_INCRTCL_BUILD "OFF")
	endif(BRLCAD_ITCL_NOTFOUND OR BRLCAD_ITK_NOTFOUND)
      endif(NOT BRLCAD_ITCL_BUILD AND NOT BRLCAD_ITK_BUILD)
    endif(BRLCAD_ITCL_BUILD AND BRLCAD_ITK_BUILD)

    foreach(item ${BUILD_REPORT_ITEMS})
      message("${BRLCAD_${item}_BUILD_LABEL} ${BRLCAD_${item}_BUILD}")
    endforeach(item ${BUILD_REPORT_ITEMS})
  endif (EXISTS "${CMAKE_SOURCE_DIR}/src/other/ext")

  message(" ")

  # Note when the word size is automatically set.
  if(${BRLCAD_WORD_SIZE} MATCHES "AUTO")
    set(BRLCAD_ARCH_BITSETTING "${CMAKE_WORD_SIZE} (Auto)")
  else(${BRLCAD_WORD_SIZE} MATCHES "AUTO")
    set(BRLCAD_ARCH_BITSETTING "${CMAKE_WORD_SIZE}")
  endif(${BRLCAD_WORD_SIZE} MATCHES "AUTO")

  foreach(item ${FEATURE_REPORT_ITEMS})
    message("${${item}_LABEL} ${${item}}")
  endforeach(item ${BUILD_REPORT_ITEMS})

  message(" ")

  ###################################################
  #                                                 #
  #            Other reportable items               #
  #                                                 #
  ###################################################

  # Flesh out the extradocs reporting with format information
  set(DOCBOOK_FORMATS "")
  if(BRLCAD_EXTRADOCS)
    if(BRLCAD_EXTRADOCS_HTML)
      set(DOCBOOK_FORMATS ${DOCBOOK_FORMATS} html)
    endif(BRLCAD_EXTRADOCS_HTML)
    if(BRLCAD_EXTRADOCS_PHP)
      set(DOCBOOK_FORMATS ${DOCBOOK_FORMATS} php)
    endif(BRLCAD_EXTRADOCS_PHP)
    if(BRLCAD_EXTRADOCS_PPT)
      set(DOCBOOK_FORMATS ${DOCBOOK_FORMATS} html)
    endif(BRLCAD_EXTRADOCS_PPT)
    if(BRLCAD_EXTRADOCS_MAN)
      set(DOCBOOK_FORMATS ${DOCBOOK_FORMATS} man)
    endif(BRLCAD_EXTRADOCS_MAN)
    if (BRLCAD_EXTRADOCS_PDF)
      set(DOCBOOK_FORMATS ${DOCBOOK_FORMATS} pdf)
    endif(BRLCAD_EXTRADOCS_PDF)
    if(DOCBOOK_FORMATS)
      list(REMOVE_DUPLICATES DOCBOOK_FORMATS)
      string(REPLACE ";" "/" DOCBOOK_FORMATS "${DOCBOOK_FORMATS}")
      set(BRLCAD_DOCBOOK_BUILD "ON (${DOCBOOK_FORMATS})")
    else(DOCBOOK_FORMATS)
      set(BRLCAD_DOCBOOK_BUILD "ON (All formats disabled)")
    endif(DOCBOOK_FORMATS)
  else (BRLCAD_EXTRADOCS)
    set(BRLCAD_DOCBOOK_BUILD "OFF")
  endif (BRLCAD_EXTRADOCS)

  # In multi-configuration builds, some features are
  # set at build time instead of configure time.
  set(MULTICONFIG_FEATURES "BRLCAD_OPTIMIZED")
  if(CMAKE_CONFIGURATION_TYPES)
    foreach(item ${MULTICONFIG_FEATURES})
      set(${item} "Build Configuration Dependent")
    endforeach(item ${MULTICONFIG_FEATURES})
  endif(CMAKE_CONFIGURATION_TYPES)

  foreach(item ${OTHER_REPORT_ITEMS})
    message("${${item}_LABEL} ${${item}}")
  endforeach(item ${BUILD_REPORT_ITEMS})

  message(" ")
endfunction(BRLCAD_Summary)

# Local Variables:
# tab-width: 8
# mode: cmake
# indent-tabs-mode: t
# End:
# ex: shiftwidth=2 tabstop=8<|MERGE_RESOLUTION|>--- conflicted
+++ resolved
@@ -246,30 +246,6 @@
     # build anymore.  We have to check the library variables to see if we're
     # using the bundled versions.
     #
-<<<<<<< HEAD
-    # NOTE: these two lists must stay in sync - the var in the second list must
-    # correspond to the library labeled in the same position in the first list
-    set(BUNDLED_LABELS
-      "Asset Import Library"
-      "Eigen"
-      "Geogram"
-      "Geospatial Data Abstraction Library"
-      "Lightning Memory-Mapped Database"
-      "Netpbm"
-      "OpenCV"
-      "OpenMesh"
-      "openNURBS"
-      "OSMesa"
-      "Portable Network Graphics"
-      "Qt"
-      "Regex Library"
-      "STEPcode"
-      "Tcl"
-      "Tk"
-      "UtahRLE"
-      "Zlib"
-      )
-=======
     # We define a number of routines to help with printing and managing the
     # dependencies
 
@@ -289,6 +265,7 @@
 
     EXT_REPORT("Asset Import Library" ASSETIMPORT_LIBRARY REQUIRED_VARS "BRLCAD_ENABLE_ASSETIMPORT")
     EXT_REPORT("Eigen" EIGEN3_INCLUDE_DIRS)
+    EXT_REPORT("Geogram" GEOGRAM_LIBRARY)
     EXT_REPORT("Geospatial Data Abstraction Library" GDAL_LIBRARY REQUIRED_VARS "BRLCAD_ENABLE_GDAL")
     EXT_REPORT("Lightning Memory-Mapped Database" LMDB_LIBRARY)
     EXT_REPORT("Netpbm" NETPBM_LIBRARY)
@@ -297,7 +274,6 @@
     EXT_REPORT("openNURBS" OPENNURBS_LIBRARY)
     EXT_REPORT("OSMesa" OSMESA_LIBRARY)
     EXT_REPORT("Portable Network Graphics" PNG_LIBRARY_RELEASE)
->>>>>>> 0f87d8e6
 
     # Because we may have a Qt5 from the system as well as a Qt6, we need to
     # flatten the two variables for reporting
@@ -309,28 +285,6 @@
       set(QtCore_DIR ${Qt5Core_DIR})
     endif (Qt5Core_DIR)
 
-<<<<<<< HEAD
-    set(BUNDLED_VARS
-      ASSETIMPORT_LIBRARY
-      EIGEN3_INCLUDE_DIRS
-      GEOGRAM_LIBRARY
-      GDAL_LIBRARY
-      LMDB_LIBRARY
-      NETPBM_LIBRARY
-      OpenCV_DIR
-      OPENMESH_LIBRARIES
-      OPENNURBS_LIBRARY
-      OSMESA_LIBRARY
-      PNG_LIBRARY_RELEASE
-      QtCore_DIR
-      REGEX_LIBRARY
-      STEPCODE_CORE_LIBRARY
-      TCL_LIBRARY
-      TK_LIBRARY
-      UTAHRLE_LIBRARY
-      ZLIB_LIBRARY
-      )
-=======
     EXT_REPORT("Qt" QtCore_DIR REQUIRED_VARS "BRLCAD_ENABLE_QT")
     EXT_REPORT("Regex Library" REGEX_LIBRARY)
     EXT_REPORT("STEPcode" STEPCODE_CORE_LIBRARY REQUIRED_VARS "BRLCAD_ENABLE_STEP")
@@ -339,7 +293,6 @@
     EXT_REPORT("UtahRLE" UTAHRLE_LIBRARY)
     EXT_REPORT("Zlib" ZLIB_LIBRARY)
 
->>>>>>> 0f87d8e6
 
     # Find the maximum label length
     set(LABEL_LENGTH 0)
