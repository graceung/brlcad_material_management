--- conflicted
+++ resolved
@@ -375,8 +375,8 @@
       <varlistentry>
 	<term><option>-D #</option></term>
 	<listitem>
-	  <para>The "desired frame" flag, specifies frame number to start with.
-	  Specify the desired ending (kill-after) frame with
+	  <para>This is the "desired frame" flag, specifying the frame number to start with.
+           Used with animation scripts; specify the desired ending (kill-after) frame with
 	  <option>-K #</option> .</para>
 	</listitem>
       </varlistentry>
@@ -384,8 +384,9 @@
       <varlistentry>
 	<term><option>-E #</option></term>
 	<listitem>
-	  <para>sets the distance from the eye point to the center of the model RPP.
-	  Only useful with auto-sizing, conflicts with
+	  <para>sets the distance from the eye point to the center of the model RPP; default is
+          the square root of 2.
+	  Only useful with auto-sizing, and conflicts with
 	  <option>-M</option> .</para>
 	</listitem>
       </varlistentry>
@@ -411,43 +412,33 @@
       <varlistentry>
 	<term><option>-H #</option></term>
 	<listitem>
-	  <para>The "hypersample" flag specifies number of extra rays to fire
-	  for each pixel to obtain more accurate results
-	  without needing to store the extra pixels.
-	  Causes
-	  <option>-J1</option>
-	  to be set.
-	  The final colors of all rays are averaged together.
-	  Better results can be obtained by simply increasing the resolution,
-	  and decimating the results with a filter such as
+          <para>This is the "hypersample" flag, specifying number of extra rays to fire for each pixel to
+          obtain more accurate results without needing to store the extra pixels. Automatically invokes
+	  <option>-J 1</option>. The final colors of all rays are averaged together. Better results can be
+         obtained by simply increasing the resolution, and decimating the results with a filter such as
 	  <citerefentry><refentrytitle>pixhalve</refentrytitle><manvolnum>1</manvolnum></citerefentry>.</para>
 	</listitem>
       </varlistentry>
       <varlistentry>
 	<term><option>-I</option></term>
 	<listitem>
-	  <para>Turns on interactive mode.  If this flag is off and your image is
-	  "large" (&gt; = 256 x 256), it will lower the priority of the rt process.</para>
+	  <para>turns on interactive mode.  If this flag is off and your image is
+	  "large" (&gt; = 256 x 256), it will lower the priority of the <option>rt</option> process.</para>
 	</listitem>
       </varlistentry>
       <varlistentry>
 	<term><option>-J #</option></term>
 	<listitem>
-<<<<<<< HEAD
-	  <para>The "jitter" flag is a bit vector.
-	  If one (-J1), it randomizes the point from which each ray
-=======
 	  <para>This is the "jitter" flag, which is a bit vector.
 	  If one (<option>-J 1</option>), it randomizes the point from which each ray
->>>>>>> 93b268c4
 	  is fired by +/- one half of the pixel size.  Useful if doing your own
 	  post-filtering for antialiasing, or to eliminate systematic
 	  errors.  This has been useful in obtaining more accurate results
 	  in a volume-calculating raytrace as well.
-	  If two (-J2), it shifts the origin of the output frame once for each frame.
+	  If two (<option>-J 2</option>), it shifts the origin of the output frame once for each frame.
 	  The shift is along a circular path in the plane of the frame,
 	  with a period of ten seconds, and a radius of +/- 1/4 pixel width.
-	  If three (-J3), it performs both operations.</para>
+	  If three (<option>-J 3</option>), it performs both operations.</para>
 	</listitem>
       </varlistentry>
       <varlistentry>
