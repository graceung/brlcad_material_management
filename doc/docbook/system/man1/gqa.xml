--- conflicted
+++ resolved
@@ -796,17 +796,11 @@
     <para>BRL-CAD Team</para>
   </refsection>
 
-<<<<<<< HEAD
-  <refsection xml:id="copyright"><title>COPYRIGHT</title>
-  <para>This software is Copyright (c) 1984-2022 United States Government as
-  represented by the U.S. Army Research Laboratory.</para>
-=======
   <refsection xml:id="copyright">
     <title>COPYRIGHT</title>
     <para>This software is Copyright (c) 1984-2022 United States
     Government as represented by the U.S. Army Research
     Laboratory.</para>
->>>>>>> 031a9ea6
   </refsection>
 
   <refsection xml:id="bug_reports">
