<refentry xmlns="http://docbook.org/ns/docbook" version="5.0" xml:id="rtarea1">
  <refmeta>
      <refentrytitle>RTAREA
</refentrytitle>
    <manvolnum>1</manvolnum>
    <refmiscinfo class="source">BRL-CAD</refmiscinfo>
    <refmiscinfo class="manual">BRL-CAD User Commands</refmiscinfo>
  </refmeta>

  <refnamediv xml:id="name">
    <refname>rtarea</refname>
    <refpurpose>Calculate exposed and presented surface areas</refpurpose>
  </refnamediv>

  <!-- body begins here -->
  <refsynopsisdiv xml:id="synopsis">
    <cmdsynopsis sepchar=" ">
      <command>rtarea</command>
      <arg choice="opt" rep="repeat"><replaceable>options</replaceable></arg>
      <arg choice="plain" rep="norepeat"><replaceable>model.g</replaceable></arg>
      <arg choice="plain" rep="repeat"><replaceable>objects</replaceable></arg>
    </cmdsynopsis>
  </refsynopsisdiv>

  <refsection xml:id="description"><title>DESCRIPTION</title>

    <para>
      The <command>rtarea</command> command calculates the exposed, presented and centers of
      surface areas of specified geometry objects from a particular view.  The summary
      output includes details for individual regions, assemblies (combinations that contain
      regions), and summarized totals.
    </para>
    <para>
      The <emphasis remap="B">exposed </emphasis> area corresponds to what a human observer would see looking at the object(s)
      in question, if all the objects were non-transparent.  For example, say rays were cast towards two cubes, each one of which
      is a region, one in front of the other, grouped into an assembly, with the ray direction pointed into the page:
      <screen>
|----------------| Rear Cube
|                |
|                |
|        |--------------| Front Cube
|        |       |      |
|        |       |      |
|--------|-------|      |
         |              |
         |              |
         |--------------|
      </screen>

      The exposed area of the Front Cube corresponds to the total area of the sheet, since it is not
      occluded by any other object:
       <screen>
|----------------| Rear Cube
|                |
|                |
|        |--------------| Front Cube
|        |**************|
|        |**************|
|--------|**************|
         |**************|
         |**************|
         |--------------|
      </screen>


      The Rear Cube, on the other hand, IS occluded by the Front Cube and would thus report only a fraction
      of its area as exposed:
       <screen>
|----------------| Rear Cube
|****************|
|****************|
|********|--------------| Front Cube
|********|       |      |
|********|       |      |
|--------|-------|      |
         |              |
         |              |
         |--------------|
      </screen>


      An object that combines both of these sheets would thus report as its exposed area the
      sum of the exposed areas of the individual sheets:
      <screen>
|----------------| Rear Cube
|****************|
|****************|
|****************|------| Front Cube
|***********************|
|***********************|
|--------|**************|
         |**************|
         |**************|
         |--------------|
      </screen>


   </para>
   <para>
      <emphasis remap="B">Presented</emphasis> area, unlike exposed area, does not take occlusion into account.  It is the
      equivalent of taking each object and considering it in isolation.  So for the previous
      case of two sheets of metal, the Front Cube would report the same area:

       <screen>
|----------------| Rear Cube
|                |
|                |
|        |--------------| Front Cube
|        |**************|
|        |**************|
|--------|**************|
         |**************|
         |**************|
         |--------------|
      </screen>


      the Rear Cube, on the other hand, ALSO reports its full area:
      <screen>
|----------------| Rear Cube
|****************|
|****************|
|****************-------| Front Cube
|****************|      |
|****************|      |
|--------|-------|      |
         |              |
         |              |
         |--------------|
      </screen>


      When reporting the presented area of the group, there is a subtle point - rtarea does not count area covered
      by multiple regions multiple times when totaling the presented area.  So for the group containing both cubes,
      the presented area is NOT the cumulative area of both regions' presented areas but the area of the union of those
      two areas.  In this case, that works out to be the same as the exposed area.
       <screen>
|----------------| Rear Cube
|****************|
|****************|
|****************|------| Front Cube
|***********************|
|***********************|
|--------|**************|
         |**************|
         |**************|
         |--------------|
      </screen>


    </para>

    <para>
      It should be noted that rtarea only counts surfaces with a surface normal that
      has a component looking back in the direction of the ray.  So, for example, a
      cube with only one face looking "back toward" the ray will not report area from
      other faces as "presented", since their surface normals will indicate they are
      not surfaces being presented to the ray.
    </para>

    <para>
      WARNING: <emphasis remap="I">Rtarea</emphasis> may not correctly report area or
      center when instancing is done at the group level. Using <command>xpush</command>
      can be a workaround for this problem.
    </para>

    <para>
      The model geometry is the list of <emphasis remap="I">objects</emphasis>
      in the input database <emphasis remap="I">model.g</emphasis>.
    </para>

    <variablelist remap="TP">
      <varlistentry>
	<term><option>-X #</option></term>
	<listitem>
	  <para>
	    Sets rtarea debug flags to a (hexadecimal) number.
	    A flag value of 1 causes 3-D plot output to be written to stdout.
	    All solid RPPs are plotted as grey boxes, and the walk path is
	    in alternating blue and green segments.
	    A flag value of 2 adds red segments for all attempted steps,
	    as well as the final steps.
	    A flag value of 3 adds some debugging prints to stderr in addition
	    to the plots.  This is useful for immediate path review, e.g.,
	    <userinput>rtarea -X 1 ... | tiris</userinput>
	  </para>
	</listitem>
      </varlistentry>
      <varlistentry>
	<term><option>-x #</option></term>
	<listitem>
	  <para>
	    Sets librt debug flags to a (hexadecimal) number.
	  </para>
	</listitem>
      </varlistentry>
      <varlistentry>
	<term><option>-n #</option></term>
	<listitem>
	  <para>
	    Number of steps.
	  </para>
	</listitem>
      </varlistentry>
    </variablelist>

    <para>
      The <command>rtarea</command> program employs
      <citerefentry><refentrytitle>librt</refentrytitle><manvolnum>3</manvolnum></citerefentry>
      for the geometry interrogation.
    </para>

  </refsection>

  <refsection xml:id="additional_options"><title>ADDITIONAL OPTIONS</title>

    <para>
      To configure its behavior, <command>rtarea</command> makes use of
      the <option>-c</option> option.
    </para>

    <para>
      Note that this approach is necessitated by the fact that
      <emphasis remap="I">librt (3)</emphasis> has used up nearly the entire
      alphabet. A transition to GNU-style long option names is planned.
    </para>
    <variablelist remap="TP">
      <varlistentry>
	<term><option>-c "set compute_centers=#"</option></term>
	<listitem>
	  <para>and</para>
	</listitem>
      </varlistentry>
      <varlistentry>
	<term><option>-c "set cc=#"</option></term>
	<listitem>
	  <para>
	    determine whether area centers should be computed and reported.
	    Valid values are 1 (on) and 0 (off). The default is off.
	  </para>
	</listitem>
      </varlistentry>
    </variablelist>
  </refsection>

  <refsection xml:id="examples"><title>EXAMPLES</title>


    <example><title>Rtarea processing of example.g</title>


      <para>
	The command
	<userinput>rtarea example.g all</userinput>
	computes the area for model 'example.g' group 'all'.
      </para>

      <para>
	The command
	<userinput>rtarea -c "set cc=1" example.g all</userinput>
	computes the area and centers for model 'example.g' group 'all'.
      </para>

    </example>
  </refsection>

  <refsection xml:id="see_also"><title>SEE ALSO</title>

    <para>
    <citerefentry><refentrytitle>mged</refentrytitle><manvolnum>1</manvolnum></citerefentry>, <citerefentry><refentrytitle>rt</refentrytitle><manvolnum>1</manvolnum></citerefentry>, <citerefentry><refentrytitle>pix-fb</refentrytitle><manvolnum>1</manvolnum></citerefentry>, <citerefentry><refentrytitle>librt</refentrytitle><manvolnum>3</manvolnum></citerefentry>, <citerefentry><refentrytitle>pix</refentrytitle><manvolnum>5</manvolnum></citerefentry>
    </para>
  </refsection>

  <refsection xml:id="diagnostics"><title>DIAGNOSTICS</title>

    <para>
      Numerous error conditions are possible. Descriptive messages are printed on stderr.
    </para>
  </refsection>

  <refsection xml:id="copyright"><title>COPYRIGHT</title>

    <para>
<<<<<<< HEAD
      This software is Copyright (c) 1987-2018 United States
=======
      This software is Copyright (c) 1987-2020 United States
>>>>>>> 2965d039
      Government as represented by the U.S. Army Research Laboratory.
    </para>
  </refsection>

  <refsection xml:id="bug_reports"><title>BUG REPORTS</title>

    <para>
      Reports of bugs or problems should be submitted via electronic
      mail to &lt;bugs@brlcad.org&gt;.
    </para>
  </refsection>

  <refsection xml:id="author"><title>AUTHOR</title>
    <para>BRL-CAD Team</para>
  </refsection>
</refentry><|MERGE_RESOLUTION|>--- conflicted
+++ resolved
@@ -281,11 +281,7 @@
   <refsection xml:id="copyright"><title>COPYRIGHT</title>
 
     <para>
-<<<<<<< HEAD
-      This software is Copyright (c) 1987-2018 United States
-=======
       This software is Copyright (c) 1987-2020 United States
->>>>>>> 2965d039
       Government as represented by the U.S. Army Research Laboratory.
     </para>
   </refsection>
