--- conflicted
+++ resolved
@@ -96,10 +96,10 @@
 	notes = n;
 }
 
-<<<<<<< HEAD
+
 void Options::setTopComp(std::string t) {
 	topComp = t;
-=======
+}
 void Options::setUnitLength(std::string l) {
 	uLength = l;
 	defaultLength = false;
@@ -108,7 +108,6 @@
 void Options::setUnitMass(std::string m) {
 	uMass = m;
 	defaultMass = false;
->>>>>>> bd6d2286
 }
 
 std::string Options::getFilepath() {
@@ -175,10 +174,10 @@
 	return notes;
 }
 
-<<<<<<< HEAD
+
 std::string Options::getTopComp() {
 	return topComp;
-=======
+
 std::string Options::getUnitLength() {
 	return uLength;
 }
@@ -193,5 +192,4 @@
 
 bool Options::isDefaultMass() {
 	return defaultMass;
->>>>>>> bd6d2286
 }