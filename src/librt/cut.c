/*                           C U T . C
 * BRL-CAD
 *
 * Copyright (c) 1990-2014 United States Government as represented by
 * the U.S. Army Research Laboratory.
 *
 * This library is free software; you can redistribute it and/or
 * modify it under the terms of the GNU Lesser General Public License
 * version 2.1 as published by the Free Software Foundation.
 *
 * This library is distributed in the hope that it will be useful, but
 * WITHOUT ANY WARRANTY; without even the implied warranty of
 * MERCHANTABILITY or FITNESS FOR A PARTICULAR PURPOSE.  See the GNU
 * Lesser General Public License for more details.
 *
 * You should have received a copy of the GNU Lesser General Public
 * License along with this file; see the file named COPYING for more
 * information.
 */
/** @addtogroup ray */
/** @{ */
/** @file librt/cut.c
 *
 * Cut space into lots of small boxes (RPPs actually).
 *
 * Call tree for default path through the code:
 *	rt_cut_it()
 *		rt_cut_extend() for all solids in model
 *		rt_ct_optim()
 *			rt_ct_old_assess()
 *			rt_ct_box()
 *				rt_ct_populate_box()
 *					rt_ck_overlap()
 *
 */
/** @} */

#include "common.h"

#include <stdlib.h>
#include <math.h>
#include <string.h>
#include "bio.h"

#include "bu/parallel.h"
#include "bu/sort.h"
#include "vmath.h"
#include "raytrace.h"
#include "bn/plane.h"
#include "bn/plot3.h"


HIDDEN int rt_ck_overlap(const vect_t min, const vect_t max, const struct soltab *stp, const struct rt_i *rtip);
HIDDEN int rt_ct_box(struct rt_i *rtip, union cutter *cutp, int axis, double where, int force);
HIDDEN void rt_ct_optim(struct rt_i *rtip, union cutter *cutp, size_t depth);
HIDDEN void rt_ct_free(struct rt_i *rtip, union cutter *cutp);
HIDDEN void rt_ct_release_storage(union cutter *cutp);

HIDDEN void rt_ct_measure(struct rt_i *rtip, union cutter *cutp, int depth);
HIDDEN union cutter *rt_ct_get(struct rt_i *rtip);
HIDDEN void rt_plot_cut(FILE *fp, struct rt_i *rtip, union cutter *cutp, int lvl);

extern void rt_pr_cut_info(const struct rt_i *rtip, const char *str);
HIDDEN int rt_ct_old_assess(register union cutter *, register int, double *, double *);

#define AXIS(depth)	((depth)%3)	/* cuts: X, Y, Z, repeat */


/**
 * As a temporary aid until NUgrid is working, use NUgrid histogram to
 * perform a preliminary partitioning of space, along a single axis.
 * The tree built here is expected to be further refined.  The bu_ptbl
 * "boxes" contains a list of the boxnodes, for convenience.
 *
 * Each span runs from [min].nu_spos to [max].nu_epos.
 */
union cutter *
rt_cut_one_axis(struct bu_ptbl *boxes, struct rt_i *rtip, int axis, int min, int max, struct nugridnode *nuginfop)
{
    register struct soltab *stp;
    union cutter *box;
    int cur;
    int slice;

    BU_CK_PTBL(boxes);
    RT_CK_RTI(rtip);

    if (min == max) {
	/* Down to one cell, generate a boxnode */
	slice = min;
	BU_ALLOC(box, union cutter);

	box->bn.bn_type = CUT_BOXNODE;
	box->bn.bn_len = 0;
	box->bn.bn_maxlen = rtip->nsolids;
	box->bn.bn_list = (struct soltab **)bu_calloc(box->bn.bn_maxlen, sizeof(struct soltab *), "xbox boxnode []");
	VMOVE(box->bn.bn_min, rtip->mdl_min);
	VMOVE(box->bn.bn_max, rtip->mdl_max);
	box->bn.bn_min[axis] = nuginfop->nu_axis[axis][slice].nu_spos;
	box->bn.bn_max[axis] = nuginfop->nu_axis[axis][slice].nu_epos;
	box->bn.bn_len = 0;

	/* Search all solids for those in this slice */
	RT_VISIT_ALL_SOLTABS_START(stp, rtip) {
	    RT_CHECK_SOLTAB(stp);
	    if (!rt_ck_overlap(box->bn.bn_min, box->bn.bn_max,
			       stp, rtip))
		continue;
	    box->bn.bn_list[box->bn.bn_len++] = stp;
	} RT_VISIT_ALL_SOLTABS_END

	      bu_ptbl_ins(boxes, (long *)box);
	return box;
    }

    cur = (min + max + 1) / 2;
    /* Recurse on both sides, then build a cutnode */
    BU_ALLOC(box, union cutter);

    box->cn.cn_type = CUT_CUTNODE;
    box->cn.cn_axis = axis;
    box->cn.cn_point = nuginfop->nu_axis[axis][cur].nu_spos;
    box->cn.cn_l = rt_cut_one_axis(boxes, rtip, axis, min, cur-1, nuginfop);
    box->cn.cn_r = rt_cut_one_axis(boxes, rtip, axis, cur, max, nuginfop);
    return box;
}


/**
 * Process all the nodes in the global array rtip->rti_cuts_waiting,
 * until none remain.  This routine is run in parallel.
 */
void
rt_cut_optimize_parallel(int cpu, void *arg)
{
    struct rt_i *rtip = (struct rt_i *)arg;
    union cutter *cp;
    int i;

    if (!arg && RT_G_DEBUG&DEBUG_CUT)
	bu_log("rt_cut_optimized_parallel(%d): NULL rtip\n", cpu);

    RT_CK_RTI(rtip);
    for (;;) {

	bu_semaphore_acquire(RT_SEM_WORKER);
	i = rtip->rti_cuts_waiting.end--;	/* get first free index */
	bu_semaphore_release(RT_SEM_WORKER);
	i -= 1;				/* change to last used index */

	if (i < 0) break;

	cp = (union cutter *)BU_PTBL_GET(&rtip->rti_cuts_waiting, i);

	rt_ct_optim(rtip, cp, Z);
    }
}


#define CMP(_p1, _p2, _memb, _ind) \
    (*(const struct soltab **)(_p1))->_memb[_ind] < \
    (*(const struct soltab **)(_p2))->_memb[_ind] ? -1 : \
    (*(const struct soltab **)(_p1))->_memb[_ind] > \
    (*(const struct soltab **)(_p2))->_memb[_ind] ? 1 : 0

/* Functions for use with bu_sort */
HIDDEN int rt_projXmin_comp(const void * p1, const void * p2, void *UNUSED(arg));
HIDDEN int rt_projXmax_comp(const void * p1, const void * p2, void *UNUSED(arg));
HIDDEN int rt_projYmin_comp(const void * p1, const void * p2, void *UNUSED(arg));
HIDDEN int rt_projYmax_comp(const void * p1, const void * p2, void *UNUSED(arg));
HIDDEN int rt_projZmin_comp(const void * p1, const void * p2, void *UNUSED(arg));
HIDDEN int rt_projZmax_comp(const void * p1, const void * p2, void *UNUSED(arg));

HIDDEN int
rt_projXmin_comp(const void *p1, const void *p2, void *UNUSED(arg))
{
    return CMP(p1, p2, st_min, X);
}


HIDDEN int
rt_projXmax_comp(const void *p1, const void *p2, void *UNUSED(arg))
{
    return CMP(p1, p2, st_max, X);
}


HIDDEN int
rt_projYmin_comp(const void *p1, const void *p2, void *UNUSED(arg))
{
    return CMP(p1, p2, st_min, Y);
}


HIDDEN int
rt_projYmax_comp(const void *p1, const void *p2, void *UNUSED(arg))
{
    return CMP(p1, p2, st_max, Y);
}


HIDDEN int
rt_projZmin_comp(const void *p1, const void *p2, void *UNUSED(arg))
{
    return CMP(p1, p2, st_min, Z);
}


HIDDEN int
rt_projZmax_comp(const void *p1, const void *p2, void *UNUSED(arg))
{
    return CMP(p1, p2, st_max, Z);
}


HIDDEN struct cmp_pair {
    int (*cmp_min)(const void *, const void *, void *);
    int (*cmp_max)(const void *, const void *, void *);
} pairs[] = {
    { rt_projXmin_comp, rt_projXmax_comp },
    { rt_projYmin_comp, rt_projYmax_comp },
    { rt_projZmin_comp, rt_projZmax_comp }
};


/**
 * Makes a NUGrid node (CUT_NUGRIDNODE), filling the cells with solids
 * from the given list.
 */
void
rt_nugrid_cut(register struct nugridnode *nugnp, register struct boxnode *fromp, struct rt_i *rtip, int just_collect_info, int depth)
{
#define USE_HIST 0
#if USE_HIST
    struct bu_hist start_hist[3];	/* where solid RPPs start */
    struct bu_hist end_hist[3];	/* where solid RPPs end */
#endif
    register struct soltab **stpp;

    int nu_ncells;		/* # cells along one axis */
    int nu_sol_per_cell;	/* avg # solids per cell */
    int nu_max_ncells;		/* hard limit on nu_ncells */
    size_t pseudo_depth;		/* "fake" depth to tell rt_ct_optim */
    register size_t i;
    int xp, yp, zp;
    vect_t xmin, xmax, ymin, ymax, zmin, zmax;
    struct boxnode nu_xbox, nu_ybox, nu_zbox;

    if (nugnp->nu_type != CUT_NUGRIDNODE)
	bu_bomb("rt_nugrid_cut: passed non-nugridnode");

    /*
     * Build histograms of solid RPP extent distribution when
     * projected onto X, Y, and Z axes.  First stage in implementing
     * the Gigante NUgrid algorithm.  (Proc. Ausgraph 1990, pg 157)
     *
     * XXX For databases where the model diameter (diagonal through
     * XXX the model RPP) is small or huge, a histogram with
     * XXX floating-point ranges will be needed.
     * XXX Integers should suffice for now.
     *
     * Goal is to keep the average number of solids per cell constant.
     * Assuming a uniform distribution, the number of cells along each
     * axis will need to be (nsol / desired_avg)**(1/3).  This is
     * increased by two to err on the generous side, resulting in a
     * 3*3*3 grid even for small numbers of solids.
     *
     * Presumably the caller will have set rtip->rti_nu_gfactor to
     * RT_NU_GFACTOR_DEFAULT (although it may change it depending on
     * the user's wishes or what it feels will be optimal for this
     * model.) The default value was computed in the following
     * fashion: Suppose the ratio of the running times of ft_shot and
     * rt_advance_to_next_cell is K, i.e.,
     *
     *          avg_running_time(ft_shot)
     * K := ---------------------------------
     *         avg_running_time(rt_advance)
     *
     * Now suppose we divide each axis into G*n^R segments, yielding
     * G^3 n^(3R) cells.  We expect each cell to contain G^(-3)
     * n^(1-3R) solids, and hence the running time of firing a single
     * ray through the model will be proportional to
     *
     * G*n^R * [ 1 + K G^(-3) n^(1-3R) ] = G*n^R + KG^(-2) n^(1-2R).
     *
     * Since we wish for the running time of this algorithm to be low,
     * we wish to minimize the degree of this polynomial.  The optimal
     * choice for R is 1/3.  So the above equation becomes
     *
     * G*n^(1/3) + KG^(-2) n^(1/3) = [ G + KG^(-2) ] n^(1/3).
     *
     * We now wish to find an optimal value of G in terms of K.  Using
     * basic calculus we see that
     *
     * G := (2K)^(1/3).
     *
     * It has been experimentally observed that K ~ 5/3 when the model
     * is mostly arb8s.  Hence RT_NU_GFACTOR_DEFAULT := 1.5.
     *
     * XXX More tests should be done for this.
     */

    if (rtip->rti_nu_gfactor < 0.01 ||
	rtip->rti_nu_gfactor > 10*RT_NU_GFACTOR_DEFAULT) {
	rtip->rti_nu_gfactor = RT_NU_GFACTOR_DEFAULT;
	bu_log(
	    "rt_nugrid_cut: warning: rtip->rti_nu_gfactor not set, setting to %g\n",
	    RT_NU_GFACTOR_DEFAULT);
    }

    nu_ncells = lrint(ceil(2.0 + rtip->rti_nu_gfactor *
			  pow((double)fromp->bn_len, 1.0/3.0)));
    if (rtip->rti_nugrid_dimlimit > 0 &&
	nu_ncells > rtip->rti_nugrid_dimlimit)
	nu_ncells = rtip->rti_nugrid_dimlimit;
    nu_sol_per_cell = (fromp->bn_len + nu_ncells - 1) / nu_ncells;
    nu_max_ncells = 2*nu_ncells + 8;

    /* pseudo_depth = depth+(int)log((double)(nu_ncells*nu_ncells*nu_ncells)); */
    pseudo_depth = depth;

    if (RT_G_DEBUG&DEBUG_CUT)
	bu_log(
	    "\nnu_ncells=%d, nu_sol_per_cell=%d, nu_max_ncells=%d\n",
	    nu_ncells, nu_sol_per_cell, nu_max_ncells);

#if USE_HIST
    for (i=0; i<3; i++) {
	bu_hist_init(&start_hist[i],
		     fromp->bn_min[i],
		     fromp->bn_max[i],
		     nu_ncells*100);
	bu_hist_init(&end_hist[i],
		     fromp->bn_min[i],
		     fromp->bn_max[i],
		     nu_ncells*100);
    }


    for (i = 0, stpp = fromp->bn_list;
	 i < fromp->bn_len;
	 i++, stpp++) {
	register struct soltab *stp = *stpp;
	RT_CK_SOLTAB(stp);
	if (stp->st_aradius <= 0) continue;
	if (stp->st_aradius >= INFINITY) continue;
	for (j=0; j<3; j++) {
	    BU_HIST_TALLY(&start_hist[j], stp->st_min[j]);
	    BU_HIST_TALLY(&end_hist[j],  stp->st_max[j]);
	}
    }
#endif

    /* Allocate memory for nugrid axis partition. */

    for (i=0; i<3; i++)
	nugnp->nu_axis[i] = (struct nu_axis *)bu_calloc(nu_max_ncells, sizeof(struct nu_axis), "NUgrid axis");

#if USE_HIST
    /*
     * Next part of NUgrid algorithm: Decide where cell boundaries
     * should be, along each axis.  Each cell will be an interval
     * across the histogram.  For each interval, track the number of
     * new solids that have *started* in the interval, and the number
     * of existing solids that have *ended* in the interval.  Continue
     * widening the interval another histogram element in width, until
     * either the number of starts or endings exceeds the goal for the
     * average number of solids per cell, nu_sol_per_cell = (nsolids /
     * nu_ncells).
     */

    for (i=0; i<3; i++) {
	fastf_t pos;		/* Current interval start pos */
	int nstart = 0;
	int nend = 0;
	struct bu_hist *shp = &start_hist[i];
	struct bu_hist *ehp = &end_hist[i];
	int hindex = 0;
	int axi = 0;

	if (shp->hg_min != ehp->hg_min)
	    bu_bomb("cut_it: hg_min error\n");
	pos = shp->hg_min;
	nugnp->nu_axis[i][axi].nu_spos = pos;
	for (hindex = 0; hindex < shp->hg_nbins; hindex++) {
	    if (pos > shp->hg_max) break;
	    /* Advance interval one more histogram entry */
	    /* NOTE:  Peeks into histogram structures! */
	    nstart += shp->hg_bins[hindex];
	    nend += ehp->hg_bins[hindex];
	    pos += shp->hg_clumpsize;

	    if (nstart < nu_sol_per_cell && nend < nu_sol_per_cell)
		continue;

	    /* End current interval, start new one */
	    nugnp->nu_axis[i][axi].nu_epos = pos;
	    nugnp->nu_axis[i][axi].nu_width =
		pos - nugnp->nu_axis[i][axi].nu_spos;
	    if (axi >= nu_max_ncells-1) {
		bu_log("NUgrid ran off end, axis=%d, axi=%d\n",
		       i, axi);
		pos = shp->hg_max+1;
		break;
	    }
	    nugnp->nu_axis[i][++axi].nu_spos = pos;
	    nstart = 0;
	    nend = 0;
	}
	/* End final interval */
	nugnp->nu_axis[i][axi].nu_epos = pos;
	nugnp->nu_axis[i][axi].nu_width =
	    pos - nugnp->nu_axis[i][axi].nu_spos;
	nugnp->nu_cells_per_axis[i] = axi+1;
    }

    /* Finished with temporary data structures */
    for (i=0; i<3; i++) {
	bu_hist_free(&start_hist[i]);
	bu_hist_free(&end_hist[i]);
    }
#else
    {
	struct soltab **list_min, **list_max;
	register struct soltab **l1, **l2;
	register int nstart, nend, axi, len = fromp->bn_len;
	register fastf_t pos;

	list_min = (struct soltab **)bu_calloc(len,
					       sizeof(struct soltab *),
					       "min solid list");
	list_max = (struct soltab **)bu_calloc(len,
					       sizeof(struct soltab *),
					       "max solid list");
	memcpy(list_min, fromp->bn_list, len*sizeof(struct soltab *));
	memcpy(list_max, fromp->bn_list, len*sizeof(struct soltab *));
	for (i=0; i<3; i++) {
	    bu_sort((void *)list_min, len,
		  sizeof(struct soltab *), pairs[i].cmp_min, NULL);
	    bu_sort((void *)list_max, len,
		  sizeof(struct soltab *), pairs[i].cmp_max, NULL);
	    nstart = nend = axi = 0;
	    l1 = list_min;
	    l2 = list_max;

	    pos = fromp->bn_min[i];
	    nugnp->nu_axis[i][axi].nu_spos = pos;

	    while (l1-list_min < len ||
		   l2-list_max < len) {
		if (l2-list_max >= len ||
		    (l1-list_min < len &&
		     (*l1)->st_min[i] < (*l2)->st_max[i])) {
		    pos = (*l1++)->st_min[i];
		    ++nstart;
		} else {
		    pos = (*l2++)->st_max[i];
		    ++nend;
		}

		if (nstart < nu_sol_per_cell && nend < nu_sol_per_cell)
		    continue;

		/* Don't make really teeny intervals. */
		if (pos <= nugnp->nu_axis[i][axi].nu_spos
		    + 1.0
		    + rtip->rti_tol.dist)
		    continue;

		/* don't make any more cuts if we've gone
		   past the end. */
		if (pos >= fromp->bn_max[i]
		    - 1.0
		    - rtip->rti_tol.dist)
		    continue;

		/* End current interval, start new one */
		nugnp->nu_axis[i][axi].nu_epos = pos;
		nugnp->nu_axis[i][axi].nu_width =
		    pos - nugnp->nu_axis[i][axi].nu_spos;
		if (axi >= nu_max_ncells-1) {
		    bu_log(
			"NUgrid ran off end, axis=%zu, axi=%d\n",
			i, axi);
		    bu_bomb("rt_nugrid_cut: NUgrid ran off end");
		}
		nugnp->nu_axis[i][++axi].nu_spos = pos;
		nstart = 0;
		nend = 0;
	    }
	    /* End final interval */
	    if (pos < fromp->bn_max[i]) pos = fromp->bn_max[i];
	    nugnp->nu_axis[i][axi].nu_epos = pos;
	    nugnp->nu_axis[i][axi].nu_width =
		pos - nugnp->nu_axis[i][axi].nu_spos;
	    nugnp->nu_cells_per_axis[i] = axi+1;
	}
	bu_free((void *)list_min, "solid list min sort");
	bu_free((void *)list_max, "solid list max sort");
    }

#endif

    nugnp->nu_stepsize[X] = 1;
    nugnp->nu_stepsize[Y] = nugnp->nu_cells_per_axis[X] *
	nugnp->nu_stepsize[X];
    nugnp->nu_stepsize[Z] = nugnp->nu_cells_per_axis[Y] *
	nugnp->nu_stepsize[Y];

    /* For debugging */
    if (RT_G_DEBUG&DEBUG_CUT) for (i=0; i<3; i++) {
	    register int j;
	    bu_log("NUgrid %c axis:  %d cells\n", "XYZ*"[i],
		   nugnp->nu_cells_per_axis[i]);
	    for (j=0; j<nugnp->nu_cells_per_axis[i]; j++) {
		bu_log("  %g .. %g, w=%g\n",
		       nugnp->nu_axis[i][j].nu_spos,
		       nugnp->nu_axis[i][j].nu_epos,
		       nugnp->nu_axis[i][j].nu_width);
	    }
	}

    /* If we were just asked to collect info, we are done.  The binary
     * space partitioning algorithm (sometimes) needs just this.
     */

    if (just_collect_info) return;

    /* For the moment, re-use "union cutter" */
    nugnp->nu_grid = (union cutter *)bu_calloc(nugnp->nu_cells_per_axis[X] *
					       nugnp->nu_cells_per_axis[Y] *
					       nugnp->nu_cells_per_axis[Z], sizeof(union cutter),
					       "3-D NUgrid union cutter []");
    nu_xbox.bn_len = 0;
    nu_xbox.bn_maxlen = fromp->bn_len;
    nu_xbox.bn_list = (struct soltab **)bu_calloc(nu_xbox.bn_maxlen, sizeof(struct soltab *), "xbox boxnode []");
    nu_ybox.bn_len = 0;
    nu_ybox.bn_maxlen = fromp->bn_len;
    nu_ybox.bn_list = (struct soltab **)bu_calloc(nu_ybox.bn_maxlen, sizeof(struct soltab *), "ybox boxnode []");
    nu_zbox.bn_len = 0;
    nu_zbox.bn_maxlen = fromp->bn_len;
    nu_zbox.bn_list = (struct soltab **)bu_calloc(nu_zbox.bn_maxlen, sizeof(struct soltab *), "zbox boxnode []");
    /* Build each of the X slices */
    for (xp = 0; xp < nugnp->nu_cells_per_axis[X]; xp++) {
	VMOVE(xmin, fromp->bn_min);
	VMOVE(xmax, fromp->bn_max);
	xmin[X] = nugnp->nu_axis[X][xp].nu_spos;
	xmax[X] = nugnp->nu_axis[X][xp].nu_epos;
	VMOVE(nu_xbox.bn_min, xmin);
	VMOVE(nu_xbox.bn_max, xmax);
	nu_xbox.bn_len = 0;

	/* Search all solids for those in this X slice */
	for (i = 0, stpp = fromp->bn_list;
	     i < fromp->bn_len;
	     i++, stpp++) {
	    if (!rt_ck_overlap(xmin, xmax, *stpp, rtip))
		continue;
	    nu_xbox.bn_list[nu_xbox.bn_len++] = *stpp;
	}

	/* Build each of the Y slices in this X slice */
	for (yp = 0; yp < nugnp->nu_cells_per_axis[Y]; yp++) {
	    VMOVE(ymin, xmin);
	    VMOVE(ymax, xmax);
	    ymin[Y] = nugnp->nu_axis[Y][yp].nu_spos;
	    ymax[Y] = nugnp->nu_axis[Y][yp].nu_epos;
	    VMOVE(nu_ybox.bn_min, ymin);
	    VMOVE(nu_ybox.bn_max, ymax);
	    nu_ybox.bn_len = 0;
	    /* Search X slice for membs of this Y slice */
	    for (i=0; i<nu_xbox.bn_len; i++) {
		if (!rt_ck_overlap(ymin, ymax,
				   nu_xbox.bn_list[i],
				   rtip))
		    continue;
		nu_ybox.bn_list[nu_ybox.bn_len++] =
		    nu_xbox.bn_list[i];
	    }
	    /* Build each of the Z slices in this Y slice*/
	    /* Each of these will be a final cell */
	    for (zp = 0; zp < nugnp->nu_cells_per_axis[Z]; zp++) {
		register union cutter *cutp =
		    &nugnp->nu_grid[
			zp*nugnp->nu_stepsize[Z] +
			yp*nugnp->nu_stepsize[Y] +
			xp*nugnp->nu_stepsize[X]];

		VMOVE(zmin, ymin);
		VMOVE(zmax, ymax);
		zmin[Z] = nugnp->nu_axis[Z][zp].nu_spos;
		zmax[Z] = nugnp->nu_axis[Z][zp].nu_epos;
		cutp->cut_type = CUT_BOXNODE;
		VMOVE(cutp->bn.bn_min, zmin);
		VMOVE(cutp->bn.bn_max, zmax);
		/* Build up a temporary list in nu_zbox first,
		 * then copy list over to cutp->bn */
		nu_zbox.bn_len = 0;
		/* Search Y slice for members of this Z slice*/
		for (i=0; i<nu_ybox.bn_len; i++) {
		    if (!rt_ck_overlap(zmin, zmax,
				       nu_ybox.bn_list[i],
				       rtip))
			continue;
		    nu_zbox.bn_list[nu_zbox.bn_len++] =
			nu_ybox.bn_list[i];
		}

		if (nu_zbox.bn_len <= 0) {
		    /* Empty cell */
		    cutp->bn.bn_list = (struct soltab **)0;
		    cutp->bn.bn_len = 0;
		    cutp->bn.bn_maxlen = 0;
		    continue;
		}
		/* Allocate just enough space for list,
		 * and copy it in */

		cutp->bn.bn_list =
		    (struct soltab **)bu_calloc(
			nu_zbox.bn_len,
			sizeof(struct soltab *),
			"NUgrid cell bn_list[]");
		cutp->bn.bn_len = cutp->bn.bn_maxlen =
		    nu_zbox.bn_len;

		memcpy((char *)cutp->bn.bn_list,
		       (char *)nu_zbox.bn_list,
		       nu_zbox.bn_len *
		       sizeof(struct soltab *));

		if (rtip->rti_nugrid_dimlimit > 0) {
		    rt_ct_optim(rtip, cutp, pseudo_depth);
		}
	    }
	}
    }

    bu_free((void *)nu_zbox.bn_list, "nu_zbox bn_list[]");
    bu_free((void *)nu_ybox.bn_list, "nu_ybox bn_list[]");
    bu_free((void *)nu_xbox.bn_list, "nu_xbox bn_list[]");
}


int
rt_split_mostly_empty_cells(struct rt_i *rtip, union cutter *cutp)
{
    point_t max, min;
    struct soltab *stp;
    struct rt_piecelist pl;
    fastf_t range[3], empty[3], tmp;
    int upper_or_lower[3];
    fastf_t max_empty;
    int max_empty_dir;
    size_t i;
    int num_splits=0;

    switch (cutp->cut_type) {
	case CUT_CUTNODE:
	    num_splits += rt_split_mostly_empty_cells(rtip, cutp->cn.cn_l);
	    num_splits += rt_split_mostly_empty_cells(rtip, cutp->cn.cn_r);
	    break;
	case CUT_BOXNODE:
	    /* find the actual bounds of stuff in this cell */
	    if (cutp->bn.bn_len == 0 && cutp->bn.bn_piecelen == 0) {
		break;
	    }
	    VSETALL(min, MAX_FASTF);
	    VREVERSE(max, min);

	    for (i=0; i<cutp->bn.bn_len; i++) {
		stp = cutp->bn.bn_list[i];
		VMIN(min, stp->st_min);
		VMAX(max, stp->st_max);
	    }

	    for (i=0; i<cutp->bn.bn_piecelen; i++) {
		size_t j;

		pl = cutp->bn.bn_piecelist[i];
		for (j=0; j<pl.npieces; j++) {
		    int piecenum;

		    piecenum = pl.pieces[j];
		    VMIN(min, pl.stp->st_piece_rpps[piecenum].min);
		    VMAX(max, pl.stp->st_piece_rpps[piecenum].max);
		}
	    }

	    /* clip min and max to the bounds of this cell */
	    for (i=X; i<=Z; i++) {
		if (min[i] < cutp->bn.bn_min[i]) {
		    min[i] = cutp->bn.bn_min[i];
		}
		if (max[i] > cutp->bn.bn_max[i]) {
		    max[i] = cutp->bn.bn_max[i];
		}
	    }

	    /* min and max now have the real bounds of data in this cell */
	    VSUB2(range, cutp->bn.bn_max, cutp->bn.bn_min);
	    for (i=X; i<=Z; i++) {
		empty[i] = cutp->bn.bn_max[i] - max[i];
		upper_or_lower[i] = 1; /* upper section is empty */
		tmp = min[i] - cutp->bn.bn_min[i];
		if (tmp > empty[i]) {
		    empty[i] = tmp;
		    upper_or_lower[i] = 0;	/* lower section is empty */
		}
	    }
	    max_empty = empty[X];
	    max_empty_dir = X;
	    if (empty[Y] > max_empty) {
		max_empty = empty[Y];
		max_empty_dir = Y;
	    }
	    if (empty[Z] > max_empty) {
		max_empty = empty[Z];
		max_empty_dir = Z;
	    }
	    if (max_empty / range[max_empty_dir] > 0.5) {
		/* this cell is over 50% empty in this direction, split it */

		fastf_t where;

		/* select cutting plane, but move it slightly off any geometry */
		if (upper_or_lower[max_empty_dir]) {
		    where = max[max_empty_dir] + rtip->rti_tol.dist;
		    if (where >= cutp->bn.bn_max[max_empty_dir]) {
			return num_splits;
		    }
		} else {
		    where = min[max_empty_dir] - rtip->rti_tol.dist;
		    if (where <= cutp->bn.bn_min[max_empty_dir]) {
			return num_splits;
		    }
		}
		if (where - cutp->bn.bn_min[max_empty_dir] < 2.0 ||
		    cutp->bn.bn_max[max_empty_dir] - where < 2.0) {
		    /* will make a box too small */
		    return num_splits;
		}
		if (rt_ct_box(rtip, cutp, max_empty_dir, where, 1)) {
		    num_splits++;
		    num_splits += rt_split_mostly_empty_cells(rtip, cutp->cn.cn_l);
		    num_splits += rt_split_mostly_empty_cells(rtip, cutp->cn.cn_r);
		}
	    }
	    break;
    }

    return num_splits;
}


void
rt_cut_it(register struct rt_i *rtip, int ncpu)
{
    register struct soltab *stp;
    union cutter *finp;	/* holds the finite solids */
    FILE *plotfp;
    int num_splits=0;

    if (ncpu < 1) ncpu = 1; /* sanity */

    /* Make a list of all solids into one special boxnode, then refine. */
    BU_ALLOC(finp, union cutter);
    finp->cut_type = CUT_BOXNODE;
    VMOVE(finp->bn.bn_min, rtip->mdl_min);
    VMOVE(finp->bn.bn_max, rtip->mdl_max);
    finp->bn.bn_len = 0;
    finp->bn.bn_maxlen = rtip->nsolids+1;
    finp->bn.bn_list = (struct soltab **)bu_calloc(
	finp->bn.bn_maxlen, sizeof(struct soltab *),
	"rt_cut_it: initial list alloc");

    rtip->rti_inf_box.cut_type = CUT_BOXNODE;

    RT_VISIT_ALL_SOLTABS_START(stp, rtip) {
	/* Ignore "dead" solids in the list.  (They failed prep) */
	if (stp->st_aradius <= 0) continue;

	/* Infinite and finite solids all get lumped together */
	rt_cut_extend(finp, stp, rtip);

	if (stp->st_aradius >= INFINITY) {
	    /* Also add infinite solids to a special BOXNODE */
	    rt_cut_extend(&rtip->rti_inf_box, stp, rtip);
	}
    } RT_VISIT_ALL_SOLTABS_END;

    /* Dynamic decisions on tree limits.  Note that there will be
     * (2**rtip->rti_cutdepth)*rtip->rti_cutlen potential leaf slots.
     * Also note that solids will typically span several leaves.
     */
    rtip->rti_cutlen = lrint(floor(log((double)(rtip->nsolids+1))));  /* ln ~= log2, nsolids+1 to avoid log(0) */
    rtip->rti_cutdepth = 2 * rtip->rti_cutlen;
    if (rtip->rti_cutlen < 3) rtip->rti_cutlen = 3;
    if (rtip->rti_cutdepth < 12) rtip->rti_cutdepth = 12;
    if (rtip->rti_cutdepth > 24) rtip->rti_cutdepth = 24;     /* !! */
    if (RT_G_DEBUG&DEBUG_CUT)
	bu_log("Before Space Partitioning: Max Tree Depth=%zu, Cutoff primitive count=%zu\n",
	       rtip->rti_cutdepth, rtip->rti_cutlen);

    bu_ptbl_init(&rtip->rti_cuts_waiting, rtip->nsolids,
		 "rti_cuts_waiting ptbl");

    if (rtip->rti_hasty_prep) {
	rtip->rti_space_partition = RT_PART_NUBSPT;
	rtip->rti_cutdepth = 6;
    }

    switch (rtip->rti_space_partition) {
	case RT_PART_NUGRID:
	    rtip->rti_CutHead.cut_type = CUT_NUGRIDNODE;
	    rt_nugrid_cut(&rtip->rti_CutHead.nugn, &finp->bn, rtip, 0, 0);
	    rt_fr_cut(rtip, finp); /* done with finite solids box */
	    break;
	case RT_PART_NUBSPT: {
#ifdef NEW_WAY
	    struct nugridnode nuginfo;

	    /* Collect statistics to assist binary space partition
	     * tree construction
	     */
	    nuginfo.nu_type = CUT_NUGRIDNODE;
	    rt_nugrid_cut(&nuginfo, &fin_box, rtip, 1, 0);
#endif
	    rtip->rti_CutHead = *finp;	/* union copy */
#ifdef NEW_WAY
	    if (rtip->nsolids < 50000) {
#endif
		/* Old way, non-parallel */
		/* For some reason, this algorithm produces a
		 * substantial performance improvement over the
		 * parallel way, below.  The benchmark tests seem to
		 * be very sensitive to how the space partitioning is
		 * laid out.  Until we go to full NUgrid, this will
		 * have to do.  */
		rt_ct_optim(rtip, &rtip->rti_CutHead, 0);
#ifdef NEW_WAY
	    } else {

		/* XXX This hasn't been tested since massive
		 * NUgrid changes were made
		 */

		    /* New way, mostly parallel */
		    union cutter *head;
		int i;

		head = rt_cut_one_axis(&rtip->rti_cuts_waiting, rtip,
				       Y, 0, nuginfo.nu_cells_per_axis[Y]-1, &nuginfo);
		rtip->rti_CutHead = *head;	/* struct copy */
		bu_free((char *)head, "union cutter");

		if (RT_G_DEBUG&DEBUG_CUTDETAIL) {
		    for (i=0; i<3; i++) {
			bu_log("\nNUgrid %c axis:  %d cells\n",
			       "XYZ*"[i], nuginfo.nu_cells_per_axis[i]);
		    }
		    rt_pr_cut(&rtip->rti_CutHead, 0);
		}

		if (ncpu <= 1) {
		    rt_cut_optimize_parallel(0, rtip);
		} else {
		    bu_parallel(rt_cut_optimize_parallel, ncpu, rtip);
		}
	    }
#endif
	    /* one more pass to find cells that are mostly empty */
	    num_splits = rt_split_mostly_empty_cells(rtip,  &rtip->rti_CutHead);

	    if (RT_G_DEBUG&DEBUG_CUT) {
		bu_log("rt_split_mostly_empty_cells(): split %d cells\n", num_splits);
	    }

	    break; }
	default:
	    bu_bomb("rt_cut_it: unknown space partitioning method\n");
    }

    bu_free(finp, "union cutter");

    /* Measure the depth of tree, find max # of RPPs in a cut node */

    bu_hist_init(&rtip->rti_hist_cellsize, 0.0, 400.0, 400);
    bu_hist_init(&rtip->rti_hist_cell_pieces, 0.0, 400.0, 400);
    bu_hist_init(&rtip->rti_hist_cutdepth, 0.0,
		 (fastf_t)rtip->rti_cutdepth+1, rtip->rti_cutdepth+1);
    memset(rtip->rti_ncut_by_type, 0, sizeof(rtip->rti_ncut_by_type));
    rt_ct_measure(rtip, &rtip->rti_CutHead, 0);
    if (RT_G_DEBUG&DEBUG_CUT) {
	rt_pr_cut_info(rtip, "Cut");
    }

    if (RT_G_DEBUG&DEBUG_CUTDETAIL) {
	/* Produce a voluminous listing of the cut tree */
	rt_pr_cut(&rtip->rti_CutHead, 0);
    }

    if (RT_G_DEBUG&DEBUG_PL_BOX) {
	/* Debugging code to plot cuts */
	if ((plotfp=fopen("rtcut.plot3", "wb"))!=NULL) {
	    pdv_3space(plotfp, rtip->rti_pmin, rtip->rti_pmax);
	    /* Plot all the cutting boxes */
	    rt_plot_cut(plotfp, rtip, &rtip->rti_CutHead, 0);
	    (void)fclose(plotfp);
	}
    }
}


void
rt_cut_extend(register union cutter *cutp, struct soltab *stp, const struct rt_i *rtip)
{
    RT_CK_SOLTAB(stp);
    RT_CK_RTI(rtip);

    BU_ASSERT(cutp->cut_type == CUT_BOXNODE);

    if (RT_G_DEBUG&DEBUG_CUTDETAIL) {
	bu_log("rt_cut_extend(cutp=%p) %s npieces=%ld\n",
	       (void *)cutp, stp->st_name, stp->st_npieces);
    }

    if (stp->st_npieces > 0) {
	struct rt_piecelist *plp;
	register int i;

	if (cutp->bn.bn_piecelist == NULL) {
	    /* Allocate enough piecelist's to hold all solids */
	    BU_ASSERT(rtip->nsolids > 0);
	    cutp->bn.bn_piecelist = (struct rt_piecelist *) bu_calloc(
		sizeof(struct rt_piecelist), (rtip->nsolids + 2),
		"rt_ct_box bn_piecelist (root node)");
	    cutp->bn.bn_piecelen = 0;	/* sanity */
	    cutp->bn.bn_maxpiecelen = rtip->nsolids + 2;
	}
	plp = &cutp->bn.bn_piecelist[cutp->bn.bn_piecelen++];
	plp->magic = RT_PIECELIST_MAGIC;
	plp->stp = stp;

	/* List every index that this solid has */
	plp->npieces = stp->st_npieces;
	plp->pieces = (long *)bu_calloc(plp->npieces, sizeof(long), "pieces[]");
	for (i = stp->st_npieces-1; i >= 0; i--)
	    plp->pieces[i] = i;

	return;
    }

    /* No pieces, list the entire solid on bn_list */
    if (cutp->bn.bn_len >= cutp->bn.bn_maxlen) {
	/* Need to get more space in list.  */
	if (cutp->bn.bn_maxlen <= 0) {
	    /* Initial allocation */
	    if (rtip->rti_cutlen > rtip->nsolids)
		cutp->bn.bn_maxlen = rtip->rti_cutlen;
	    else
		cutp->bn.bn_maxlen = rtip->nsolids + 2;
	    cutp->bn.bn_list = (struct soltab **)bu_calloc(
		cutp->bn.bn_maxlen, sizeof(struct soltab *),
		"rt_cut_extend: initial list alloc");
	} else {
	    cutp->bn.bn_maxlen *= 8;
	    cutp->bn.bn_list = (struct soltab **) bu_realloc(
		(void *)cutp->bn.bn_list,
		sizeof(struct soltab *) * cutp->bn.bn_maxlen,
		"rt_cut_extend: list extend");
	}
    }
    cutp->bn.bn_list[cutp->bn.bn_len++] = stp;
}


#ifdef NEW_WAY
/**
 * Attempt to make an "optimal" cut of the given boxnode.  Consider
 * cuts along all three axis planes, and choose the one with the
 * smallest "offcenter" metric.
 *
 * Returns -
 * -1 No cut is possible
 *  0 Node has been cut
 */
HIDDEN int
rt_ct_plan(struct rt_i *rtip, union cutter *cutp)
{
    int axis;
    int status[3];
    double where[3];
    double offcenter[3];
    int best;
    double bestoff;

    RT_CK_RTI(rtip);
    for (axis = X; axis <= Z; axis++) {
#ifdef NEW_WAY
	/* New way */
	status[axis] = rt_ct_assess(
	    cutp, axis, &where[axis], &offcenter[axis]);
#else
	/* Old way */
	status[axis] = rt_ct_old_assess(
	    cutp, axis, &where[axis], &offcenter[axis]);
#endif
    }

    for (;;) {
	best = -1;
	bestoff = INFINITY;
	for (axis = X; axis <= Z; axis++) {
	    if (status[axis] <= 0) continue;
	    if (offcenter[axis] >= bestoff) continue;
	    /* This one is better than previous ones */
	    best = axis;
	    bestoff = offcenter[axis];
	}

	if (best < 0) return -1;	/* No cut is possible */

	if (rt_ct_box(rtip, cutp, best, where[best], 0) > 0)
	    return 0;		/* OK */

	/*
	 * This cut failed to reduce complexity on either side.  Mark
	 * this status as bad, and try the next-best opportunity, if
	 * any.
	 */
	status[best] = 0;
    }
}


/**
 * Assess the possibility of making a cut along the indicated axis.
 *
 * Returns -
 * 0 if a cut along this axis is not possible
 * 1 if a cut along this axis *is* possible, plus:
 * 'where' is proposed cut point, and
 * 'offcenter' is distance from "optimum" cut location.
 */
HIDDEN int
rt_ct_assess(register union cutter *cutp, register int axis, double *where_p, double *offcenter_p)
{
    register int i;
    register double val;
    register double where;
    register double offcenter;	/* Closest distance from midpoint */
    register double middle;		/* midpoint */
    register double left, right;

    if (cutp->bn.bn_len <= 1) return 0;		/* Forget it */

    /*
     * In absolute terms, each box must be at least 1mm wide after
     * cut, so there is no need subdividing anything smaller than
     * twice that.
     */
    if ((right=cutp->bn.bn_max[axis])-(left=cutp->bn.bn_min[axis]) <= 2.0)
	return 0;

    /*
     * Split distance between min and max in half.  Find the closest
     * edge of a solid's bounding RPP to the mid-point, and split
     * there.  This should ordinarily guarantee that at least one side
     * of the cut has one less item in it.
     *
     * XXX This should be much more sophisticated.
     * XXX Consider making a list of candidate cut points (max and min
     * of each bn_list[] element) with the subscript stored.
     *
     * Eliminate candidates outside the current range.  Sort the
     * list.  Eliminate duplicate candidates.  The the element in the
     * middle of the candidate list.  Compute offcenter from middle of
     * range as now.
     */
    middle = (left + right) * 0.5;
    where = offcenter = INFINITY;
    for (i=0; i < cutp->bn.bn_len; i++) {
	/* left (min) edge */
	val = cutp->bn.bn_list[i]->st_min[axis];
	if (val > left && val < right) {
	    register double d;
	    if ((d = val - middle) < 0) d = (-d);
	    if (d < offcenter) {
		offcenter = d;
		where = val;
	    }
	}
	/* right (max) edge */
	val = cutp->bn.bn_list[i]->st_max[axis];
	if (val > left && val < right) {
	    register double d;
	    if ((d = val - middle) < 0) d = (-d);
	    if (d < offcenter) {
		offcenter = d;
		where = val;
	    }
	}
    }
    if (offcenter >= INFINITY)
	return 0;	/* no candidates? */
    if (where <= left || where >= right)
	return 0;	/* not reasonable */

    if (where - left <= 1.0 || right - where <= 1.0)
	return 0;	/* cut will be too small */

    *where_p = where;
    *offcenter_p = offcenter;
    return 1;		/* OK */
}
#endif

#define PIECE_BLOCK 512


/**
 * Given that 'outp' has been given a bounding box smaller than that
 * of 'inp', copy over everything which still fits in the smaller box.
 *
 * Returns -
 * 0 if outp has the same number of items as inp
 * 1 if outp has fewer items than inp
 */
HIDDEN int
rt_ct_populate_box(union cutter *outp, const union cutter *inp, struct rt_i *rtip)
{
    register int i;
    int success = 0;
    const struct bn_tol *tol = &rtip->rti_tol;

    /* Examine the solids */
    outp->bn.bn_len = 0;
    outp->bn.bn_maxlen = inp->bn.bn_len;
    if (outp->bn.bn_maxlen > 0) {
	outp->bn.bn_list = (struct soltab **) bu_calloc(
	    outp->bn.bn_maxlen, sizeof(struct soltab *),
	    "bn_list");
	for (i = inp->bn.bn_len-1; i >= 0; i--) {
	    struct soltab *stp = inp->bn.bn_list[i];
	    if (!rt_ck_overlap(outp->bn.bn_min, outp->bn.bn_max,
			       stp, rtip))
		continue;
	    outp->bn.bn_list[outp->bn.bn_len++] = stp;
	}
	if (outp->bn.bn_len < inp->bn.bn_len) success = 1;
    } else {
	outp->bn.bn_list = (struct soltab **)NULL;
    }

    /* Examine the solid pieces */
    outp->bn.bn_piecelen = 0;
    if (inp->bn.bn_piecelen <= 0) {
	outp->bn.bn_piecelist = (struct rt_piecelist *)NULL;
	outp->bn.bn_maxpiecelen = 0;
	return success;
    }

    outp->bn.bn_piecelist = (struct rt_piecelist *) bu_calloc(inp->bn.bn_piecelen, sizeof(struct rt_piecelist), "rt_piecelist");
    outp->bn.bn_maxpiecelen = inp->bn.bn_piecelen;

    for (i = inp->bn.bn_piecelen-1; i >= 0; i--) {
	struct rt_piecelist *plp = &inp->bn.bn_piecelist[i];	/* input */
	struct soltab *stp = plp->stp;
	struct rt_piecelist *olp = &outp->bn.bn_piecelist[outp->bn.bn_piecelen]; /* output */
	int j, k;
	long piece_list[PIECE_BLOCK];	/* array of pieces */
	long piece_count=0;		/* count of used slots in above array */
	long *more_pieces=NULL;		/* dynamically allocated array for overflow of above array */
	long more_piece_count=0;	/* number of slots used in dynamic array */
	long more_piece_len=0;		/* allocated length of dynamic array */

	RT_CK_PIECELIST(plp);
	RT_CK_SOLTAB(stp);

	/* Loop for every piece of this solid */
	for (j = plp->npieces-1; j >= 0; j--) {
	    long indx = plp->pieces[j];
	    struct bound_rpp *rpp = &stp->st_piece_rpps[indx];
	    if (!V3RPP_OVERLAP_TOL(outp->bn.bn_min, outp->bn.bn_max, rpp->min, rpp->max, tol->dist))
		continue;
	    if (piece_count < PIECE_BLOCK) {
		piece_list[piece_count++] = indx;
	    } else if (more_piece_count >= more_piece_len) {
		/* this should be an extremely rare occurrence */
		more_piece_len += PIECE_BLOCK;
		more_pieces = (long *)bu_realloc(more_pieces, more_piece_len * sizeof(long),
						 "more_pieces");
		more_pieces[more_piece_count++] = indx;
	    } else {
		more_pieces[more_piece_count++] = indx;
	    }
	}
	olp->npieces = piece_count + more_piece_count;
	if (olp->npieces > 0) {
	    /* This solid contributed pieces to the output box */
	    olp->magic = RT_PIECELIST_MAGIC;
	    olp->stp = stp;
	    outp->bn.bn_piecelen++;
	    olp->pieces = (long *)bu_calloc(olp->npieces, sizeof(long), "olp->pieces[]");
	    for (j=0; j<piece_count; j++) {
		olp->pieces[j] = piece_list[j];
	    }
	    k = piece_count;
	    for (j=0; j<more_piece_count; j++) {
		olp->pieces[k++] = more_pieces[j];
	    }
	    if (more_pieces) {
		bu_free((char *)more_pieces, "more_pieces");
	    }
	    if (olp->npieces < plp->npieces) success = 1;
	} else {
	    olp->pieces = NULL;
	    /* if (plp->npieces > 0) success = 1; */
	}
    }

    return success;
}


/**
 * Cut the given box node with a plane along the given axis, at the
 * specified distance "where".  Convert the caller's box node into a
 * cut node, allocating two additional box nodes for the new leaves.
 *
 * If, according to the classifier, both sides have the same number of
 * solids, then nothing is changed, and an error is returned.
 *
 * The storage strategy used is to make the maximum length of each of
 * the two child boxnodes be the current length of the source node.
 *
 * Returns -
 * 0 failure
 * 1 success
 */
HIDDEN int
rt_ct_box(struct rt_i *rtip, register union cutter *cutp, register int axis, double where, int force)
{
    register union cutter *rhs, *lhs;
    int success = 0;

    RT_CK_RTI(rtip);
    if (RT_G_DEBUG&DEBUG_CUTDETAIL) {
	bu_log("rt_ct_box(%p, %c) %g .. %g .. %g\n",
	       (void *)cutp, "XYZ345"[axis],
	       cutp->bn.bn_min[axis],
	       where,
	       cutp->bn.bn_max[axis]);
    }

    /* LEFT side */
    lhs = rt_ct_get(rtip);
    lhs->bn.bn_type = CUT_BOXNODE;
    VMOVE(lhs->bn.bn_min, cutp->bn.bn_min);
    VMOVE(lhs->bn.bn_max, cutp->bn.bn_max);
    lhs->bn.bn_max[axis] = where;

    success = rt_ct_populate_box(lhs, cutp, rtip);

    /* RIGHT side */
    rhs = rt_ct_get(rtip);
    rhs->bn.bn_type = CUT_BOXNODE;
    VMOVE(rhs->bn.bn_min, cutp->bn.bn_min);
    VMOVE(rhs->bn.bn_max, cutp->bn.bn_max);
    rhs->bn.bn_min[axis] = where;

    success += rt_ct_populate_box(rhs, cutp, rtip);

    /* Check to see if complexity didn't decrease */
    if (success == 0 && !force) {
	/*
	 * This cut operation did no good, release storage,
	 * and let caller attempt something else.
	 */
	if (RT_G_DEBUG&DEBUG_CUTDETAIL) {
	    static char axis_str[] = "XYZw";
	    bu_log("rt_ct_box:  no luck, len=%zu, axis=%c\n",
		   cutp->bn.bn_len, axis_str[axis]);
	}
	rt_ct_free(rtip, rhs);
	rt_ct_free(rtip, lhs);
	return 0;		/* fail */
    }

    /* Success, convert callers box node into a cut node */
    rt_ct_release_storage(cutp);

    cutp->cut_type = CUT_CUTNODE;
    cutp->cn.cn_axis = axis;
    cutp->cn.cn_point = where;
    cutp->cn.cn_l = lhs;
    cutp->cn.cn_r = rhs;
    return 1;			/* success */
}


/**
 * See if any part of the solid is contained within the bounding box
 * (RPP).
 *
 * If the solid RPP at least partly overlaps the bounding RPP, invoke
 * the per-solid "classifier" method to perform a more rigorous check.
 *
 * Returns -
 * !0 if object overlaps box.
 *  0 if no overlap.
 */
HIDDEN int
rt_ck_overlap(register const fastf_t *min, register const fastf_t *max, register const struct soltab *stp, register const struct rt_i *rtip)
{
    RT_CHECK_SOLTAB(stp);
    if (RT_G_DEBUG&DEBUG_BOXING) {
	bu_log("rt_ck_overlap(%s)\n", stp->st_name);
	VPRINT(" box min", min);
	VPRINT(" sol min", stp->st_min);
	VPRINT(" box max", max);
	VPRINT(" sol max", stp->st_max);
    }
    /* Ignore "dead" solids in the list.  (They failed prep) */
    if (stp->st_aradius <= 0) return 0;

    /* Only check RPP on finite solids */
    if (stp->st_aradius < INFINITY) {
	if (V3RPP_DISJOINT(stp->st_min, stp->st_max, min, max))
	    goto fail;
    }

    if (!OBJ[stp->st_id].ft_classify)
	goto fail;

    /* RPP overlaps, invoke per-solid method for detailed check */
    if (OBJ[stp->st_id].ft_classify(stp, min, max, &rtip->rti_tol) == BN_CLASSIFY_OUTSIDE)
	goto fail;

    if (RT_G_DEBUG&DEBUG_BOXING)
	bu_log("rt_ck_overlap:  TRUE\n");

    return 1;

fail:
    if (RT_G_DEBUG&DEBUG_BOXING)
	bu_log("rt_ck_overlap:  FALSE\n");

    return 0;
}


/**
 * Returns the total number of solids and solid "pieces" in a boxnode.
 */
HIDDEN size_t
rt_ct_piececount(const union cutter *cutp)
{
    long i;
    size_t count;

    BU_ASSERT(cutp->cut_type == CUT_BOXNODE);

    count = cutp->bn.bn_len;

    if (cutp->bn.bn_piecelen <= 0 || !cutp->bn.bn_piecelist)
	return count;

    for (i = cutp->bn.bn_piecelen-1; i >= 0; i--) {
	count += cutp->bn.bn_piecelist[i].npieces;
    }
    return count;
}


/*
 * Optimize a cut tree.  Work on nodes which are over the pre-set
 * limits, subdividing until either the limit on tree depth runs out,
 * or until subdivision no longer gives different results, which could
 * easily be the case when several solids involved in a CSG operation
 * overlap in space.
 */
HIDDEN void
rt_ct_optim(struct rt_i *rtip, register union cutter *cutp, size_t depth)
{
    size_t oldlen;

    if (cutp->cut_type == CUT_CUTNODE) {
	rt_ct_optim(rtip, cutp->cn.cn_l, depth+1);
	rt_ct_optim(rtip, cutp->cn.cn_r, depth+1);
	return;
    }
    if (cutp->cut_type != CUT_BOXNODE) {
	bu_log("rt_ct_optim: bad node [%d]\n", cutp->cut_type);
	return;
    }

    oldlen = rt_ct_piececount(cutp);	/* save before rt_ct_box() */
    if (RT_G_DEBUG&DEBUG_CUTDETAIL)
	bu_log("rt_ct_optim(cutp=%p, depth=%zu) piececount=%zu\n", (void *)cutp, depth, oldlen);

    /*
     * BOXNODE (leaf)
     */
    if (oldlen <= 1)
	return;		/* this box is already optimal */
    if (depth > rtip->rti_cutdepth) return;		/* too deep */

    /* Attempt to subdivide finer than rtip->rti_cutlen near treetop */
    /**** XXX This test can be improved ****/
    if (depth >= 6 && oldlen <= rtip->rti_cutlen)
	return;				/* Fine enough */
#ifdef NEW_WAY
    /* New way */
    /*
     * Attempt to make an optimal cut
     */
    if (rt_ct_plan(rtip, cutp) < 0) {
	/* Unable to further subdivide this box node */
	return;
    }
#else
    /* Old (Release 3.7) way */
    {
	int did_a_cut;
	int i;
	int axis;
	double where, offcenter;
	/*
	 * In general, keep subdividing until things don't get any
	 * better.  Really we might want to proceed for 2-3 levels.
	 *
	 * First, make certain this is a worthwhile cut.  In absolute
	 * terms, each box must be at least 1mm wide after cut.
	 */
	axis = AXIS(depth);
	did_a_cut = 0;
	for (i=0; i<3; i++, axis += 1) {
	    if (axis > Z) {
		axis = X;
	    }
	    if (cutp->bn.bn_max[axis]-cutp->bn.bn_min[axis] < 2.0) {
		continue;
	    }
	    if (rt_ct_old_assess(cutp, axis, &where, &offcenter) <= 0) {
		continue;
	    }
	    if (rt_ct_box(rtip, cutp, axis, where, 0) == 0) {
		continue;
	    } else {
		did_a_cut = 1;
		break;
	    }
	}

	if (!did_a_cut) {
	    return;
	}
	if (rt_ct_piececount(cutp->cn.cn_l) >= oldlen &&
	    rt_ct_piececount(cutp->cn.cn_r) >= oldlen) {
	    if (RT_G_DEBUG&DEBUG_CUTDETAIL)
		bu_log("rt_ct_optim(cutp=%p, depth=%zu) oldlen=%zu, lhs=%zu, rhs=%zu, hopeless\n",
		       (void *)cutp, depth, oldlen,
		       rt_ct_piececount(cutp->cn.cn_l),
		       rt_ct_piececount(cutp->cn.cn_r));
	    return; /* hopeless */
	}
    }
#endif
    /* Box node is now a cut node, recurse */
    rt_ct_optim(rtip, cutp->cn.cn_l, depth+1);
    rt_ct_optim(rtip, cutp->cn.cn_r, depth+1);
}


/**
 * NOTE: Changing from rt_ct_assess() to this seems to result in a
 * *massive* change in cut tree size.
 *
 * This version results in nbins=22, maxlen=3, avg=1.09, while new
 * version results in nbins=42, maxlen=3, avg=1.667 (on moss.g).
 */
HIDDEN int
rt_ct_old_assess(register union cutter *cutp, register int axis, double *where_p, double *offcenter_p)
{
    double val;
    double offcenter;		/* Closest distance from midpoint */
    double where;		/* Point closest to midpoint */
    double middle;		/* midpoint */
    double d;
    fastf_t max, min;
    register size_t i;
    long il;
    register double left, right;

    if (RT_G_DEBUG&DEBUG_CUTDETAIL)
	bu_log("rt_ct_old_assess(%p, %c)\n", (void *)cutp, "XYZ345"[axis]);

    /* In absolute terms, each box must be at least 1mm wide after cut. */
    if ((right=cutp->bn.bn_max[axis])-(left=cutp->bn.bn_min[axis]) < 2.0)
	return 0;

    /*
     * Split distance between min and max in half.  Find the closest
     * edge of a solid's bounding RPP to the mid-point, and split
     * there.  This should ordinarily guarantee that at least one side
     * of the cut has one less item in it.
     */
    min = MAX_FASTF;
    max = -min;
    where = left;
    middle = (left + right) * 0.5;
    offcenter = middle - where;	/* how far off 'middle', 'where' is */
    for (i=0; i < cutp->bn.bn_len; i++) {
	val = cutp->bn.bn_list[i]->st_min[axis];
	if (val < min) min = val;
	if (val > max) max = val;
	d = val - middle;
	if (d < 0) d = (-d);
	if (d < offcenter) {
	    offcenter = d;
	    where = val-0.1;
	}
	val = cutp->bn.bn_list[i]->st_max[axis];
	if (val < min) min = val;
	if (val > max) max = val;
	d = val - middle;
	if (d < 0) d = (-d);
	if (d < offcenter) {
	    offcenter = d;
	    where = val+0.1;
	}
    }

    /* Loop over all the solid pieces */
    for (il = cutp->bn.bn_piecelen-1; il >= 0; il--) {
	struct rt_piecelist *plp = &cutp->bn.bn_piecelist[il];
	struct soltab *stp = plp->stp;
	int j;

	RT_CK_PIECELIST(plp);
	for (j = plp->npieces-1; j >= 0; j--) {
	    int indx = plp->pieces[j];
	    struct bound_rpp *rpp = &stp->st_piece_rpps[indx];

	    val = rpp->min[axis];
	    if (val < min) min = val;
	    if (val > max) max = val;
	    d = val - middle;
	    if (d < 0) d = (-d);
	    if (d < offcenter) {
		offcenter = d;
		where = val-0.1;
	    }
	    val = rpp->max[axis];
	    if (val < min) min = val;
	    if (val > max) max = val;
	    d = val - middle;
	    if (d < 0) d = (-d);
	    if (d < offcenter) {
		offcenter = d;
		where = val+0.1;
	    }
	}
    }

    if (RT_G_DEBUG&DEBUG_CUTDETAIL)bu_log("rt_ct_old_assess() left=%g, where=%g, right=%g, offcenter=%g\n",

					  left, where, right, offcenter);

    if (where < min || where > max) {
	/* this will make an empty cell.  try splitting the range
	 * instead
	 */
	where = (max + min) / 2.0;
	offcenter = where - middle;
	if (offcenter < 0) {
	    offcenter = -offcenter;
	}
    }

    if (where <= left || where >= right)
	return 0;	/* not reasonable */

    if (where - left <= 1.0 || right - where <= 1.0)
	return 0;	/* cut will be too small */

    /* We are going to cut */
    *where_p = where;
    *offcenter_p = offcenter;
    return 1;
}


/*
 * This routine must run in parallel
 */
HIDDEN union cutter *
rt_ct_get(struct rt_i *rtip)
{
    register union cutter *cutp;

    RT_CK_RTI(rtip);
    bu_semaphore_acquire(RT_SEM_MODEL);
    if (!rtip->rti_busy_cutter_nodes.l.magic)
	bu_ptbl_init(&rtip->rti_busy_cutter_nodes, 128, "rti_busy_cutter_nodes");

    if (rtip->rti_CutFree == CUTTER_NULL) {
	size_t bytes;

	bytes = (size_t)bu_malloc_len_roundup(64*sizeof(union cutter));
	cutp = (union cutter *)bu_calloc(1, bytes, " rt_ct_get");
	/* Remember this allocation for later */
	bu_ptbl_ins(&rtip->rti_busy_cutter_nodes, (long *)cutp);
	/* Now, dice it up */
	while (bytes >= sizeof(union cutter)) {
	    cutp->cut_forw = rtip->rti_CutFree;
	    rtip->rti_CutFree = cutp++;
	    bytes -= sizeof(union cutter);
	}
    }
    cutp = rtip->rti_CutFree;
    rtip->rti_CutFree = cutp->cut_forw;
    bu_semaphore_release(RT_SEM_MODEL);

    cutp->cut_forw = CUTTER_NULL;
    return cutp;
}


/*
 * Release subordinate storage
 */
HIDDEN void
rt_ct_release_storage(register union cutter *cutp)
{
    size_t i;

    switch (cutp->cut_type) {

	case CUT_CUTNODE:
	    break;

	case CUT_BOXNODE:
	    if (cutp->bn.bn_list) {
		bu_free((char *)cutp->bn.bn_list, "bn_list[]");
		cutp->bn.bn_list = (struct soltab **)NULL;
	    }
	    cutp->bn.bn_len = 0;
	    cutp->bn.bn_maxlen = 0;

	    if (cutp->bn.bn_piecelist) {
		for (i=0; i<cutp->bn.bn_piecelen; i++) {
		    struct rt_piecelist *olp = &cutp->bn.bn_piecelist[i];
		    if (olp->pieces) {
			bu_free((char *)olp->pieces, "olp->pieces");
		    }
		}
		bu_free((char *)cutp->bn.bn_piecelist, "bn_piecelist[]");
		cutp->bn.bn_piecelist = (struct rt_piecelist *)NULL;
	    }
	    cutp->bn.bn_piecelen = 0;
	    cutp->bn.bn_maxpiecelen = 0;
	    break;

	case CUT_NUGRIDNODE:
	    bu_free((void *)cutp->nugn.nu_grid, "NUGrid children");
	    cutp->nugn.nu_grid = NULL; /* sanity */

	    for (i=0; i<3; i++) {
		bu_free((void *)cutp->nugn.nu_axis[i],
			"NUGrid axis");
		cutp->nugn.nu_axis[i] = NULL; /* sanity */
	    }
	    break;

	default:
	    bu_log("rt_ct_release_storage: Unknown type [%d]\n", cutp->cut_type);
	    break;
    }
}


/*
 * This routine must run in parallel
 */
HIDDEN void
rt_ct_free(struct rt_i *rtip, register union cutter *cutp)
{
    RT_CK_RTI(rtip);

    rt_ct_release_storage(cutp);

    /* Put on global free list */
    bu_semaphore_acquire(RT_SEM_MODEL);
    cutp->cut_forw = rtip->rti_CutFree;
    rtip->rti_CutFree = cutp;
    bu_semaphore_release(RT_SEM_MODEL);
}


void
rt_pr_cut(const union cutter *cutp, int lvl)
{
    size_t i, j;

    bu_log("%p ", (void *)cutp);
    for (i=lvl; i>0; i--)
	bu_log("   ");

    if (cutp == CUTTER_NULL) {
	bu_log("Null???\n");
	return;
    }

    switch (cutp->cut_type) {

	case CUT_CUTNODE:
	    bu_log("CUT L %c < %f\n",
		   "XYZ?"[cutp->cn.cn_axis],
		   cutp->cn.cn_point);
	    rt_pr_cut(cutp->cn.cn_l, lvl+1);

	    bu_log("%p ", (void *)cutp);
	    for (i=lvl; i>0; i--)
		bu_log("   ");
	    bu_log("CUT R %c >= %f\n",
		   "XYZ?"[cutp->cn.cn_axis],
		   cutp->cn.cn_point);
	    rt_pr_cut(cutp->cn.cn_r, lvl+1);
	    return;

	case CUT_BOXNODE:
	    bu_log("BOX Contains %zu primitives (%zu alloc), %zu primitives with pieces:\n",
		   cutp->bn.bn_len, cutp->bn.bn_maxlen,
		   cutp->bn.bn_piecelen);
	    bu_log("        ");
	    for (i=lvl; i>0; i--)
		bu_log("   ");
	    VPRINT(" min", cutp->bn.bn_min);
	    bu_log("        ");
	    for (i=lvl; i>0; i--)
		bu_log("   ");
	    VPRINT(" max", cutp->bn.bn_max);

	    /* Print names of regular solids */
	    for (i=0; i < cutp->bn.bn_len; i++) {
		bu_log("        ");
		for (j=lvl; j>0; j--)
		    bu_log("   ");
		bu_log("    %s\n",
		       cutp->bn.bn_list[i]->st_name);
	    }

	    /* Print names and piece lists of solids with pieces */
	    for (i=0; i < cutp->bn.bn_piecelen; i++) {
		struct rt_piecelist *plp = &(cutp->bn.bn_piecelist[i]);
		struct soltab *stp;

		RT_CK_PIECELIST(plp);
		stp = plp->stp;
		RT_CK_SOLTAB(stp);

		bu_log("        ");
		for (j=lvl; j>0; j--)
		    bu_log("   ");
		bu_log("    %s, %ld pieces: ",
		       stp->st_name, plp->npieces);

		/* Loop for every piece of this solid */
		for (j=0; j < plp->npieces; j++) {
		    long indx = plp->pieces[j];
		    bu_log("%ld, ", indx);
		}
		bu_log("\n");
	    }
	    return;

	case CUT_NUGRIDNODE:
	    /* not implemented yet */
	default:
	    bu_log("Unknown type [%d]\n", cutp->cut_type);
	    break;
    }
    return;
}


void
rt_fr_cut(struct rt_i *rtip, register union cutter *cutp)
{
    RT_CK_RTI(rtip);
    if (cutp == CUTTER_NULL) {
	bu_log("rt_fr_cut NULL\n");
	return;
    }

    switch (cutp->cut_type) {

	case CUT_CUTNODE:
	    rt_fr_cut(rtip, cutp->cn.cn_l);
	    rt_ct_free(rtip, cutp->cn.cn_l);
	    cutp->cn.cn_l = CUTTER_NULL;

	    rt_fr_cut(rtip, cutp->cn.cn_r);
	    rt_ct_free(rtip, cutp->cn.cn_r);
	    cutp->cn.cn_r = CUTTER_NULL;
	    return;

	case CUT_BOXNODE:
	    rt_ct_release_storage(cutp);
	    return;

	case CUT_NUGRIDNODE: {
	    register int i;
	    int len = cutp->nugn.nu_cells_per_axis[X] *
		cutp->nugn.nu_cells_per_axis[Y] *
		cutp->nugn.nu_cells_per_axis[Z];
	    register union cutter *bp = cutp->nugn.nu_grid;

	    for (i = len-1; i >= 0; i--) {
		rt_fr_cut(rtip, bp);
		bp->cut_type = 7;	/* sanity */
		bp++;
	    }

	    rt_ct_release_storage(cutp);
	    return; }

	default:
	    bu_log("rt_fr_cut: Unknown type [%d]\n", cutp->cut_type);
	    break;
    }
    return;
}


HIDDEN void
rt_plot_cut(FILE *fp, struct rt_i *rtip, register union cutter *cutp, int lvl)
{
    RT_CK_RTI(rtip);
    switch (cutp->cut_type) {
	case CUT_NUGRIDNODE: {
	    union cutter *bp;
	    int i, x, y, z;
	    int xmax = cutp->nugn.nu_cells_per_axis[X],
		ymax = cutp->nugn.nu_cells_per_axis[Y],
		zmax = cutp->nugn.nu_cells_per_axis[Z];
	    if (!cutp->nugn.nu_grid) return;
	    /* Don't draw the boxnodes since that produces far too
	     * many segments.  Optimize the output a little by drawing
	     * whole line segments (below).
	     */
	    for (i=0, bp=cutp->nugn.nu_grid; i < xmax*ymax*zmax; i++, bp++) {
		if (bp->cut_type != CUT_BOXNODE)
		    rt_plot_cut(fp, rtip, bp, lvl);
	    }
	    pl_color(fp, 180, 180, 220);
	    --xmax; --ymax; --zmax;

	    /* XY plane */
	    pd_3line(fp,
		     cutp->nugn.nu_axis[X][0].nu_spos,
		     cutp->nugn.nu_axis[Y][0].nu_spos,
		     cutp->nugn.nu_axis[Z][0].nu_spos,
		     cutp->nugn.nu_axis[X][0].nu_spos,
		     cutp->nugn.nu_axis[Y][0].nu_spos,
		     cutp->nugn.nu_axis[Z][zmax].nu_epos);
	    for (y=0; y<=ymax; y++) {
		pd_3line(fp,
			 cutp->nugn.nu_axis[X][0].nu_spos,
			 cutp->nugn.nu_axis[Y][y].nu_epos,
			 cutp->nugn.nu_axis[Z][0].nu_spos,
			 cutp->nugn.nu_axis[X][0].nu_spos,
			 cutp->nugn.nu_axis[Y][y].nu_epos,
			 cutp->nugn.nu_axis[Z][zmax].nu_epos);
	    }
	    for (x=0; x<=xmax; x++) {
		pd_3line(fp,
			 cutp->nugn.nu_axis[X][x].nu_epos,
			 cutp->nugn.nu_axis[Y][0].nu_spos,
			 cutp->nugn.nu_axis[Z][0].nu_spos,
			 cutp->nugn.nu_axis[X][x].nu_epos,
			 cutp->nugn.nu_axis[Y][0].nu_spos,
			 cutp->nugn.nu_axis[Z][zmax].nu_epos);
		for (y=0; y<=ymax; y++) {
		    pd_3line(fp,
			     cutp->nugn.nu_axis[X][x].nu_epos,
			     cutp->nugn.nu_axis[Y][y].nu_epos,
			     cutp->nugn.nu_axis[Z][0].nu_spos,
			     cutp->nugn.nu_axis[X][x].nu_epos,
			     cutp->nugn.nu_axis[Y][y].nu_epos,
			     cutp->nugn.nu_axis[Z][zmax].nu_epos);
		}
	    }

	    /* YZ plane */
	    pd_3line(fp,
		     cutp->nugn.nu_axis[X][0].nu_spos,
		     cutp->nugn.nu_axis[Y][0].nu_spos,
		     cutp->nugn.nu_axis[Z][0].nu_spos,
		     cutp->nugn.nu_axis[X][xmax].nu_epos,
		     cutp->nugn.nu_axis[Y][0].nu_spos,
		     cutp->nugn.nu_axis[Z][0].nu_spos);
	    for (z=0; z<=zmax; z++) {
		pd_3line(fp,
			 cutp->nugn.nu_axis[X][0].nu_spos,
			 cutp->nugn.nu_axis[Y][0].nu_spos,
			 cutp->nugn.nu_axis[Z][z].nu_epos,
			 cutp->nugn.nu_axis[X][zmax].nu_epos,
			 cutp->nugn.nu_axis[Y][0].nu_spos,
			 cutp->nugn.nu_axis[Z][z].nu_epos);
	    }
	    for (y=0; y<=ymax; y++) {
		pd_3line(fp,
			 cutp->nugn.nu_axis[X][0].nu_spos,
			 cutp->nugn.nu_axis[Y][y].nu_epos,
			 cutp->nugn.nu_axis[Z][0].nu_spos,
			 cutp->nugn.nu_axis[X][xmax].nu_epos,
			 cutp->nugn.nu_axis[Y][y].nu_epos,
			 cutp->nugn.nu_axis[Z][0].nu_spos);
		for (z=0; z<=zmax; z++) {
		    pd_3line(fp,
			     cutp->nugn.nu_axis[X][0].nu_spos,
			     cutp->nugn.nu_axis[Y][y].nu_epos,
			     cutp->nugn.nu_axis[Z][z].nu_epos,
			     cutp->nugn.nu_axis[X][zmax].nu_epos,
			     cutp->nugn.nu_axis[Y][y].nu_epos,
			     cutp->nugn.nu_axis[Z][z].nu_epos);
		}
	    }

	    /* XZ plane */
	    pd_3line(fp,
		     cutp->nugn.nu_axis[X][0].nu_spos,
		     cutp->nugn.nu_axis[Y][0].nu_spos,
		     cutp->nugn.nu_axis[Z][0].nu_spos,
		     cutp->nugn.nu_axis[X][0].nu_spos,
		     cutp->nugn.nu_axis[Y][ymax].nu_epos,
		     cutp->nugn.nu_axis[Z][0].nu_spos);
	    for (z=0; z<=zmax; z++) {
		pd_3line(fp,
			 cutp->nugn.nu_axis[X][0].nu_spos,
			 cutp->nugn.nu_axis[Y][0].nu_spos,
			 cutp->nugn.nu_axis[Z][z].nu_epos,
			 cutp->nugn.nu_axis[X][0].nu_spos,
			 cutp->nugn.nu_axis[Y][ymax].nu_epos,
			 cutp->nugn.nu_axis[Z][z].nu_epos);
	    }
	    for (x=0; x<=xmax; x++) {
		pd_3line(fp,
			 cutp->nugn.nu_axis[X][x].nu_epos,
			 cutp->nugn.nu_axis[Y][0].nu_spos,
			 cutp->nugn.nu_axis[Z][0].nu_spos,
			 cutp->nugn.nu_axis[X][x].nu_epos,
			 cutp->nugn.nu_axis[Y][ymax].nu_epos,
			 cutp->nugn.nu_axis[Z][0].nu_spos);
		for (z=0; z<=zmax; z++) {
		    pd_3line(fp,
			     cutp->nugn.nu_axis[X][x].nu_epos,
			     cutp->nugn.nu_axis[Y][0].nu_spos,
			     cutp->nugn.nu_axis[Z][z].nu_epos,
			     cutp->nugn.nu_axis[X][x].nu_epos,
			     cutp->nugn.nu_axis[Y][ymax].nu_epos,
			     cutp->nugn.nu_axis[Z][z].nu_epos);
		}
	    }

	    return; }
	case CUT_CUTNODE:
	    rt_plot_cut(fp, rtip, cutp->cn.cn_l, lvl+1);
	    rt_plot_cut(fp, rtip, cutp->cn.cn_r, lvl+1);
	    return;
	case CUT_BOXNODE:
	    /* Should choose color based on lvl, need a table */
	    pl_color(fp,
		     (AXIS(lvl)==0)?255:0,
		     (AXIS(lvl)==1)?255:0,
		     (AXIS(lvl)==2)?255:0);
	    pdv_3box(fp, cutp->bn.bn_min, cutp->bn.bn_max);
	    return;
    }
    return;
}


/*
 * Find the maximum number of solids in a leaf node, and other
 * interesting statistics.
 */
HIDDEN void
rt_ct_measure(register struct rt_i *rtip, register union cutter *cutp, int depth)
{
    register int len;

    RT_CK_RTI(rtip);
    switch (cutp->cut_type) {
	case CUT_NUGRIDNODE: {
	    register int i;
	    register union cutter *bp;
	    len = cutp->nugn.nu_cells_per_axis[X] *
		cutp->nugn.nu_cells_per_axis[Y] *
		cutp->nugn.nu_cells_per_axis[Z];
	    rtip->rti_ncut_by_type[CUT_NUGRIDNODE]++;
	    for (i=0, bp=cutp->nugn.nu_grid; i<len; i++, bp++)
		rt_ct_measure(rtip, bp, depth+1);
	    return; }
	case CUT_CUTNODE:
	    rtip->rti_ncut_by_type[CUT_CUTNODE]++;
	    rt_ct_measure(rtip, cutp->cn.cn_l, len = (depth+1));
	    rt_ct_measure(rtip, cutp->cn.cn_r, len);
	    return;
	case CUT_BOXNODE:
	    rtip->rti_ncut_by_type[CUT_BOXNODE]++;
	    rtip->rti_cut_totobj += (len = cutp->bn.bn_len);
	    if (rtip->rti_cut_maxlen < len)
		rtip->rti_cut_maxlen = len;
	    if (rtip->rti_cut_maxdepth < depth)
		rtip->rti_cut_maxdepth = depth;
	    BU_HIST_TALLY(&rtip->rti_hist_cellsize, len);
	    len = rt_ct_piececount(cutp) - len;
	    BU_HIST_TALLY(&rtip->rti_hist_cell_pieces, len);
	    BU_HIST_TALLY(&rtip->rti_hist_cutdepth, depth);
	    if (len == 0) {
		rtip->nempty_cells++;
	    }
	    return;
	default:
	    bu_log("rt_ct_measure: bad node [%d]\n", cutp->cut_type);
	    return;
    }
}


void
rt_cut_clean(struct rt_i *rtip)
{
    void **p;

    RT_CK_RTI(rtip);

    if (rtip->rti_cuts_waiting.l.magic)
	bu_ptbl_free(&rtip->rti_cuts_waiting);

    /* Abandon the linked list of diced-up structures */
    rtip->rti_CutFree = CUTTER_NULL;

    if (!BU_LIST_IS_INITIALIZED(&rtip->rti_busy_cutter_nodes.l))
	return;

    /* Release the blocks we got from bu_calloc() */
    for (BU_PTBL_FOR(p, (void **), &rtip->rti_busy_cutter_nodes)) {
	bu_free(*p, "rt_ct_get");
    }
    bu_ptbl_free(&rtip->rti_busy_cutter_nodes);
}


void
rt_pr_cut_info(const struct rt_i *rtip, const char *str)
{
    const struct nugridnode *nugnp;
    int i;

    RT_CK_RTI(rtip);

    bu_log("%s %s: %d nu, %d cut, %d box (%ld empty)\n",
	   str,
	   rtip->rti_space_partition == RT_PART_NUGRID ?
	   "NUGrid" : "NUBSP",
	   rtip->rti_ncut_by_type[CUT_NUGRIDNODE],
	   rtip->rti_ncut_by_type[CUT_CUTNODE],
	   rtip->rti_ncut_by_type[CUT_BOXNODE],
	   rtip->nempty_cells);
    bu_log("Cut: maxdepth=%d, nbins=%d, maxlen=%d, avg=%g\n",
	   rtip->rti_cut_maxdepth,
	   rtip->rti_ncut_by_type[CUT_BOXNODE],
	   rtip->rti_cut_maxlen,
	   ((double)rtip->rti_cut_totobj) /
	   rtip->rti_ncut_by_type[CUT_BOXNODE]);
    bu_hist_pr(&rtip->rti_hist_cellsize,
	       "cut_tree: Number of primitives per leaf cell");
    bu_hist_pr(&rtip->rti_hist_cell_pieces,
	       "cut_tree: Number of primitive pieces per leaf cell");
    bu_hist_pr(&rtip->rti_hist_cutdepth,
	       "cut_tree: Depth (height)");

    switch (rtip->rti_space_partition) {
	case RT_PART_NUGRID:
	    nugnp = (const struct nugridnode *)&rtip->rti_CutHead.nugn;
	    if (nugnp->nu_type != CUT_NUGRIDNODE)
		bu_bomb("rt_pr_cut_info: passed non-nugridnode");

	    for (i=0; i<3; i++) {
		register int j;
		bu_log("NUgrid %c axis:  %d cells\n", "XYZ*"[i],
		       nugnp->nu_cells_per_axis[i]);
		for (j=0; j<nugnp->nu_cells_per_axis[i]; j++) {
		    bu_log("  %g .. %g, w=%g\n",
			   nugnp->nu_axis[i][j].nu_spos,
			   nugnp->nu_axis[i][j].nu_epos,
			   nugnp->nu_axis[i][j].nu_width);
		}
	    }
	    break;
	case RT_PART_NUBSPT:
	    /* Anything good to print here? */
	    break;
	default:
	    bu_bomb("rt_pr_cut_info() bad rti_space_partition\n");
    }
}


void
remove_from_bsp(struct soltab *stp, union cutter *cutp, struct bn_tol *tol)
{
    size_t idx;
    size_t i;

    switch (cutp->cut_type) {
	case CUT_BOXNODE:
	    if (stp->st_npieces) {
		int remove_count, new_count;
		struct rt_piecelist *new_piece_list;

		idx = 0;
		remove_count = 0;
		for (idx=0; idx<cutp->bn.bn_piecelen; idx++) {
		    if (cutp->bn.bn_piecelist[idx].stp == stp) {
			remove_count++;
		    }
		}

		if (remove_count) {
		    new_count = cutp->bn.bn_piecelen - remove_count;
		    if (new_count > 0) {
			new_piece_list = (struct rt_piecelist *)bu_calloc(
			    new_count,
			    sizeof(struct rt_piecelist),
			    "bn_piecelist");

			i = 0;
			for (idx=0; idx<cutp->bn.bn_piecelen; idx++) {
			    if (cutp->bn.bn_piecelist[idx].stp != stp) {
				new_piece_list[i] = cutp->bn.bn_piecelist[idx];
				i++;
			    }
			}
		    } else {
			new_count = 0;
			new_piece_list = NULL;
		    }

		    for (idx=0; idx<cutp->bn.bn_piecelen; idx++) {
			if (cutp->bn.bn_piecelist[idx].stp == stp) {
			    bu_free(cutp->bn.bn_piecelist[idx].pieces, "pieces");
			}
		    }
		    bu_free(cutp->bn.bn_piecelist, "piecelist");
		    cutp->bn.bn_piecelist = new_piece_list;
		    cutp->bn.bn_piecelen = new_count;
		    cutp->bn.bn_maxpiecelen = new_count;
		}
	    } else {
		for (idx=0; idx < cutp->bn.bn_len; idx++) {
		    if (cutp->bn.bn_list[idx] == stp) {
			/* found it, now remove it */
			cutp->bn.bn_len--;
			for (i=idx; i < cutp->bn.bn_len; i++) {
			    cutp->bn.bn_list[i] = cutp->bn.bn_list[i+1];
			}
			return;
		    }
		}
	    }
	    break;
	case CUT_CUTNODE:
	    if (stp->st_min[cutp->cn.cn_axis] > cutp->cn.cn_point + tol->dist) {
		remove_from_bsp(stp, cutp->cn.cn_r, tol);
	    } else if (stp->st_max[cutp->cn.cn_axis] < cutp->cn.cn_point - tol->dist) {
		remove_from_bsp(stp, cutp->cn.cn_l, tol);
	    } else {
		remove_from_bsp(stp, cutp->cn.cn_r, tol);
		remove_from_bsp(stp, cutp->cn.cn_l, tol);
	    }
	    break;
	default:
	    bu_log("remove_from_bsp(): unrecognized cut type (%d) in BSP!\n", cutp->cut_type);
	    bu_bomb("remove_from_bsp(): unrecognized cut type in BSP!\n");
    }
}


#define PIECE_BLOCK 512

void
insert_in_bsp(struct soltab *stp, union cutter *cutp)
{
    int i, j;

    switch (cutp->cut_type) {
	case CUT_BOXNODE:
	    if (stp->st_npieces == 0) {
		/* add the solid in this box */
		if (cutp->bn.bn_len >= cutp->bn.bn_maxlen) {
		    /* need more space */
		    if (cutp->bn.bn_maxlen <= 0) {
			/* Initial allocation */
			cutp->bn.bn_maxlen = 5;
			cutp->bn.bn_list = (struct soltab **)bu_calloc(
			    cutp->bn.bn_maxlen, sizeof(struct soltab *),
			    "insert_in_bsp: initial list alloc");
		    } else {
			cutp->bn.bn_maxlen += 5;
			cutp->bn.bn_list = (struct soltab **) bu_realloc(
			    (void *)cutp->bn.bn_list,
			    sizeof(struct soltab *) * cutp->bn.bn_maxlen,
			    "insert_in_bsp: list extend");
		    }
		}
		cutp->bn.bn_list[cutp->bn.bn_len++] = stp;

	    } else {
		/* this solid uses pieces, add the appropriate pieces to this box */
		long pieces[PIECE_BLOCK];
		long *more_pieces=NULL;
		long more_pieces_alloced=0;
		long more_pieces_count=0;
		long piece_count=0;
		struct rt_piecelist *plp;

		for (i=0; i<stp->st_npieces; i++) {
		    struct bound_rpp *piece_rpp=&stp->st_piece_rpps[i];
		    if (V3RPP_OVERLAP(piece_rpp->min, piece_rpp->max, cutp->bn.bn_min, cutp->bn.bn_max)) {
			if (piece_count < PIECE_BLOCK) {
			    pieces[piece_count++] = i;
			} else if (more_pieces_alloced == 0) {
			    more_pieces_alloced = stp->st_npieces - PIECE_BLOCK;
			    more_pieces = (long *)bu_calloc(more_pieces_alloced, sizeof(long),
							    "more_pieces");
			    more_pieces[more_pieces_count++] = i;
			} else {
			    more_pieces[more_pieces_count++] = i;
			}
		    }
		}

		if (cutp->bn.bn_piecelen >= cutp->bn.bn_maxpiecelen) {
		    cutp->bn.bn_piecelist = (struct rt_piecelist *)bu_realloc(cutp->bn.bn_piecelist,
									      sizeof(struct rt_piecelist) * (++cutp->bn.bn_maxpiecelen),
									      "cutp->bn.bn_piecelist");
		}

		if (!piece_count) {
		    return;
		}

		plp = &cutp->bn.bn_piecelist[cutp->bn.bn_piecelen++];
		plp->magic = RT_PIECELIST_MAGIC;
		plp->stp = stp;
		plp->npieces = piece_count + more_pieces_count;
		plp->pieces = (long *)bu_calloc(plp->npieces, sizeof(long), "plp->pieces");
		for (i=0; i<piece_count; i++) {
		    plp->pieces[i] = pieces[i];
		}
		j = piece_count;
		for (i=0; i<more_pieces_count; i++) {
		    plp->pieces[j++] = more_pieces[i];
		}

		if (more_pieces) {
		    bu_free((char *)more_pieces, "more_pieces");
		}
	    }
	    break;
	case CUT_CUTNODE:
	    if (stp->st_min[cutp->cn.cn_axis] >= cutp->cn.cn_point) {
		insert_in_bsp(stp, cutp->cn.cn_r);
	    } else if (stp->st_max[cutp->cn.cn_axis] < cutp->cn.cn_point) {
		insert_in_bsp(stp, cutp->cn.cn_l);
	    } else {
		insert_in_bsp(stp, cutp->cn.cn_r);
		insert_in_bsp(stp, cutp->cn.cn_l);
	    }
	    break;
	default:
	    bu_log("insert_in_bsp(): unrecognized cut type (%d) in BSP!\n", cutp->cut_type);
	    bu_bomb("insert_in_bsp(): unrecognized cut type in BSP!\n");
    }

}


void
fill_out_bsp(struct rt_i *rtip, union cutter *cutp, struct resource *resp, fastf_t bb[6])
{
    fastf_t bb2[6];
    int i, j;

    switch (cutp->cut_type) {
	case CUT_BOXNODE:
	    j = 3;
	    for (i=0; i<3; i++) {
		if (bb[i] >= INFINITY) {
		    /* this node is at the edge of the model BB, make it fill the BB */
		    cutp->bn.bn_min[i] = rtip->mdl_min[i];
		}
		if (bb[j] <= -INFINITY) {
		    /* this node is at the edge of the model BB, make it fill the BB */
		    cutp->bn.bn_max[i] = rtip->mdl_max[i];
		}
		j++;
	    }
	    break;
	case CUT_CUTNODE:
	    VMOVE(bb2, bb);
	    VMOVE(&bb2[3], &bb[3]);
	    bb[cutp->cn.cn_axis] = cutp->cn.cn_point;
	    fill_out_bsp(rtip, cutp->cn.cn_r, resp, bb);
	    bb2[cutp->cn.cn_axis + 3] = cutp->cn.cn_point;
	    fill_out_bsp(rtip, cutp->cn.cn_l, resp, bb2);
	    break;
	default:
	    bu_log("fill_out_bsp(): unrecognized cut type (%d) in BSP!\n", cutp->cut_type);
	    bu_bomb("fill_out_bsp(): unrecognized cut type in BSP!\n");
    }

}


/********************************************************************************
    pbrt source code is Copyright(c) 1998-2015
                        Matt Pharr, Greg Humphreys, and Wenzel Jakob.

    Redistribution and use in source and binary forms, with or without
    modification, are permitted provided that the following conditions are
    met:
    - Redistributions of source code must retain the above copyright
      notice, this list of conditions and the following disclaimer.
    - Redistributions in binary form must reproduce the above copyright
      notice, this list of conditions and the following disclaimer in the
      documentation and/or other materials provided with the distribution.
    THIS SOFTWARE IS PROVIDED BY THE COPYRIGHT HOLDERS AND CONTRIBUTORS "AS
    IS" AND ANY EXPRESS OR IMPLIED WARRANTIES, INCLUDING, BUT NOT LIMITED
    TO, THE IMPLIED WARRANTIES OF MERCHANTABILITY AND FITNESS FOR A
    PARTICULAR PURPOSE ARE DISCLAIMED. IN NO EVENT SHALL THE COPYRIGHT
    HOLDER OR CONTRIBUTORS BE LIABLE FOR ANY DIRECT, INDIRECT, INCIDENTAL,
    SPECIAL, EXEMPLARY, OR CONSEQUENTIAL DAMAGES (INCLUDING, BUT NOT
    LIMITED TO, PROCUREMENT OF SUBSTITUTE GOODS OR SERVICES; LOSS OF USE,
    DATA, OR PROFITS; OR BUSINESS INTERRUPTION) HOWEVER CAUSED AND ON ANY
    THEORY OF LIABILITY, WHETHER IN CONTRACT, STRICT LIABILITY, OR TORT
    (INCLUDING NEGLIGENCE OR OTHERWISE) ARISING IN ANY WAY OUT OF THE USE
    OF THIS SOFTWARE, EVEN IF ADVISED OF THE POSSIBILITY OF SUCH DAMAGE.

    Derived from src/accelerators/bvh.cpp
    within the pbrt-v3 project, https://github.com/mmp/pbrt-v3/

    Direct browse link:
    https://github.com/mmp/pbrt-v3/blob/master/src/accelerators/bvh.cpp

    Implements the HLBVH construction algorithm as in:
      "Simpler and Faster HLBVH with Work Queues" by
      Kirill Garanzha, Jacopo Pantaleoni, David McAllister.
      (Proc. High Performance Graphics 2011, pg 59)
 ********************************************************************************/
struct bvh_build_node {
    fastf_t bounds[6];
    struct bvh_build_node *children[2];
    long first_prim_offset, n_primitives;
    uint8_t split_axis;
};

struct morton_primitive {
    long primitive_index;
    uint32_t morton_code;
};

struct lbvh_treelet {
    long start_index, n_primitives;
    struct bvh_build_node *build_nodes;
};


static void
bvh_bounds_union(fastf_t a[6], const fastf_t b[6], const fastf_t c[6])
{
    VMOVE(&a[0], &b[0]);
    VMIN(&a[0], &c[0]);
    VMOVE(&a[3], &b[3]);
    VMAX(&a[3], &c[3]);
}

static void
init_leaf(struct bvh_build_node *node, long first, long n, const fastf_t b[6])
{
    node->first_prim_offset = first;
    node->n_primitives = n;
    VMOVE(&node->bounds[0], &b[0]);
    VMOVE(&node->bounds[3], &b[3]);
    node->children[0] = node->children[1] = NULL;
}

static void
init_interior(struct bvh_build_node *node, uint8_t axis, struct bvh_build_node *c0, struct bvh_build_node *c1)
{
    node->children[0] = c0;
    node->children[1] = c1;
    bvh_bounds_union(node->bounds, c0->bounds, c1->bounds);
    node->split_axis = axis;
    node->n_primitives = 0;
}


/* utility functions */
inline uint32_t left_shift3(uint32_t x)
{
    BU_ASSERT(x <= (1 << 10));
    if (x == (1 << 10)) --x;
    x = (x | (x << 16)) & 0x30000ff;
    /* x = ---- --98 ---- ---- ---- ---- 7654 3210 */
    x = (x | (x << 8)) & 0x300f00f;
    /* x = ---- --98 ---- ---- 7654 ---- ---- 3210 */
    x = (x | (x << 4)) & 0x30c30c3;
    /* x = ---- --98 ---- 76-- --54 ---- 32-- --10 */
    x = (x | (x << 2)) & 0x9249249;
    /* x = ---- 9--8 --7- -6-- 5--4 --3- -2-- 1--0 */
    return x;
}

inline uint32_t encode_morton3(const point_t v)
{
    BU_ASSERT(v[X] >= 0 && v[X] <= (1 << 10));
    BU_ASSERT(v[Y] >= 0 && v[Y] <= (1 << 10));
    BU_ASSERT(v[Z] >= 0 && v[Z] <= (1 << 10));
    return (left_shift3(v[Z]) << 2) | (left_shift3(v[Y]) << 1) | left_shift3(v[X]);
}


static void radix_sort(size_t v_len, struct morton_primitive **v)
{
    struct morton_primitive *temp_vector;
#define bits_per_pass 6
    const uint32_t n_bits = 30;
    const uint32_t n_passes = n_bits / bits_per_pass;
    uint32_t pass;
    BU_ASSERT((n_bits % bits_per_pass) == 0);

    temp_vector = (struct morton_primitive *)bu_calloc(v_len, sizeof(struct morton_primitive), "radix_sort");
    for (pass = 0; pass < n_passes; ++pass) {
        /* Perform one pass of radix sort, sorting bits_per_pass bits */
        uint32_t low_bit = pass * bits_per_pass;
#define n_buckets (1 << bits_per_pass)
        size_t bucket_count[n_buckets];
        /* Compute starting index in output array for each bucket */
        size_t out_index[n_buckets];
        size_t i, j;

        /* Set in and out vector pointers for radix sort pass */
        struct morton_primitive *in = (pass & 1) ? temp_vector : *v;
        struct morton_primitive *out = (pass & 1) ? *v : temp_vector;

        /* Count number of zero bits in array for current radix sort bit */
        const uint32_t bit_mask = (1 << bits_per_pass) - 1;

	memset(bucket_count, 0, sizeof(bucket_count));

        for (j=0; j<v_len; j++) {
            const struct morton_primitive *mp = &in[j];
            uint32_t bucket = (mp->morton_code >> low_bit) & bit_mask;
	    BU_ASSERT(bucket < n_buckets);
            bucket_count[bucket]++;
        }

        out_index[0] = 0;
        for (i=1; i<n_buckets; ++i)
            out_index[i] = out_index[i - 1] + bucket_count[i - 1];

        /* Store sorted values in output array */
        for (j=0; j<v_len; j++) {
            const struct morton_primitive *mp = &in[j];
            uint32_t bucket = (mp->morton_code >> low_bit) & bit_mask;
            out[out_index[bucket]++] = *mp;
        }
    }
    /* Copy final result from temp_vector, if needed */
    if ((n_passes & 1)) {
        struct morton_primitive *t;
        t = temp_vector;
        temp_vector = *v;
        *v = t;
    }
    bu_free(temp_vector, "radix_sort");
#undef bits_per_pass
#undef n_buckets
}


static struct bvh_build_node *
emit_lbvh(int max_prims_in_node,
    struct bvh_build_node **build_nodes, const fastf_t *bounds_prims,
    struct morton_primitive *morton_prims, long n_primitives, long *total_nodes,
    long *ordered_prims, long *ordered_prims_offset, int bit_index) {

    BU_ASSERT(n_primitives > 0);
    if (bit_index < 0 || n_primitives < max_prims_in_node) {
        struct bvh_build_node *node;
        fastf_t bounds[6] = {MAX_FASTF,MAX_FASTF,MAX_FASTF, -MAX_FASTF,-MAX_FASTF,-MAX_FASTF};
        long first_prim_offset;
        long i;

        /* Create and return leaf node of LBVH treelet */
        ++*total_nodes;
        node = (*build_nodes)++;

<<<<<<< HEAD
	{
	    first_prim_offset = *ordered_prims_offset;
	    (*ordered_prims_offset) += n_primitives; /* atomic_add */
	}
=======
        first_prim_offset = *ordered_prims_offset;
        (*ordered_prims_offset) += n_primitives; /* atomic_add */
>>>>>>> c00ede4b

        for (i = 0; i < n_primitives; ++i) {
            fastf_t bounds2[6];
            long primitive_index = morton_prims[i].primitive_index;
            ordered_prims[first_prim_offset + i] = primitive_index;

            VMOVE(&bounds2[0], &bounds_prims[primitive_index*6+0]);
            VMOVE(&bounds2[3], &bounds_prims[primitive_index*6+3]);
            bvh_bounds_union(bounds, bounds, bounds2);
        }
        init_leaf(node, first_prim_offset, n_primitives, bounds);
        return node;
    } else {
        const uint32_t mask = (1 << bit_index);
        long search_start = 0, search_end = n_primitives - 1;
        long split_offset;
        struct bvh_build_node *node;
        struct bvh_build_node *lbvh[2];
        uint8_t axis = (bit_index % 3);

        /* Advance to next subtree level if there's no LBVH split for this bit */
        if ((morton_prims[0].morton_code & mask) ==
            (morton_prims[n_primitives - 1].morton_code & mask))
            return emit_lbvh(max_prims_in_node, build_nodes, bounds_prims,
			     morton_prims, n_primitives, total_nodes, ordered_prims,
			     ordered_prims_offset, bit_index - 1);

        /* Find LBVH split point for this dimension */
        while (search_start + 1 != search_end) {
	    long mid;

	    BU_ASSERT(search_start != search_end);
            mid = (search_start + search_end) / 2;
            if ((morton_prims[search_start].morton_code & mask) ==
                (morton_prims[mid].morton_code & mask))
                search_start = mid;
            else {
                BU_ASSERT((morton_prims[mid].morton_code & mask) ==
                       (morton_prims[search_end].morton_code & mask));
                search_end = mid;
            }
        }
        split_offset = search_end;
	BU_ASSERT(split_offset <= n_primitives - 1);
	BU_ASSERT((morton_prims[split_offset - 1].morton_code & mask) !=
		(morton_prims[split_offset].morton_code & mask));

        /* Create and return interior LBVH node */
        ++*total_nodes;
        node = (*build_nodes)++;
        lbvh[0] = emit_lbvh(max_prims_in_node, build_nodes, bounds_prims, morton_prims,
			    split_offset, total_nodes, ordered_prims,
			    ordered_prims_offset, bit_index - 1);
        lbvh[1] = emit_lbvh(max_prims_in_node, build_nodes, bounds_prims,
			    &morton_prims[split_offset], n_primitives - split_offset,
			    total_nodes, ordered_prims, ordered_prims_offset,
			    bit_index - 1);
        init_interior(node, axis, lbvh[0], lbvh[1]);
        return node;
    }
}


static inline fastf_t
surface_area(const fastf_t b[6])
{
    vect_t d;
    VSUB2(d, &b[3], &b[0]);
    return (2.0 * (d[X] * d[Y] + d[X] * d[Z] + d[Y] * d[Z]));
}

static inline uint8_t
maximum_extent(const fastf_t b[6])
{
    vect_t d;
    VSUB2(d, &b[3], &b[0]);
    if (d[X] > d[Y] && d[X] > d[Z])
        return 0;
    else if (d[Y] > d[Z])
        return 1;
    else
        return 2;
}

static inline int
pred(const struct bvh_build_node *node, fastf_t *centroid_bounds,
     uint8_t dim, long min_cost_split_bucket)
{
#define n_buckets 12
    fastf_t centroid = (node->bounds[0+dim] + node->bounds[3+dim]) * 0.5;
    long b = n_buckets * ((centroid - centroid_bounds[0+dim]) /
	(centroid_bounds[3+dim] - centroid_bounds[0+dim]));

    if (b == n_buckets) b = n_buckets - 1;
    BU_ASSERT(b >= 0 && b < n_buckets);
    return (b <= min_cost_split_bucket);
#undef n_buckets
}

static struct bvh_build_node *
build_upper_sah(struct bu_pool *pool, struct bvh_build_node **treelet_roots,
	        long start, long end, long *total_nodes)
{
    long n_nodes;

    BU_ASSERT(start < end);
    n_nodes = end - start;
    if (n_nodes == 1) {
	return treelet_roots[start];
    } else {
	struct bvh_build_node *node;
	fastf_t bounds[6] =
		{MAX_FASTF,MAX_FASTF,MAX_FASTF, -MAX_FASTF,-MAX_FASTF,-MAX_FASTF};
	long i;
	uint8_t dim;

	/* Allocate bucket_info for SAH partition buckets */
    #define n_buckets 12
	struct bucket_info {
	    long count;
	    fastf_t bounds[6];
	};
	struct bucket_info buckets[n_buckets];
	fastf_t centroid_bounds[6] =
		{MAX_FASTF,MAX_FASTF,MAX_FASTF, -MAX_FASTF,-MAX_FASTF,-MAX_FASTF};

	fastf_t cost[n_buckets - 1];
	fastf_t min_cost;
	long min_cost_split_bucket;

	struct bvh_build_node **pmid;
	struct bvh_build_node *lbvh[2];
	long mid;

	node = (struct bvh_build_node*)bu_pool_alloc(pool, 1, sizeof(*node));

	for (i = 0; i<n_buckets; i++) {
	    buckets[i].count = 0;
	}

	/* Compute bounds of all nodes under this HLBVH node */
	for (i = start; i < end; ++i)
	    bvh_bounds_union(bounds, bounds, treelet_roots[i]->bounds);

	/* Compute bound of HLBVH node centroids, choose split dimension _dim_ */
	for (i = start; i < end; ++i) {
	    point_t centroid;
	    VADD2SCALE(centroid, &treelet_roots[i]->bounds[0],
		       &treelet_roots[i]->bounds[3], 0.5);
	    VMIN(&centroid_bounds[0], centroid);
	    VMAX(&centroid_bounds[3], centroid);
	}
	dim = maximum_extent(centroid_bounds);
	/* FIXME: if this hits, what do we need to do?
	 * Make sure the SAH split below does something... ?
	 */
	BU_ASSERT(!ZERO(centroid_bounds[3+dim] - centroid_bounds[0+dim]));

	/* Initialize bucket_info for HLBVH SAH partition buckets */
	for (i = start; i < end; ++i) {
	    fastf_t centroid = (treelet_roots[i]->bounds[0+dim] +
			        treelet_roots[i]->bounds[3+dim]) * 0.5;
	    long b = n_buckets * ((centroid - centroid_bounds[0+dim]) /
			          (centroid_bounds[3+dim] - centroid_bounds[0+dim]));
	    if (b == n_buckets) b = n_buckets - 1;
	    BU_ASSERT(b >= 0 && b < n_buckets);
	    buckets[b].count++;
	    bvh_bounds_union(buckets[b].bounds, buckets[b].bounds,
			     treelet_roots[i]->bounds);
	}

	/* Compute costs for splitting after each bucket */
	for (i = 0; i < n_buckets - 1; ++i) {
	    fastf_t b0[6] =
		{MAX_FASTF,MAX_FASTF,MAX_FASTF, -MAX_FASTF,-MAX_FASTF,-MAX_FASTF};
	    fastf_t b1[6] =
		{MAX_FASTF,MAX_FASTF,MAX_FASTF, -MAX_FASTF,-MAX_FASTF,-MAX_FASTF};
	    long count0 = 0, count1 = 0;
	    long j;

	    for (j = 0; j <= i; ++j) {
		bvh_bounds_union(b0, b0, buckets[j].bounds);
		count0 += buckets[j].count;
	    }
	    for (j = i + 1; j < n_buckets; ++j) {
		bvh_bounds_union(b1, b1, buckets[j].bounds);
		count1 += buckets[j].count;
	    }
	    cost[i] = .125 + (count0 * surface_area(b0) + count1 * surface_area(b1)) /
		surface_area(bounds);
	}

	/* Find bucket to split at that minimizes SAH metric */
	min_cost = cost[0];
	min_cost_split_bucket = 0;
	for (i = 1; i < n_buckets - 1; ++i) {
	    if (cost[i] < min_cost) {
		min_cost = cost[i];
		min_cost_split_bucket = i;
	    }
	}

	/* Split nodes and create interior HLBVH SAH node */
	{
	    struct bvh_build_node **first, **last, *t;
	    first = &treelet_roots[start];
	    last = &treelet_roots[end - 1] + 1;

	    for (;;) {
		for (;;)
		    if (first == last)
			goto out;
		    else if (pred(*first, centroid_bounds, dim, min_cost_split_bucket))
			++first;
		    else
			break;
		--last;
		for (;;)
		    if (first == last)
			goto out;
		    else if (!pred(*last, centroid_bounds, dim, min_cost_split_bucket))
			--last;
		    else
			break;
		t = *first;
		*first = *last;
		*last = t;

		++first;
	    }
out:
	    pmid = first;
	}

	mid = pmid - treelet_roots;
	BU_ASSERT(mid > start && mid < end);

	++*total_nodes;
	lbvh[0] = build_upper_sah(pool, treelet_roots, start, mid, total_nodes);
	lbvh[1] = build_upper_sah(pool, treelet_roots, mid, end, total_nodes);
	init_interior(node, dim, lbvh[0], lbvh[1]);
	return node;
    }
#undef n_buckets
}


struct bvh_build_node *
hlbvh_create(int max_prims_in_node, struct bu_pool *pool, const fastf_t *centroids_prims,
	     const fastf_t *bounds_prims, long *total_nodes,
	     const long n_primitives, long **ordered_prims)
{
    fastf_t bounds[6] = {MAX_FASTF,MAX_FASTF,MAX_FASTF, -MAX_FASTF,-MAX_FASTF,-MAX_FASTF};
    long i;
    struct morton_primitive *morton_prims;

    struct lbvh_treelet *treelets_to_build;
    struct lbvh_treelet *treelets_to_build_end;
    struct lbvh_treelet *treelet;

    struct bvh_build_node *ret;

    struct bvh_build_node **finished_treelets, **finished_treelets_last;
    long start, end;
<<<<<<< HEAD
    volatile long ordered_prims_offset = 0;
    long atomic_total = 0;
    long treelets_size;
=======
    long ordered_prims_offset = 0;
>>>>>>> c00ede4b

    /* Compute bounding box of all primitive centroids */
    for (i = 0; i<n_primitives; i++) {
	VMIN(&bounds[0], &centroids_prims[i*3]);
	VMAX(&bounds[3], &centroids_prims[i*3]);
    }

    morton_prims = (struct morton_primitive*)bu_calloc(n_primitives,
						       sizeof(struct morton_primitive),
						       "hlbvh_create");
    /* Compute Morton indices of primitives */
    for (i = 0; i<n_primitives; i++) {
        /* Initialize morton_prims[i] for ith primitive */
        const uint32_t morton_bits = 10;
        const uint32_t morton_scale = 1 << morton_bits;
        point_t o;

        morton_prims[i].primitive_index = i;

	VSUB2(o, &centroids_prims[i*3], &bounds[0]);
        if (bounds[3+X] > bounds[0+X]) o[X] /= (bounds[3+X] - bounds[0+X]);
        if (bounds[3+Y] > bounds[0+Y]) o[Y] /= (bounds[3+Y] - bounds[0+Y]);
        if (bounds[3+Z] > bounds[0+Z]) o[Z] /= (bounds[3+Z] - bounds[0+Z]);

        o[X] *= morton_scale;
        o[Y] *= morton_scale;
        o[Z] *= morton_scale;
        morton_prims[i].morton_code = encode_morton3(o);
    }

    /* Radix sort primitive Morton indices */
    radix_sort(n_primitives, &morton_prims);

    /* Create LBVH treelets at bottom of BVH */

    /* Find intervals of primitives for each treelet */
    treelets_to_build = (struct lbvh_treelet*)bu_calloc(n_primitives,
							sizeof(struct lbvh_treelet),
							"hlbvh_create");
    treelets_to_build_end = treelets_to_build;
    for (start = 0, end = 1; end <= n_primitives; ++end) {
        uint32_t mask = 0x3ffc0000;
        if (end == n_primitives ||
            ((morton_prims[start].morton_code & mask) !=
             (morton_prims[end].morton_code & mask))) {
            /* Add entry to treelets_to_build for this treelet */
            long n_prims = end - start;
            long max_bvh_nodes = 2 * n_prims;
            struct bvh_build_node *nodes;
            nodes = (struct bvh_build_node*)bu_pool_alloc(pool, max_bvh_nodes,
							  sizeof(struct bvh_build_node));
            treelets_to_build_end->start_index = start;
            treelets_to_build_end->n_primitives = n_prims;
            treelets_to_build_end->build_nodes = nodes;
            treelets_to_build_end++;
            start = end;
        }
    }

    /* Create LBVHs for treelets in parallel */
    *ordered_prims = (long*)bu_calloc(n_primitives, sizeof(long), "hlbvh_create");
<<<<<<< HEAD

    treelets_size = treelets_to_build_end-treelets_to_build;
    for (i=0; i<treelets_size; i++) {
	struct lbvh_treelet *treelet;
=======
    for (treelet = treelets_to_build; treelet != treelets_to_build_end; treelet++) {
>>>>>>> c00ede4b
        /* Generate i_th LBVH treelet */
	long nodes_created = 0;
        const int first_bit_index = 29 - 12;
        treelet->build_nodes = emit_lbvh(max_prims_in_node, &treelet->build_nodes,
					 bounds_prims,
					 &morton_prims[treelet->start_index],
					 treelet->n_primitives, &nodes_created,
					 *ordered_prims, &ordered_prims_offset,
					 first_bit_index);
	*total_nodes += nodes_created;
    }
    bu_free(morton_prims, "hlbvh_create");

    /* Create and return SAH BVH from LBVH treelets */
    finished_treelets =
	(struct bvh_build_node**)bu_calloc(treelets_to_build_end-treelets_to_build,
					   sizeof(struct bvh_build_node*),
					   "hlbvh_create");
    finished_treelets_last = finished_treelets;
    for (treelet = treelets_to_build; treelet != treelets_to_build_end; treelet++) {
        *finished_treelets_last++ = treelet->build_nodes;
    }
    bu_free(treelets_to_build, "hlbvh_create");
    ret = build_upper_sah(pool, finished_treelets, 0,
			  finished_treelets_last-finished_treelets, total_nodes);
    bu_free(finished_treelets, "hlbvh_create");
    return ret;
}


#ifdef USE_OPENCL
static cl_int
flatten_bvh_tree(cl_int *offset, struct clt_linear_bvh_node *nodes, long total_nodes,
		 const struct bvh_build_node *node, long depth)
{
    cl_int my_offset = *offset;
    struct clt_linear_bvh_node *linear_node;

    BU_ASSERT(my_offset < total_nodes);
    ++*offset;
    linear_node = &nodes[my_offset];

    VMOVE(linear_node->bounds.p_min, &node->bounds[0]);
    VMOVE(linear_node->bounds.p_max, &node->bounds[3]);
    if (node->n_primitives > 0) {
	BU_ASSERT(!node->children[0] && !node->children[1]);
	BU_ASSERT(node->n_primitives < 65536);
        linear_node->u.primitives_offset = node->first_prim_offset;
        linear_node->n_primitives = node->n_primitives;
    } else {
        /* Create interior flattened BVH node */
        linear_node->axis = node->split_axis;
        linear_node->n_primitives = 0;
	flatten_bvh_tree(offset, nodes, total_nodes, node->children[0], depth + 1);
        linear_node->u.second_child_offset =
	    flatten_bvh_tree(offset, nodes, total_nodes, node->children[1], depth + 1);
    }
    return my_offset;
}

void
clt_linear_bvh_create(long n_primitives, struct clt_linear_bvh_node **nodes_p,
		      long **ordered_prims, const fastf_t *centroids_prims,
		      const fastf_t *bounds_prims, cl_int *total_nodes)
{
    struct clt_linear_bvh_node *nodes;
    cl_int lnodes_created = 0;

    nodes = NULL;
    if (n_primitives != 0) {
        /* Build BVH tree for primitives */
	struct bu_pool *pool;
	long nodes_created = 0;
        struct bvh_build_node *root;

	pool = bu_pool_create(1024 * 1024);
        root = hlbvh_create(4, pool, centroids_prims, bounds_prims, &nodes_created,
			    n_primitives, ordered_prims);

        /* Compute representation of depth-first traversal of BVH tree */
        nodes = (struct clt_linear_bvh_node*)bu_calloc(nodes_created, sizeof(*nodes),
						       "bvh create");
        flatten_bvh_tree(&lnodes_created, nodes, nodes_created, root, 0);
	bu_pool_delete(pool);

	bu_log("HLBVH: %ld nodes, %ld primitives (%.2f MB)\n",
	       nodes_created, n_primitives,
	       (double)(sizeof(*nodes) * nodes_created) / (1024.0 * 1024.0));

	if (RT_G_DEBUG&DEBUG_CUT) {
	    long i, j;
	    for (i=0; i<lnodes_created; i++) {
		if (nodes[i].n_primitives != 0) {
		    bu_log("#%ld: %ld\n", i, nodes[i].n_primitives);
		    for (j=0; j<nodes[i].n_primitives; j++) {
			bu_log("  %ld\n", ordered_prims[nodes[i].u.primitives_offset+j]);
		    }
		} else {
		    bu_log("#%ld> #%ld\n", i, nodes[i].u.second_child_offset);

		}
	    }

	    for (i=0; i<n_primitives; i++) {
		bu_log(":%ld\n", ordered_prims[i]);
	    }
	}
    }
    *nodes_p = nodes;
    *total_nodes = lnodes_created;
}
#endif


/*
 * Local Variables:
 * mode: C
 * tab-width: 8
 * indent-tabs-mode: t
 * c-file-style: "stroustrup"
 * End:
 * ex: shiftwidth=4 tabstop=8
 */<|MERGE_RESOLUTION|>--- conflicted
+++ resolved
@@ -2514,15 +2514,8 @@
         ++*total_nodes;
         node = (*build_nodes)++;
 
-<<<<<<< HEAD
-	{
-	    first_prim_offset = *ordered_prims_offset;
-	    (*ordered_prims_offset) += n_primitives; /* atomic_add */
-	}
-=======
         first_prim_offset = *ordered_prims_offset;
         (*ordered_prims_offset) += n_primitives; /* atomic_add */
->>>>>>> c00ede4b
 
         for (i = 0; i < n_primitives; ++i) {
             fastf_t bounds2[6];
@@ -2787,13 +2780,7 @@
 
     struct bvh_build_node **finished_treelets, **finished_treelets_last;
     long start, end;
-<<<<<<< HEAD
-    volatile long ordered_prims_offset = 0;
-    long atomic_total = 0;
-    long treelets_size;
-=======
     long ordered_prims_offset = 0;
->>>>>>> c00ede4b
 
     /* Compute bounding box of all primitive centroids */
     for (i = 0; i<n_primitives; i++) {
@@ -2855,14 +2842,7 @@
 
     /* Create LBVHs for treelets in parallel */
     *ordered_prims = (long*)bu_calloc(n_primitives, sizeof(long), "hlbvh_create");
-<<<<<<< HEAD
-
-    treelets_size = treelets_to_build_end-treelets_to_build;
-    for (i=0; i<treelets_size; i++) {
-	struct lbvh_treelet *treelet;
-=======
     for (treelet = treelets_to_build; treelet != treelets_to_build_end; treelet++) {
->>>>>>> c00ede4b
         /* Generate i_th LBVH treelet */
 	long nodes_created = 0;
         const int first_bit_index = 29 - 12;
@@ -2942,6 +2922,17 @@
         root = hlbvh_create(4, pool, centroids_prims, bounds_prims, &nodes_created,
 			    n_primitives, ordered_prims);
 
+	/*
+	 * Enlarge the model RPP just slightly, to avoid nasty effects
+	 * with a solid's face being exactly on the edge
+	 */
+	root[0].bounds[0] = floor(root[0].bounds[0]);
+	root[0].bounds[1] = floor(root[0].bounds[1]);
+	root[0].bounds[2] = floor(root[0].bounds[2]);
+	root[0].bounds[3] = ceil(root[0].bounds[3]);
+	root[0].bounds[4] = ceil(root[0].bounds[4]);
+	root[0].bounds[5] = ceil(root[0].bounds[5]);
+
         /* Compute representation of depth-first traversal of BVH tree */
         nodes = (struct clt_linear_bvh_node*)bu_calloc(nodes_created, sizeof(*nodes),
 						       "bvh create");
