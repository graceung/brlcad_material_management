/*                    V O L _ B R E P . C P P
 * BRL-CAD
 *
<<<<<<< HEAD
 * Copyright (c) 2008-2018 United States Government as represented by
=======
 * Copyright (c) 2008-2020 United States Government as represented by
>>>>>>> 2965d039
 * the U.S. Army Research Laboratory.
 *
 * This library is free software; you can redistribute it and/or
 * modify it under the terms of the GNU Lesser General Public License
 * version 2.1 as published by the Free Software Foundation.
 *
 * This library is distributed in the hope that it will be useful, but
 * WITHOUT ANY WARRANTY; without even the implied warranty of
 * MERCHANTABILITY or FITNESS FOR A PARTICULAR PURPOSE.  See the GNU
 * Lesser General Public License for more details.
 *
 * You should have received a copy of the GNU Lesser General Public
 * License along with this file; see the file named COPYING for more
 * information.
 */
/** @file vol_brep.cpp
 *
 * Convert a vol to an nmg, and thus to b-rep form
 *
 */

#include "common.h"

#include "raytrace.h"
#include "rt/geom.h"
#include "nmg.h"
#include "brep.h"

extern "C" {
<<<<<<< HEAD
    void rt_vol_tess(struct nmgregion **r, struct model *m, struct rt_db_internal *ip, const struct rt_tess_tol *ttol, const struct bn_tol *tol);
    void rt_nmg_brep(ON_Brep **bi, struct rt_db_internal *ip, const struct bn_tol *tol);
=======
    void rt_vol_tess(struct nmgregion **r, struct model *m, struct rt_db_internal *ip, const struct bg_tess_tol *ttol, const struct bn_tol *tol);
    void rt_nmg_brep(ON_Brep **bi, const struct rt_db_internal *ip, const struct bn_tol *tol);
>>>>>>> 2965d039
}


extern "C" void
rt_vol_brep(ON_Brep **b, const struct rt_db_internal *ip, const struct bn_tol *tol)
{
    struct rt_db_internal *tmp_internal;
    struct bg_tess_tol ttmptol;

    BU_ALLOC(tmp_internal, struct rt_db_internal);
    RT_DB_INTERNAL_INIT(tmp_internal);

    ttmptol.abs = 0;
    ttmptol.rel = 0.01;
    ttmptol.norm = 0;

    const struct bg_tess_tol *ttol = &ttmptol;
    struct model *volm = nmg_mm();
    struct nmgregion *volr;

    tmp_internal->idb_ptr = (void *)ip->idb_ptr;
    rt_vol_tess(&volr, volm, tmp_internal, ttol, tol);
    tmp_internal->idb_ptr = (void *)volm;
    rt_nmg_brep(b, tmp_internal, tol);

    FREE_MODEL(volm);
    bu_free(tmp_internal, "free temporary rt_db_internal");
}


// Local Variables:
// tab-width: 8
// mode: C++
// c-basic-offset: 4
// indent-tabs-mode: t
// c-file-style: "stroustrup"
// End:
// ex: shiftwidth=4 tabstop=8<|MERGE_RESOLUTION|>--- conflicted
+++ resolved
@@ -1,11 +1,7 @@
 /*                    V O L _ B R E P . C P P
  * BRL-CAD
  *
-<<<<<<< HEAD
- * Copyright (c) 2008-2018 United States Government as represented by
-=======
  * Copyright (c) 2008-2020 United States Government as represented by
->>>>>>> 2965d039
  * the U.S. Army Research Laboratory.
  *
  * This library is free software; you can redistribute it and/or
@@ -35,13 +31,8 @@
 #include "brep.h"
 
 extern "C" {
-<<<<<<< HEAD
-    void rt_vol_tess(struct nmgregion **r, struct model *m, struct rt_db_internal *ip, const struct rt_tess_tol *ttol, const struct bn_tol *tol);
-    void rt_nmg_brep(ON_Brep **bi, struct rt_db_internal *ip, const struct bn_tol *tol);
-=======
     void rt_vol_tess(struct nmgregion **r, struct model *m, struct rt_db_internal *ip, const struct bg_tess_tol *ttol, const struct bn_tol *tol);
     void rt_nmg_brep(ON_Brep **bi, const struct rt_db_internal *ip, const struct bn_tol *tol);
->>>>>>> 2965d039
 }
 
 
