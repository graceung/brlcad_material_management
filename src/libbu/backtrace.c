--- conflicted
+++ resolved
@@ -49,11 +49,7 @@
 #include "bu/debug.h"
 #include "bu/log.h"
 #include "bu/malloc.h"
-<<<<<<< HEAD
-#include "bu/parallel.h"
-=======
 #include "bu/process.h"
->>>>>>> 9b9d70b0
 #include "bu/snooze.h"
 #include "bu/str.h"
 #include "bu/time.h"
@@ -380,8 +376,6 @@
 
 #  endif
 	bu_snooze(BU_SEC2USEC(2));
-<<<<<<< HEAD
-=======
     }
 
     if (UNLIKELY(bu_debug & BU_DEBUG_BACKTRACE)) {
@@ -393,7 +387,6 @@
 
     if (UNLIKELY(bu_debug & BU_DEBUG_BACKTRACE)) {
 	bu_log("[BACKTRACE] backtrace() complete\n");
->>>>>>> 9b9d70b0
     }
 
     exit(0);
@@ -487,20 +480,6 @@
      */
     backtrace_done = 0;
     {
-<<<<<<< HEAD
-	struct timeval start, end;
-	gettimeofday(&start, NULL);
-	gettimeofday(&end, NULL);
-	while ((interrupt_wait == 0) && (end.tv_sec - start.tv_sec < 45 /* seconds */)) {
-	    /* do nothing, wait for debugger to attach but don't wait too long */;
-	    gettimeofday(&end, NULL);
-	    bu_snooze(BU_SEC2USEC(1));
-	}
-    }
-#else
-    /* FIXME: need something better here for win32 */
-    bu_snooze(BU_SEC2USEC(10));
-=======
 	int cnt = 0;
 	int64_t timer = bu_gettime();
 	while (!backtrace_done && ((bu_gettime() - timer) / 1000000.0 < 30.0 /* seconds */)) {
@@ -516,7 +495,6 @@
 	}
 	kill(pid, SIGINT);
 	bu_snooze(BU_SEC2USEC(1));
->>>>>>> 9b9d70b0
 #endif
 
 	if (UNLIKELY(bu_debug & BU_DEBUG_BACKTRACE)) {
