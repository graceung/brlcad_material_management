--- conflicted
+++ resolved
@@ -107,8 +107,13 @@
 	    fprintf(fp, "\nSystem characteristics:\n");
 	    fflush(fp);
 	    while (bu_fgets(buffer, CR_BUFSIZE, popenfp)) {
-		int ret;
-		ret = fwrite(buffer, 1, strlen(buffer), fp);
+		size_t ret;
+		size_t len;
+
+		len = strlen(buffer);
+		ret = fwrite(buffer, 1, len, fp);
+		if (ret != len)
+		    perror("fwrite failed");
 	    }
 	}
 #if defined(HAVE_POPEN) && !defined(STRICT_FLAGS)
@@ -134,10 +139,6 @@
 	    fprintf(fp, "\nSystem information:\n");
 	    fflush(fp);
 	    while (bu_fgets(buffer, CR_BUFSIZE, popenfp)) {
-<<<<<<< HEAD
-		int ret;
-		if ((strlen(buffer) == 0) || ((strlen(buffer) == 1) && (buffer[0] == '\n'))) {
-=======
 		size_t ret;
 		size_t len;
 
@@ -145,10 +146,12 @@
 		if ((len == 0)
 		    || ((len == 1) && (buffer[0] == '\n')))
 		{
->>>>>>> dd03dbfe
 		    continue;
 		}
-		ret = fwrite(buffer, 1, strlen(buffer), fp);
+
+		ret = fwrite(buffer, 1, len, fp);
+		if (ret != len)
+		    perror("fwrite failed");
 	    }
 	}
 #if defined(HAVE_POPEN) && !defined(STRICT_FLAGS)
