/*                          A R G V . C
 * BRL-CAD
 *
 * Copyright (c) 2008-2023 United States Government as represented by
 * the U.S. Army Research Laboratory.
 *
 * This library is free software; you can redistribute it and/or
 * modify it under the terms of the GNU Lesser General Public License
 * version 2.1 as published by the Free Software Foundation.
 *
 * This library is distributed in the hope that it will be useful, but
 * WITHOUT ANY WARRANTY; without even the implied warranty of
 * MERCHANTABILITY or FITNESS FOR A PARTICULAR PURPOSE.  See the GNU
 * Lesser General Public License for more details.
 *
 * You should have received a copy of the GNU Lesser General Public
 * License along with this file; see the file named COPYING for more
 * information.
 */

#include "common.h"

#include <string.h>
#include <ctype.h>

#include "bu/malloc.h"
#include "bu/str.h"
#include "bu/file.h"
#include "bu/exit.h"

static void
process_quote(char **lpp, int *quoted)
{
    char *cp = *lpp;

    // Starting a quote
    if (!(*quoted)) {
	/* Shift everything to the left (i.e. stomp on the quote character) */
	while (*cp != '\0') {
	    *cp = *(cp+1);
	    cp++;
	}
    }

    // Ending a quote
    if (*quoted) {
	*cp = '\0';
	(*lpp)++;
    }

    /* toggle quoted state */
    *quoted = (*quoted) ? 0 : 1;
}

static void
process_escape(char **lp)
{
    char *cp = *lp;
    /* Shift everything to the left (i.e. stomp on the escape character) */
    while (*cp != '\0') {
	*cp = *(cp+1);
	cp++;
    }
}


/* skip leading whitespace */
static void
skip_whitespace(char **lpp)
{
    while (*(*lpp) != '\0' && isspace((int)(*(*lpp)))) {
	/* null out spaces */
	*(*lpp) = '\0';
	(*lpp)++;
    }
}

size_t
bu_argv_from_string(char *argv[], size_t lim, char *lp)
{
    size_t argc = 0; /* number of words seen */
    int quoted = 0;
    int escaped = 0;

    if (UNLIKELY(!argv)) {
	/* do this instead of crashing */
	bu_bomb("bu_argv_from_string received a null argv\n");
    }

    /* argv is expected to be at least lim+1 */
    argv[0] = (char *)NULL;

    if (UNLIKELY(lim == 0 || !lp)) {
	/* nothing to do, only return NULL in argv[0] */
	return 0;
    }
    char *echar = &(lp[strlen(lp)-1]);

    /* skip leading whitespace */
    skip_whitespace(&lp);

    if (*lp == '\0') {
	/* no words, only return NULL in argv[0] */
	return 0;
    }


    // If we're leading off with a quoted string we need to handle the leading
    // quote before we assign the argv pointer, to avoid capturing the arg's
    // quote along with the string contents
    if (*lp == '"')
	process_quote(&lp, &quoted);

    // Similarly, if we're leading with an escaped character handle the
    // string adjustment before argv assignment
    if (*lp == '\\') {
	// Handle the implications of the escaped char
	process_escape(&lp);
	escaped = 1;
    }

    /* some non-space string has been seen, set argv[0] */
    argv[argc] = lp;
    argc = 1;

    for (; *lp != '\0'; lp++) {

	if (*lp == '\\') {
	    // If this escape character was previously escaped,
	    // it's just a normal char
	    if (escaped) {
		escaped = 0;
		continue;
	    }

	    // Handle the implications of the escaped char
	    process_escape(&lp);
	    escaped = 1;
	    continue;
	}

	if (*lp == '"') {
	    if (escaped) {
		// An escaped quote is a normal char
		escaped = 0;
		continue;
	    }

	    // Adjust the string based on the implications of the quote
	    process_quote(&lp, &quoted);

	    // If we're starting a quote, repeat the previous processing step
	    // with the string left shifted to remove the starting quote char.
	    if (quoted)
		continue;

	    goto nextword;
	}

	// We've handled all the characters that might have been escaped -
	// clear the flag for the next round
	escaped = 0;

	// skip over current word
	if (quoted || !isspace((int)(*lp))) {
	    continue;
	}

nextword:
	// We either have a space or we're at the end of the string - either
	// way, the arg is complete.  Terminate it with a NULL - if this is
	// not the last arg, this replaces the space in the string with a
	// NULL terminator to allow C to interpret the portion of the string
	// pointed to by argv[argc] as its own string.
	if (lp == echar)
	    goto nullterm;
	*lp = '\0';
	lp++;

	// If we have additional whitespace, we need to clear it
	skip_whitespace(&lp);

	// If we're staring up a quoted string we need to handle the leading
	// quote before we assign the argv pointer, to avoid capturing the
	// arg's quote along with the string contents
	if (*lp == '"')
	    process_quote(&lp, &quoted);

	// Similarly, if we're leading with an escaped character handle the
	// string adjustment before argv assignment
	if (*lp == '\\') {
	    // Handle the implications of the escaped char
	    process_escape(&lp);
	    escaped = 1;
	}

	// If we have nothing left, we're done
	if (*lp == '\0')
	    goto nullterm;

<<<<<<< HEAD
	// make sure argv[] isn't full, need room for NULL
	if (argc >= lim-1)
=======
	// make sure argv[] isn't full, need room for NULL.  Because (per the
	// header comments) the user is supposed to have passed in the maximum
	// number of elements *not including a terminating null*, we check if
	// we are at or beyond that user provided limit.
	if (argc >= lim)
>>>>>>> 97edac8e
	    break;

	/* start of next word */
	argv[argc] = lp;
	argc++;
    }

nullterm:
    /* always NULL-terminate the array */
    argv[argc] = (char *)NULL;

    return argc;
}


void
bu_argv_free(size_t argc, char *argv[])
{
    register size_t i;

    if (UNLIKELY(!argv))
	return;

    if ((ssize_t)argc < 1) {
	bu_free((void *)argv, "bu_argv_free");
	return;
    }

    for (i = 0; i < argc; ++i) {
	bu_free((void *)argv[i], "bu_argv_free");
	argv[i] = NULL; /* sanity */
    }

    bu_free((void *)argv, "bu_argv_free");
    argv = NULL;
}


void
bu_free_args(size_t argc, char *argv[], const char *str)
{
    size_t count = 0;

    if (UNLIKELY(!argv || (ssize_t)argc < 1)) {
	return;
    }

    while (count < argc) {
	bu_free(argv[count], str);
	argv[count] = NULL;
	count++;
    }

    return;
}


char **
bu_argv_dup(size_t argc, const char *argv[])
{
    register size_t i;
    char **av;

    if (UNLIKELY((ssize_t)argc < 1))
	return (char **)0;

    av = (char **)bu_calloc(argc+1, sizeof(char *), "bu_copy_argv");
    for (i = 0; i < argc; ++i)
	av[i] = bu_strdup(argv[i]);
    av[i] = (char *)0;

    return av;
}


char **
bu_argv_dupinsert(int insert, size_t insertArgc, const char *insertArgv[], size_t argc, const char *argv[])
{
    register size_t i, j;
    size_t ac = argc + insertArgc + 1;
    char **av;

    /* Nothing to insert */
    if ((ssize_t)insertArgc < 1)
	return bu_argv_dup(argc, argv);

    av = (char **)bu_calloc(ac, sizeof(char *), "bu_insert_argv");

    if (insert <= 0) {			    	/* prepend */
	for (i = 0; i < insertArgc; ++i)
	    av[i] = bu_strdup(insertArgv[i]);

	for (j = 0; j < argc; ++i, ++j)
	    av[i] = bu_strdup(argv[j]);
    } else if (argc <= (size_t)insert) {	/* append */
	for (i = 0; i < argc; ++i)
	    av[i] = bu_strdup(argv[i]);

	for (j = 0; j < insertArgc; ++i, ++j)
	    av[i] = bu_strdup(insertArgv[j]);
    } else {					/* insert */
	for (i = 0; i < (size_t)insert; ++i)
	    av[i] = bu_strdup(argv[i]);

	for (j = 0; j < insertArgc; ++i, ++j)
	    av[i] = bu_strdup(insertArgv[j]);

	for (j = insert; j < argc; ++i, ++j)
	    av[i] = bu_strdup(argv[j]);
    }

    av[i] = (char *)0;

    return av;
}

/*
 * Local Variables:
 * mode: C
 * tab-width: 8
 * indent-tabs-mode: t
 * c-file-style: "stroustrup"
 * End:
 * ex: shiftwidth=4 tabstop=8
 */<|MERGE_RESOLUTION|>--- conflicted
+++ resolved
@@ -198,16 +198,11 @@
 	if (*lp == '\0')
 	    goto nullterm;
 
-<<<<<<< HEAD
-	// make sure argv[] isn't full, need room for NULL
-	if (argc >= lim-1)
-=======
 	// make sure argv[] isn't full, need room for NULL.  Because (per the
 	// header comments) the user is supposed to have passed in the maximum
 	// number of elements *not including a terminating null*, we check if
 	// we are at or beyond that user provided limit.
 	if (argc >= lim)
->>>>>>> 97edac8e
 	    break;
 
 	/* start of next word */
