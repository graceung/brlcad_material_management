--- conflicted
+++ resolved
@@ -1,11 +1,7 @@
 /*                      P R O G N A M E . C
  * BRL-CAD
  *
-<<<<<<< HEAD
- * Copyright (c) 2004-2018 United States Government as represented by
-=======
  * Copyright (c) 2004-2020 United States Government as represented by
->>>>>>> 2965d039
  * the U.S. Army Research Laboratory.
  *
  * This library is free software; you can redistribute it and/or
@@ -51,10 +47,6 @@
 #include "bu/path.h"
 #include "bu/str.h"
 
-<<<<<<< HEAD
-#if !defined(HAVE_DECL_GETPROGNAME) && !defined(getprogname)
-const char *getprogname(void);
-=======
 
 #if !defined(HAVE_DECL_PROGRAM_INVOCATION_NAME)
 extern char *program_invocation_name;
@@ -66,7 +58,6 @@
 
 #if !defined(HAVE_DECL_WAIT) && !defined(wait)
 extern pid_t wait(int *);
->>>>>>> 2965d039
 #endif
 
 
