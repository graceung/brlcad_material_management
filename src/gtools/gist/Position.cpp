<<<<<<< HEAD
=======
/*                    P O S I T I O N . C P P
 * BRL-CAD
 *
 * Copyright (c) 2023-2024 United States Government as represented by
 * the U.S. Army Research Laboratory.
 *
 * This library is free software; you can redistribute it and/or
 * modify it under the terms of the GNU Lesser General Public License
 * version 2.1 as published by the Free Software Foundation.
 *
 * This library is distributed in the hope that it will be useful, but
 * WITHOUT ANY WARRANTY; without even the implied warranty of
 * MERCHANTABILITY or FITNESS FOR A PARTICULAR PURPOSE.  See the GNU
 * Lesser General Public License for more details.
 *
 * You should have received a copy of the GNU Lesser General Public
 * License along with this file; see the file named COPYING for more
 * information.
 */

>>>>>>> 87a4244b
#include "Position.h"

Position::Position(int x, int y, int width, int height) :
    x_(x),
    y_(y),
    width_(width),
    height_(height)
{}

int
Position::left() const
{
    return x_;
}

int
Position::right() const
{
    return x_ + width_;
}

int
Position::top() const
{
    return y_;
}

int
Position::bottom() const
{
    return y_ + height_;
}

int
Position::centerX() const
{
    return x_ + width_ / 2;
}

int
Position::centerY() const
{
    return y_ + height_ / 2;
}

cv::Point
Position::topLeft() const
{
    return cv::Point(x_, y_);
}

cv::Point
Position::topRight() const
{
    return cv::Point(x_ + width_, y_);
}

cv::Point
Position::bottomLeft() const
{
    return cv::Point(x_, y_ + height_);
}

cv::Point
Position::bottomRight() const
{
    return cv::Point(x_ + width_, y_ + height_);
}

int
Position::halfWidth() const
{
    return width_ / 2;
}

int
Position::thirdWidth() const
{
    return width_ / 3;
}

int
Position::quarterWidth() const
{
    return width_ / 4;
}

int
Position::sixthWidth() const
{
    return width_ / 6;
}

int
Position::eighthWidth() const
{
    return width_ / 8;
}

int
Position::halfHeight() const
{
    return height_ / 2;
}

int
Position::thirdHeight() const
{
    return height_ / 3;
}

int
Position::quarterHeight() const
{
    return height_ / 4;
}

int
Position::sixthHeight() const
{
    return height_ / 6;
}

int
Position::eighthHeight() const
{
    return height_ / 8;
}

int
Position::x() const
{
    return x_;
}

int
Position::y() const
{
    return y_;
}

int
Position::width() const
{
    return width_;
}

int
Position::height() const
{
    return height_;
}

void
Position::setX(int x)
{
    x_ = x;
}

void
Position::setY(int y)
{
    y_ = y;
}

void
Position::setWidth(int width)
{
    width_ = width;
}

void
Position::setHeight(int height)
{
    height_ = height;
}

bool
Position::contains(int x, int y) const
{
    return x >= left() && x < right() && y >= top() && y < bottom();
}

bool
Position::contains(const cv::Point& point) const
{
    return contains(point.x, point.y);
}

bool
Position::intersects(const Position& other) const
{
    return right() > other.left() && left() < other.right() &&
           bottom() > other.top() && top() < other.bottom();
}<|MERGE_RESOLUTION|>--- conflicted
+++ resolved
@@ -1,5 +1,3 @@
-<<<<<<< HEAD
-=======
 /*                    P O S I T I O N . C P P
  * BRL-CAD
  *
@@ -20,7 +18,6 @@
  * information.
  */
 
->>>>>>> 87a4244b
 #include "Position.h"
 
 Position::Position(int x, int y, int width, int height) :
@@ -215,4 +212,12 @@
 {
     return right() > other.left() && left() < other.right() &&
            bottom() > other.top() && top() < other.bottom();
-}+}
+// Local Variables:
+// tab-width: 8
+// mode: C++
+// c-basic-offset: 4
+// indent-tabs-mode: t
+// c-file-style: "stroustrup"
+// End:
+// ex: shiftwidth=4 tabstop=8