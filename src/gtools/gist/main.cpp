--- conflicted
+++ resolved
@@ -151,18 +151,11 @@
         bu_log("    o = orientation of the file, default is right hand, flag will change orientation output to left hand\n");
         bu_log("    O = orientation of the file, default is +Z-up, flag will change orientation output to +Y-up\n");
         bu_log("    N = notes that a user would like to add to be specified in the report");
-<<<<<<< HEAD
-        bu_log("    Z = option to re-use pre-made renders in the output folder.  Should only be used when running on the same model multiple times.\n");
-        bu_log("    t = option to specify the top component of the report. Useful when there are multiple tops.\n");
-        bu_log("    l = override the default length units in a file.\n");
-        bu_log("    m = override the default mass units in a file.\n");
-=======
         bu_log("    Z = option to re-use pre-made renders in the output folder.  Should only be used when running on the same model multiple times.");
         bu_log("    t = option to specify the top component of the report. Useful when there are multiple tops");
         bu_log("    l = override the default length units in a file.");
         bu_log("    L = filepath for optional logo.");
         bu_log("    m = override the default mass units in a file.");
->>>>>>> 0fe5febd
         return false;
     }
     //If user has no arguments or did not specify filepath, give shortened help
