/*                         G D I F F . C
 * BRL-CAD
 *
 * Copyright (c) 2014-2022 United States Government as represented by
 * the U.S. Army Research Laboratory.
 *
 * This library is free software; you can redistribute it and/or
 * modify it under the terms of the GNU Lesser General Public License
 * version 2.1 as published by the Free Software Foundation.
 *
 * This library is distributed in the hope that it will be useful, but
 * WITHOUT ANY WARRANTY; without even the implied warranty of
 * MERCHANTABILITY or FITNESS FOR A PARTICULAR PURPOSE.  See the GNU
 * Lesser General Public License for more details.
 *
 * You should have received a copy of the GNU Lesser General Public
 * License along with this file; see the file named COPYING for more
 * information.
 */
/** @file libged/gdiff.c
 *
 * The gdiff command.
 *
 */

#include "common.h"

#include <string.h>

#include "bu/cmd.h"
#include "bu/opt.h"
#include "rt/db_fullpath.h"
#include "rt/db_diff.h"
#include "analyze.h"

#include "../ged_private.h"

static void check_walk(
	int *diff,
       	struct bu_vls *msgs,
       	struct db_i *dbip,
	struct db_full_path *p1,
	struct db_full_path *p2);
static void
check_walk_subtree(int *diff, struct bu_vls *msgs, struct db_i *dbip, struct db_full_path *p1, struct db_full_path *p2, union tree *tp1, union tree *tp2)
{
    int idn1, idn2;
    struct directory *dp1, *dp2;
    struct rt_wdb *wdbp = wdb_dbopen(dbip, RT_WDB_TYPE_DB_DEFAULT);
    struct bn_tol *tol = &wdbp->wdb_tol;

    if (!diff)
       	return;

    if ((!tp1 && tp2) || (tp1 && !tp2)) {
	(*diff) = 1;
	return;
    }

    if (!tp1 || !tp2)
	return;

    if (tp1->tr_op != tp2->tr_op) {
	(*diff) = 1;
	return;
    }

    switch (tp1->tr_op) {
	case OP_DB_LEAF:
	    idn1 = (!tp1->tr_l.tl_mat || bn_mat_is_identity(tp1->tr_l.tl_mat));
	    idn2 = (!tp2->tr_l.tl_mat || bn_mat_is_identity(tp2->tr_l.tl_mat));
	    if (idn1 != idn2) {
		(*diff) = 1;
		return;
	    }
	    if (tp1->tr_l.tl_mat && tp2->tr_l.tl_mat) {
		if (!bn_mat_is_equal(tp1->tr_l.tl_mat, tp2->tr_l.tl_mat, tol)) {
		    (*diff) = 1;
		    return;
		}
	    }

	    dp1 = db_lookup(dbip, tp1->tr_l.tl_name, LOOKUP_NOISY);
	    dp2 = db_lookup(dbip, tp2->tr_l.tl_name, LOOKUP_NOISY);
	    if (dp1 != RT_DIR_NULL)
		db_add_node_to_full_path(p1, dp1);
	    if (dp2 != RT_DIR_NULL)
		db_add_node_to_full_path(p2, dp2);

	    check_walk(diff, msgs, dbip, p1, p2);

	    if (dp1 != RT_DIR_NULL)
		DB_FULL_PATH_POP(p1);
	    if (dp2 != RT_DIR_NULL)
		DB_FULL_PATH_POP(p2);

	    break;
	case OP_UNION:
	case OP_INTERSECT:
	case OP_SUBTRACT:
	case OP_XOR:
	    check_walk_subtree(diff, msgs, dbip, p1, p2, tp1->tr_b.tb_left, tp2->tr_b.tb_left);
	    check_walk_subtree(diff, msgs, dbip, p1, p2, tp1->tr_b.tb_right, tp2->tr_b.tb_right);
	    break;
	default:
	    bu_log("check_walk_subtree: unrecognized operator %d\n", tp1->tr_op);
	    bu_bomb("check_walk_subtree: unrecognized operator\n");
    }
}

static void
check_walk(int *diff,
	struct bu_vls *msgs,
	struct db_i *dbip,
	struct db_full_path *p1,
	struct db_full_path *p2
       	)
{
    if ((!p1 && !p2) || !diff || (*diff)) {
	return; /* nothing to do */
    }

    if ((!p1 && p2) || (p1 && !p2)) {
	*diff = 1;
	return;
    }

    if (p1->fp_len != p2->fp_len) {
	*diff = 1;
	if (msgs) {
	    char *p1s = db_path_to_string(p1);
	    char *p2s = db_path_to_string(p2);
	    bu_vls_printf(msgs, "%s and %s have different lengths - tree difference found.\n", p1s, p2s);
	    bu_free(p1s, "p1s");
	    bu_free(p2s, "p2s");
	}
	return;
    }

    struct directory *dp1 = DB_FULL_PATH_CUR_DIR(p1);
    struct directory *dp2 = DB_FULL_PATH_CUR_DIR(p2);

    if (dp1->d_flags != dp2->d_flags) {
	*diff = 1;
	if (msgs) {
	    char *p1s = db_path_to_string(p1);
	    char *p2s = db_path_to_string(p2);
	    bu_vls_printf(msgs, "%s and %s have flag differences.\n", p1s, p2s);
	    bu_free(p1s, "p1s");
	    bu_free(p2s, "p2s");
	}
	return;
    }

    if (dp1->d_flags & RT_DIR_COMB) {

	struct rt_db_internal in1, in2;
	struct rt_comb_internal *comb1, *comb2;

	if (rt_db_get_internal5(&in1, dp1, dbip, NULL, &rt_uniresource) < 0) {
	    *diff = 1;
	    return;
	}

	if (rt_db_get_internal5(&in2, dp2, dbip, NULL, &rt_uniresource) < 0) {
	    *diff = 1;
	    return;
	}

	comb1 = (struct rt_comb_internal *)in1.idb_ptr;
	comb2 = (struct rt_comb_internal *)in2.idb_ptr;
	check_walk_subtree(diff, msgs, dbip, p1, p2, comb1->tree, comb2->tree);
	rt_db_free_internal(&in1);
	rt_db_free_internal(&in2);

	return;
    }

    /* If we have two solids, use db_diff_dp */
    struct rt_wdb *wdbp = wdb_dbopen(dbip, RT_WDB_TYPE_DB_DEFAULT);
    struct bn_tol *tol = &wdbp->wdb_tol;
    int dr = db_diff_dp(dbip, dbip, dp1, dp2, tol, DB_COMPARE_ALL, NULL);
    if (dr != DIFF_UNCHANGED) {
	char *p1s = db_path_to_string(p1);
	char *p2s = db_path_to_string(p2);
	bu_vls_printf(msgs, "%s and %s differ.\n", p1s, p2s);
	bu_free(p1s, "p1s");
	bu_free(p2s, "p2s");
	*diff = 1;
    }
}


int
ged_gdiff_core(struct ged *gedp, int argc, const char *argv[])
{
    size_t i;
    struct analyze_raydiff_results *results;
    struct bn_tol tol = BN_TOL_INIT_TOL;

    int structure_diff = 0;
    int view_left = 0;
    int view_right = 0;
    int view_overlap = 0;
    int grazereport = 0;
    int print_help = 0;
    const char *left_obj;
    const char *right_obj;
    fastf_t len_tol = 0;
    int ret_ac = 0;
    /* Skip command name */
    int ac = argc - 1;
    const char **av = argv+1;

    struct bu_opt_desc d[8];
    BU_OPT(d[0], "h", "help",         "",  NULL,            &print_help,   "Print help.");
    BU_OPT(d[1], "g", "grid-spacing", "#", &bu_opt_fastf_t, &len_tol,      "Controls spacing of test ray grids (units are mm.)");
    BU_OPT(d[2], "l", "view-left",    "",  NULL,            &view_left,    "Visualize volumes occurring only in the left object");
    BU_OPT(d[3], "b", "view-both",    "",  NULL,            &view_overlap, "Visualize volumes common to both objects");
    BU_OPT(d[4], "r", "view-right",   "",  NULL,            &view_right,   "Visualize volumes occurring only in the right object");
    BU_OPT(d[5], "G", "grazing",      "",  NULL,            &grazereport,  "Report differences in grazing hits");
    BU_OPT(d[6], "S", "structure",    "",  NULL,            &structure_diff,  "Do a diff of tree structures (matrices and objects, ignoring object names.)  This mode is not raytrace based.");
    BU_OPT_NULL(d[7]);

    GED_CHECK_DATABASE_OPEN(gedp, BRLCAD_ERROR);
    GED_CHECK_ARGC_GT_0(gedp, argc, BRLCAD_ERROR);

    ret_ac = bu_opt_parse(NULL, ac, av, d);

    /* initialize result */
    bu_vls_trunc(gedp->ged_result_str, 0);

    if (print_help) {
	char *usage = bu_opt_describe((struct bu_opt_desc *)&d, NULL);
	bu_vls_printf(gedp->ged_result_str, "Usage: gdiff [opts] left_obj right_obj\n");
	bu_vls_printf(gedp->ged_result_str, "Options:\n%s\n", usage);
	bu_vls_printf(gedp->ged_result_str, "When visualizing raytrace based diff results, red segments are those generated\nonly from intersections with \"left_obj\" while blue segments represent\nintersections unique to \"right_obj\".  White segments represent intersections\ncommon to both objects. By default, in raytracing mode, segments unique to left and right objects are displayed.  ");
	bu_vls_printf(gedp->ged_result_str, "If no tolerance is given, a default of 100mm is used.\n\n Be careful of using too fine a grid - finer grides will (up to a point) yield better visuals, but too fine a grid can cause very long raytracing times.");
	bu_free(usage, "help str");
	return BRLCAD_OK;
    }

    if (ret_ac != 2) {
	const char *usage = bu_opt_describe((struct bu_opt_desc *)&d, NULL);
	bu_vls_printf(gedp->ged_result_str, "wrong number of args.\nUsage: gdiff [opts] left_obj right_obj\nOptions:\n%s", usage);
	bu_free((char *)usage, "help str");
	return BRLCAD_ERROR;
    } else {
	left_obj = av[0];
	right_obj = av[1];
    }

    if (structure_diff) {
	int diff = 0;
	struct bu_vls smsgs = BU_VLS_INIT_ZERO;
	struct db_full_path *lp, *rp;
	BU_GET(lp, struct db_full_path);
	db_full_path_init(lp);
	BU_GET(rp, struct db_full_path);
	db_full_path_init(rp);

	struct directory *dp1, *dp2;
<<<<<<< HEAD
	if ((dp1 = db_lookup(gedp->ged_wdbp->dbip, left_obj, LOOKUP_NOISY)) == RT_DIR_NULL) {
	    return BRLCAD_ERROR;
	}
	if ((dp2 = db_lookup(gedp->ged_wdbp->dbip, right_obj, LOOKUP_NOISY)) == RT_DIR_NULL) {
=======
	if ((dp1 = db_lookup(gedp->dbip, left_obj, LOOKUP_NOISY)) == RT_DIR_NULL) {
	    return BRLCAD_ERROR;
	}
	if ((dp2 = db_lookup(gedp->dbip, right_obj, LOOKUP_NOISY)) == RT_DIR_NULL) {
>>>>>>> 031a9ea6
	    return BRLCAD_ERROR;
	}

	db_add_node_to_full_path(lp, dp1);
	db_add_node_to_full_path(rp, dp2);

	check_walk(&diff, &smsgs, gedp->dbip, lp, rp);

	db_free_full_path(lp);
	BU_PUT(lp, struct db_full_path);
	db_free_full_path(rp);
	BU_PUT(rp, struct db_full_path);

	if (bu_vls_strlen(&smsgs))
	    bu_vls_printf(gedp->ged_result_str, "%s\n", bu_vls_cstr(&smsgs));

	bu_vls_free(&smsgs);

	bu_vls_printf(gedp->ged_result_str, "%d", diff);

	return BRLCAD_OK;
    }

    /* There are possible convention-based interpretations of 1, 2, 3, 4 and n args
     * beyond those used as options.  For the shortest cases, the interpretation depends
     * on whether one or two .g files are known:
     *
     * a) No .g file specified
     * 1 - objname (error)
     * 1 - file.g (error)
     * 2 - file.g objname (error)
     * 2 - obj1 obj2 (error)
     * 3 - file.g obj1 obj2 (diff two objects in file.g)
     *
     * b) Current .g file known
     * 1 - objname (error)
     * 1 - file.g (diff full .g file contents)
     * 2 - file.g objname (diff obj between current.g and file.g)
     * 2 - obj1 obj2 (diff two objects in current .g)
     * 3 - file.g obj1 obj2 (diff all listed objects between current.g and file.g)
     *
     * .g file args must always come first.
     *
     * A maximum of two .g files can be specified - any additional specification
     * of .g files is an error.
     *
     * When only one environment is specified, all other args must define pairs of
     * objects to compare.
     *
     * When two environments are known, all args will be compared by their instances
     * in the first environment and the second, not against each other in either
     * environment.
     *
     * When there is a current .g environment and two additional .g files are
     * specified, the argv environments will override use of the "current" .g environment.
     */

<<<<<<< HEAD
    if (db_lookup(gedp->ged_wdbp->dbip, left_obj, LOOKUP_NOISY) == RT_DIR_NULL) {
	return BRLCAD_ERROR;
    }
    if (db_lookup(gedp->ged_wdbp->dbip, right_obj, LOOKUP_NOISY) == RT_DIR_NULL) {
=======
    if (db_lookup(gedp->dbip, left_obj, LOOKUP_NOISY) == RT_DIR_NULL) {
	return BRLCAD_ERROR;
    }
    if (db_lookup(gedp->dbip, right_obj, LOOKUP_NOISY) == RT_DIR_NULL) {
>>>>>>> 031a9ea6
	return BRLCAD_ERROR;
    }

    /* If we don't have a tolerance, try to guess something sane from the bbox */
    if (NEAR_ZERO(len_tol, RT_LEN_TOL)) {
	point_t rpp_min, rpp_max;
	point_t obj_min, obj_max;
	VSETALL(rpp_min, INFINITY);
	VSETALL(rpp_max, -INFINITY);
	rt_obj_bounds(gedp->ged_result_str, gedp->dbip, 1, (const char **)&left_obj, 0, obj_min, obj_max);
	VMINMAX(rpp_min, rpp_max, (double *)obj_min);
	VMINMAX(rpp_min, rpp_max, (double *)obj_max);
	rt_obj_bounds(gedp->ged_result_str, gedp->dbip, 1, (const char **)&right_obj, 0, obj_min, obj_max);
	VMINMAX(rpp_min, rpp_max, (double *)obj_min);
	VMINMAX(rpp_min, rpp_max, (double *)obj_max);
	len_tol = DIST_PNT_PNT(rpp_max, rpp_min) * 0.01;
    }
    tol.dist = len_tol;

    analyze_raydiff(&results, gedp->dbip, left_obj, right_obj, &tol, !grazereport);

    /* TODO - may want to integrate with a "regular" diff and report intelligently.  Needs
     * some thought. */
    if (BU_PTBL_LEN(results->left) > 0 || BU_PTBL_LEN(results->right) > 0) {
	bu_vls_printf(gedp->ged_result_str, "1");
    } else {
	bu_vls_printf(gedp->ged_result_str, "0");
    }

    /* For now, graphical output is the main output of this mode, so if we don't have any
     * specifics do left and right */
    if (!view_left && !view_overlap && !view_right) {
	view_left = 1;
	view_right = 1;
	view_overlap = 0;
    }

    if (view_left || view_overlap || view_right) {
	/* Visualize the differences */
	struct bu_list *vhead;
	point_t a, b;
	struct bv_vlblock *vbp;
	struct bu_list local_vlist;
	BU_LIST_INIT(&local_vlist);
	vbp = bv_vlblock_init(&local_vlist, 32);

	/* Clear any previous diff drawing */
	if (db_lookup(gedp->dbip, "diff_visualff", LOOKUP_QUIET) != RT_DIR_NULL)
	    dl_erasePathFromDisplay(gedp, "diff_visualff", 1);
	if (db_lookup(gedp->dbip, "diff_visualff0000", LOOKUP_QUIET) != RT_DIR_NULL)
	    dl_erasePathFromDisplay(gedp, "diff_visualff0000", 1);
	if (db_lookup(gedp->dbip, "diff_visualffffff", LOOKUP_QUIET) != RT_DIR_NULL)
	    dl_erasePathFromDisplay(gedp, "diff_visualffffff", 1);

	/* Draw left-only lines */
	if (view_left) {
	    for (i = 0; i < BU_PTBL_LEN(results->left); i++) {
		struct diff_seg *dseg = (struct diff_seg *)BU_PTBL_GET(results->left, i);
		VMOVE(a, dseg->in_pt);
		VMOVE(b, dseg->out_pt);
		vhead = bv_vlblock_find(vbp, 255, 0, 0); /* should be red */
		BV_ADD_VLIST(vbp->free_vlist_hd, vhead, a, BV_VLIST_LINE_MOVE);
		BV_ADD_VLIST(vbp->free_vlist_hd, vhead, b, BV_VLIST_LINE_DRAW);
	    }
	}
	/* Draw overlap lines */
	if (view_overlap) {
	    for (i = 0; i < BU_PTBL_LEN(results->both); i++) {
		struct diff_seg *dseg = (struct diff_seg *)BU_PTBL_GET(results->both, i);
		VMOVE(a, dseg->in_pt);
		VMOVE(b, dseg->out_pt);
		vhead = bv_vlblock_find(vbp, 255, 255, 255); /* should be white */
		BV_ADD_VLIST(vbp->free_vlist_hd, vhead, a, BV_VLIST_LINE_MOVE);
		BV_ADD_VLIST(vbp->free_vlist_hd, vhead, b, BV_VLIST_LINE_DRAW);

	    }
	}
	/* Draw right lines */
	if (view_right) {
	    for (i = 0; i < BU_PTBL_LEN(results->right); i++) {
		struct diff_seg *dseg = (struct diff_seg *)BU_PTBL_GET(results->right, i);
		VMOVE(a, dseg->in_pt);
		VMOVE(b, dseg->out_pt);
		vhead = bv_vlblock_find(vbp, 0, 0, 255); /* should be blue */
		BV_ADD_VLIST(vbp->free_vlist_hd, vhead, a, BV_VLIST_LINE_MOVE);
		BV_ADD_VLIST(vbp->free_vlist_hd, vhead, b, BV_VLIST_LINE_DRAW);
	    }
	}

	const char *nview = getenv("GED_TEST_NEW_CMD_FORMS");
	if (BU_STR_EQUAL(nview, "1")) {
	    struct bview *view = gedp->ged_gvp;
	    bv_vlblock_obj(vbp, view, "gdiff");
	} else {
	    _ged_cvt_vlblock_to_solids(gedp, vbp, "diff_visual", 0);
	}

	bv_vlist_cleanup(&local_vlist);
	bv_vlblock_free(vbp);
    }
    analyze_raydiff_results_free(results);

    return BRLCAD_OK;
}


#ifdef GED_PLUGIN
#include "../include/plugin.h"
struct ged_cmd_impl gdiff_cmd_impl = {
    "gdiff",
    ged_gdiff_core,
    GED_CMD_DEFAULT
};

const struct ged_cmd gdiff_cmd = { &gdiff_cmd_impl };
const struct ged_cmd *gdiff_cmds[] = { &gdiff_cmd, NULL };

static const struct ged_plugin pinfo = { GED_API,  gdiff_cmds, 1 };

COMPILER_DLLEXPORT const struct ged_plugin *ged_plugin_info()
{
    return &pinfo;
}
#endif /* GED_PLUGIN */

/*
 * Local Variables:
 * mode: C
 * tab-width: 8
 * indent-tabs-mode: t
 * c-file-style: "stroustrup"
 * End:
 * ex: shiftwidth=4 tabstop=8
 */<|MERGE_RESOLUTION|>--- conflicted
+++ resolved
@@ -260,17 +260,10 @@
 	db_full_path_init(rp);
 
 	struct directory *dp1, *dp2;
-<<<<<<< HEAD
-	if ((dp1 = db_lookup(gedp->ged_wdbp->dbip, left_obj, LOOKUP_NOISY)) == RT_DIR_NULL) {
-	    return BRLCAD_ERROR;
-	}
-	if ((dp2 = db_lookup(gedp->ged_wdbp->dbip, right_obj, LOOKUP_NOISY)) == RT_DIR_NULL) {
-=======
 	if ((dp1 = db_lookup(gedp->dbip, left_obj, LOOKUP_NOISY)) == RT_DIR_NULL) {
 	    return BRLCAD_ERROR;
 	}
 	if ((dp2 = db_lookup(gedp->dbip, right_obj, LOOKUP_NOISY)) == RT_DIR_NULL) {
->>>>>>> 031a9ea6
 	    return BRLCAD_ERROR;
 	}
 
@@ -328,17 +321,10 @@
      * specified, the argv environments will override use of the "current" .g environment.
      */
 
-<<<<<<< HEAD
-    if (db_lookup(gedp->ged_wdbp->dbip, left_obj, LOOKUP_NOISY) == RT_DIR_NULL) {
-	return BRLCAD_ERROR;
-    }
-    if (db_lookup(gedp->ged_wdbp->dbip, right_obj, LOOKUP_NOISY) == RT_DIR_NULL) {
-=======
     if (db_lookup(gedp->dbip, left_obj, LOOKUP_NOISY) == RT_DIR_NULL) {
 	return BRLCAD_ERROR;
     }
     if (db_lookup(gedp->dbip, right_obj, LOOKUP_NOISY) == RT_DIR_NULL) {
->>>>>>> 031a9ea6
 	return BRLCAD_ERROR;
     }
 
