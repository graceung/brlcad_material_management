/*                         B O T _ D U M P . C
 * BRL-CAD
 *
<<<<<<< HEAD
 * Copyright (c) 2008-2018 United States Government as represented by
=======
 * Copyright (c) 2008-2020 United States Government as represented by
>>>>>>> 2965d039
 * the U.S. Army Research Laboratory.
 *
 * This library is free software; you can redistribute it and/or
 * modify it under the terms of the GNU Lesser General Public License
 * version 2.1 as published by the Free Software Foundation.
 *
 * This library is distributed in the hope that it will be useful, but
 * WITHOUT ANY WARRANTY; without even the implied warranty of
 * MERCHANTABILITY or FITNESS FOR A PARTICULAR PURPOSE.  See the GNU
 * Lesser General Public License for more details.
 *
 * You should have received a copy of the GNU Lesser General Public
 * License along with this file; see the file named COPYING for more
 * information.
 */
/** @file libged/bot_dump.c
 *
 * The bot_dump command.
 *
 */

#include "common.h"

#include <stdlib.h>
#include <sys/types.h>
#include <sys/stat.h>
#include <string.h>
#include <ctype.h>
#include "bnetwork.h"

#include "bu/cv.h"
#include "bu/getopt.h"
#include "bu/units.h"
#include "vmath.h"
#include "nmg.h"
#include "rt/geom.h"

#include "raytrace.h"
#include "wdb.h"

#include "brlcad_version.h"

#include "raytrace.h"

#include "dm/bview.h"

#include "./ged_private.h"


#define V3ARGS_SCALE(_a) (_a)[X]*cfactor, (_a)[Y]*cfactor, (_a)[Z]*cfactor

static char usage[] = "[-b] [-n] [-m directory] [-o file] [-t dxf|obj|sat|stl] [-u units] [bot1 bot2 ...]";


struct _ged_bot_dump_client_data {
    struct ged *gedp;
    FILE *fp;
    int fd;
    char *file_ext;
};


struct _ged_obj_material {
    struct bu_list l;
    struct bu_vls name;
    unsigned char r;
    unsigned char g;
    unsigned char b;
    fastf_t a;
};


static int using_dbot_dump;
struct bu_list HeadObjMaterials = BU_LIST_INIT_ZERO;
struct bu_vls obj_materials_file = BU_VLS_INIT_ZERO;
FILE *obj_materials_fp;
int num_obj_materials;
int curr_obj_red;
int curr_obj_green;
int curr_obj_blue;
fastf_t curr_obj_alpha;

static enum otype output_type;
static int binary;
static int normals;
static fastf_t cfactor;
static char *output_file;	/* output filename */
static char *output_directory;	/* directory name to hold output files */
static unsigned int total_faces;
static int v_offset;
static int curr_line_num;

static int curr_body_id;
static int curr_lump_id;
static int curr_shell_id;
static int curr_face_id;
static int curr_loop_id;
static int curr_edge_id;

/* Byte swaps a four byte value */
static void
lswap(unsigned int *v)
{
    unsigned int r;

    r =*v;
    *v = ((r & 0xff) << 24) | ((r & 0xff00) << 8) | ((r & 0xff0000) >> 8)
	| ((r & 0xff000000) >> 24);
}


static struct _ged_obj_material *
obj_get_material(int red, int green, int blue, fastf_t transparency)
{
    struct _ged_obj_material *gomp;

    for (BU_LIST_FOR(gomp, _ged_obj_material, &HeadObjMaterials)) {
	if (gomp->r == red &&
	    gomp->g == green &&
	    gomp->b == blue &&
	    ZERO(gomp->a - transparency)) {
	    return gomp;
	}
    }

    BU_GET(gomp, struct _ged_obj_material);
    BU_LIST_APPEND(&HeadObjMaterials, &gomp->l);
    gomp->r = red;
    gomp->g = green;
    gomp->b = blue;
    gomp->a = transparency;
    bu_vls_init(&gomp->name);
    bu_vls_printf(&gomp->name, "matl_%d", ++num_obj_materials);

    /* Write out newmtl to mtl file */
    fprintf(obj_materials_fp, "newmtl %s\n", bu_vls_addr(&gomp->name));
    fprintf(obj_materials_fp, "Kd %f %f %f\n",
	    (fastf_t)gomp->r / 255.0,
	    (fastf_t)gomp->g / 255.0,
	    (fastf_t)gomp->b / 255.0);
    fprintf(obj_materials_fp, "d %f\n", gomp->a);
    fprintf(obj_materials_fp, "illum 1\n");

    return gomp;
}


static void
obj_free_materials() {
    struct _ged_obj_material *gomp;

    while (BU_LIST_WHILE(gomp, _ged_obj_material, &HeadObjMaterials)) {
	BU_LIST_DEQUEUE(&gomp->l);
	bu_vls_free(&gomp->name);
	BU_PUT(gomp, struct _ged_obj_material);
    }
}


static void
sat_write_header(FILE *fp)
{
    time_t now;

    /* SAT header consists of three lines:
     *
     * 1: SAT_version num_records num_objects history_boolean
     * 2: strlen product_id_str strlen version_str strlen date_str
     * 3: cnv_to_mm resabs_value resnor_value
     *
     * When num_records is zero, it looks for an end marker.
     */
    fprintf(fp, "400 0 1 0\n");

    time(&now);
    fprintf(fp, "%ld BRL-CAD(%s)-bot_dump 16 ACIS 8.0 Unknown %ld %s",
	    (long)strlen(brlcad_version())+18, brlcad_version(), (long)strlen(ctime(&now)) - 1, ctime(&now));

    /* FIXME: this includes abs tolerance info, should probably output ours */
    fprintf(fp, "1 9.9999999999999995e-007 1e-010\n");
}


static void
sat_write_bot(struct rt_bot_internal *bot, FILE *fp, char *UNUSED(name))
{
    int i, j;
    fastf_t *vertices;
    int *faces;
    int first_vertex;
    int first_coedge;
    int first_face;
    int num_vertices = bot->num_vertices;
    int num_faces = bot->num_faces;

    vertices = bot->vertices;
    faces = bot->faces;

    curr_body_id = curr_line_num;
    curr_lump_id = curr_body_id + 1;
    curr_shell_id = curr_lump_id + 1;
    curr_face_id = curr_shell_id + 1 + num_vertices*2 + num_faces*6;

    fprintf(fp, "-%d body $-1 $%d $-1 $-1 #\n", curr_body_id, curr_lump_id);
    fprintf(fp, "-%d lump $-1 $-1 $%d $%d #\n", curr_lump_id, curr_shell_id, curr_body_id);
    fprintf(fp, "-%d shell $-1 $-1 $-1 $%d $-1 $%d #\n", curr_shell_id, curr_face_id, curr_lump_id);

    curr_line_num += 3;

    /* Dump out vertices */
    first_vertex = curr_line_num;
    for (i = 0; i < num_vertices; i++) {
	curr_edge_id = -1;
	for (j = 0; j < num_faces; j++) {
	    if (faces[3*j]+first_vertex == curr_line_num) {
		curr_edge_id = first_vertex + num_vertices*2 + num_faces*3 + j*3;
		break;
	    } else if (faces[3*j+1]+first_vertex == curr_line_num) {
		curr_edge_id = first_vertex + num_vertices*2 + num_faces*3 + j*3 + 1;
		break;
	    } else if (faces[3*j+2]+first_vertex == curr_line_num) {
		curr_edge_id = first_vertex + num_vertices*2 + num_faces*3 + j*3 + 2;
		break;
	    }
	}

	fprintf(fp, "-%d vertex $-1 $%d $%d #\n", curr_line_num, curr_edge_id, curr_line_num+num_vertices);
	++curr_line_num;
    }

    /* Dump out points */
    for (i = 0; i < num_vertices; i++) {
	fprintf(fp, "-%d point $-1 %f %f %f #\n", curr_line_num, V3ARGS_SCALE(&vertices[3*i]));
	++curr_line_num;
    }

    /* Dump out coedges */
    first_coedge = curr_line_num;
    curr_loop_id = first_coedge+num_faces*7;
    for (i = 0; i < num_faces; i++) {
	fprintf(fp, "-%d coedge $-1 $%d $%d $%d $%d forward $%d $-1 #\n",
		curr_line_num, curr_line_num+1, curr_line_num+2, curr_line_num,
		curr_line_num+num_faces*3, curr_loop_id);
	++curr_line_num;
	fprintf(fp, "-%d coedge $-1 $%d $%d $%d $%d forward $%d $-1 #\n",
		curr_line_num, curr_line_num+1, curr_line_num-1, curr_line_num,
		curr_line_num+num_faces*3, curr_loop_id);
	++curr_line_num;
	fprintf(fp, "-%d coedge $-1 $%d $%d $%d $%d forward $%d $-1 #\n",
		curr_line_num, curr_line_num-2, curr_line_num-1, curr_line_num,
		curr_line_num+num_faces*3,  curr_loop_id);
	++curr_line_num;
	++curr_loop_id;
    }

    /* Dump out edges */
    for (i = 0; i < num_faces; i++) {
	fprintf(fp, "-%d edge $-1 $%d $%d $%d $%d forward #\n", curr_line_num,
		faces[3*i]+first_vertex, faces[3*i+1]+first_vertex,
		first_coedge + i*3, curr_line_num + num_faces*5);
	++curr_line_num;
	fprintf(fp, "-%d edge $-1 $%d $%d $%d $%d forward #\n", curr_line_num,
		faces[3*i+1]+first_vertex, faces[3*i+2]+first_vertex,
		first_coedge + i*3 + 1, curr_line_num + num_faces*5);
	++curr_line_num;
	fprintf(fp, "-%d edge $-1 $%d $%d $%d $%d forward #\n", curr_line_num,
		faces[3*i+2]+first_vertex, faces[3*i]+first_vertex,
		first_coedge + i*3 + 2, curr_line_num + num_faces*5);
	++curr_line_num;
    }

    /* Dump out faces */
    first_face = curr_line_num;
    for (i = 0; i < num_faces-1; i++) {
	fprintf(fp, "-%d face $-1 $%d $%d $%d $-1 $%d forward single #\n",
		curr_line_num, curr_line_num+1, curr_line_num+num_faces,
		curr_shell_id, curr_line_num + num_faces*5);
	++curr_line_num;
    }
    fprintf(fp, "-%d face $-1 $-1 $%d $%d $-1 $%d forward single #\n",
	    curr_line_num, curr_line_num+num_faces, curr_shell_id,
	    curr_line_num + num_faces*5);
    ++curr_line_num;

    /* Dump out loops */
    for (i = 0; i < num_faces; i++) {
	fprintf(fp, "-%d loop $-1 $-1 $%d $%d #\n",
		curr_line_num, first_coedge+i*3, first_face+i);
	++curr_line_num;
    }

    /* Dump out straight-curves for each edge */
    for (i = 0; i < num_faces; i++) {
	point_t A;
	point_t B;
	point_t C;
	vect_t BmA;
	vect_t CmB;
	vect_t AmC;
	int vi;

	vi = 3*faces[3*i];
	VSET(A, vertices[vi], vertices[vi+1], vertices[vi+2]);
	vi = 3*faces[3*i+1];
	VSET(B, vertices[vi], vertices[vi+1], vertices[vi+2]);
	vi = 3*faces[3*i+2];
	VSET(C, vertices[vi], vertices[vi+1], vertices[vi+2]);
	VSUB2(BmA, B, A);
	VSUB2(CmB, C, B);
	VSUB2(AmC, A, C);
	VUNITIZE(BmA);
	VUNITIZE(CmB);
	VUNITIZE(AmC);

	fprintf(fp, "-%d straight-curve $-1 %f %f %f %f %f %f I I #\n", curr_line_num, V3ARGS_SCALE(A), V3ARGS(BmA));
	++curr_line_num;
	fprintf(fp, "-%d straight-curve $-1 %f %f %f %f %f %f I I #\n", curr_line_num, V3ARGS_SCALE(B), V3ARGS(CmB));
	++curr_line_num;
	fprintf(fp, "-%d straight-curve $-1 %f %f %f %f %f %f I I #\n", curr_line_num, V3ARGS_SCALE(C), V3ARGS(AmC));
	++curr_line_num;
    }

    /* Dump out plane-surfaces for each face */
    for (i = 0; i < num_faces; i++) {
	point_t A;
	point_t B;
	point_t C;
	point_t center;
	vect_t BmA;
	vect_t CmA;
	vect_t norm;
	int vi;
	fastf_t sf = 1.0/3.0;

	vi = 3*faces[3*i];
	VSET(A, vertices[vi], vertices[vi+1], vertices[vi+2]);
	vi = 3*faces[3*i+1];
	VSET(B, vertices[vi], vertices[vi+1], vertices[vi+2]);
	vi = 3*faces[3*i+2];
	VSET(C, vertices[vi], vertices[vi+1], vertices[vi+2]);

	VADD3(center, A, B, C);
	VSCALE(center, center, sf);

	VSUB2(BmA, B, A);
	VSUB2(CmA, C, A);
	if (bot->orientation != RT_BOT_CW) {
	    VCROSS(norm, BmA, CmA);
	} else {
	    VCROSS(norm, CmA, BmA);
	}
	VUNITIZE(norm);

	VUNITIZE(BmA);

	fprintf(fp, "-%d plane-surface $-1 %f %f %f %f %f %f %f %f %f forward_v I I I I #\n",
		curr_line_num, V3ARGS_SCALE(A), V3ARGS(norm), V3ARGS(BmA));

	++curr_line_num;
    }
}


static void
dxf_write_bot(struct rt_bot_internal *bot, FILE *fp, char *name)
{
    fastf_t *vertices;
    int num_faces, *faces;
    point_t A;
    point_t B;
    point_t C;
    int i, vi;

    vertices = bot->vertices;
    num_faces = bot->num_faces;
    faces = bot->faces;

    for (i = 0; i < num_faces; i++) {
	vi = 3*faces[3*i];
	VSET(A, vertices[vi], vertices[vi+1], vertices[vi+2]);
	vi = 3*faces[3*i+1];
	VSET(B, vertices[vi], vertices[vi+1], vertices[vi+2]);
	vi = 3*faces[3*i+2];
	VSET(C, vertices[vi], vertices[vi+1], vertices[vi+2]);

	VSCALE(A, A, cfactor);
	VSCALE(B, B, cfactor);
	VSCALE(C, C, cfactor);

	fprintf(fp, "0\n3DFACE\n8\n%s\n62\n7\n", name);
	fprintf(fp, "%d\n%f\n%d\n%f\n%d\n%f\n",
		10, A[X], 20, A[Y], 30, A[Z]);
	fprintf(fp, "%d\n%f\n%d\n%f\n%d\n%f\n",
		11, B[X], 21, B[Y], 31, B[Z]);
	fprintf(fp, "%d\n%f\n%d\n%f\n%d\n%f\n",
		12, C[X], 22, C[Y], 32, C[Z]);
	fprintf(fp, "%d\n%f\n%d\n%f\n%d\n%f\n",
		12, C[X], 22, C[Y], 32, C[Z]);
    }

}


static void
obj_write_bot(struct rt_bot_internal *bot, FILE *fp, char *name)
{
    int num_vertices;
    fastf_t *vertices;
    int num_faces, *faces;
    point_t A;
    point_t B;
    point_t C;
    vect_t BmA;
    vect_t CmA;
    vect_t norm;
    int i, vi;
    struct _ged_obj_material *gomp;

    if (using_dbot_dump) {
	gomp = obj_get_material(curr_obj_red,
				    curr_obj_green,
				    curr_obj_blue,
				    curr_obj_alpha);
	fprintf(fp, "usemtl %s\n", bu_vls_addr(&gomp->name));
    }

    num_vertices = bot->num_vertices;
    vertices = bot->vertices;
    num_faces = bot->num_faces;
    faces = bot->faces;

    fprintf(fp, "g %s\n", name);

    for (i = 0; i < num_vertices; i++) {
	fprintf(fp, "v %f %f %f\n", V3ARGS_SCALE(&vertices[3*i]));
    }

    if (normals) {
	for (i = 0; i < num_faces; i++) {
	    vi = 3*faces[3*i];
	    VSET(A, vertices[vi], vertices[vi+1], vertices[vi+2]);
	    vi = 3*faces[3*i+1];
	    VSET(B, vertices[vi], vertices[vi+1], vertices[vi+2]);
	    vi = 3*faces[3*i+2];
	    VSET(C, vertices[vi], vertices[vi+1], vertices[vi+2]);

	    VSUB2(BmA, B, A);
	    VSUB2(CmA, C, A);
	    if (bot->orientation != RT_BOT_CW) {
		VCROSS(norm, BmA, CmA);
	    } else {
		VCROSS(norm, CmA, BmA);
	    }
	    VUNITIZE(norm);

	    fprintf(fp, "vn %f %f %f\n", V3ARGS(norm));
	}
    }

    if (normals) {
	for (i = 0; i < num_faces; i++) {
	    fprintf(fp, "f %d//%d %d//%d %d//%d\n", faces[3*i]+v_offset, i+1, faces[3*i+1]+v_offset, i+1, faces[3*i+2]+v_offset, i+1);
	}
    } else {
	for (i = 0; i < num_faces; i++) {
	    fprintf(fp, "f %d %d %d\n", faces[3*i]+v_offset, faces[3*i+1]+v_offset, faces[3*i+2]+v_offset);
	}
    }

    v_offset += num_vertices;
}


static void
stl_write_bot(struct rt_bot_internal *bot, FILE *fp, char *name)
{
    fastf_t *vertices;
    int num_faces, *faces;
    point_t A;
    point_t B;
    point_t C;
    vect_t BmA;
    vect_t CmA;
    vect_t norm;
    int i, vi;

    vertices = bot->vertices;
    num_faces = bot->num_faces;
    faces = bot->faces;

    fprintf(fp, "solid %s\n", name);
    for (i = 0; i < num_faces; i++) {
	vi = 3*faces[3*i];
	VSET(A, vertices[vi], vertices[vi+1], vertices[vi+2]);
	vi = 3*faces[3*i+1];
	VSET(B, vertices[vi], vertices[vi+1], vertices[vi+2]);
	vi = 3*faces[3*i+2];
	VSET(C, vertices[vi], vertices[vi+1], vertices[vi+2]);

	VSUB2(BmA, B, A);
	VSUB2(CmA, C, A);
	if (bot->orientation != RT_BOT_CW) {
	    VCROSS(norm, BmA, CmA);
	} else {
	    VCROSS(norm, CmA, BmA);
	}
	VUNITIZE(norm);

	fprintf(fp, "  facet normal %f %f %f\n", V3ARGS(norm));
	fprintf(fp, "    outer loop\n");
	fprintf(fp, "      vertex %f %f %f\n", V3ARGS_SCALE(A));
	fprintf(fp, "      vertex %f %f %f\n", V3ARGS_SCALE(B));
	fprintf(fp, "      vertex %f %f %f\n", V3ARGS_SCALE(C));
	fprintf(fp, "    endloop\n");
	fprintf(fp, "  endfacet\n");
    }
    fprintf(fp, "endsolid %s\n", name);
}


static void
stl_write_bot_binary(struct rt_bot_internal *bot, int fd, char *UNUSED(name))
{
    fastf_t *vertices;
    size_t num_faces;
    int *faces;
    point_t A;
    point_t B;
    point_t C;
    vect_t BmA;
    vect_t CmA;
    vect_t norm;
    unsigned long i, j, vi;

    vertices = bot->vertices;
    num_faces = bot->num_faces;
    faces = bot->faces;

    /* Write out the vertex data for each triangle */
    for (i = 0; (size_t)i < num_faces; i++) {
	float flts[12];
	float *flt_ptr;
	unsigned char vert_buffer[50];
	int ret;

	vi = 3*faces[3*i];
	VSET(A, vertices[vi], vertices[vi+1], vertices[vi+2]);
	vi = 3*faces[3*i+1];
	VSET(B, vertices[vi], vertices[vi+1], vertices[vi+2]);
	vi = 3*faces[3*i+2];
	VSET(C, vertices[vi], vertices[vi+1], vertices[vi+2]);

	VSUB2(BmA, B, A);
	VSUB2(CmA, C, A);
	if (bot->orientation != RT_BOT_CW) {
	    VCROSS(norm, BmA, CmA);
	} else {
	    VCROSS(norm, CmA, BmA);
	}
	VUNITIZE(norm);

	VSCALE(A, A, cfactor);
	VSCALE(B, B, cfactor);
	VSCALE(C, C, cfactor);

	memset(vert_buffer, 0, sizeof(vert_buffer));

	flt_ptr = flts;
	VMOVE(flt_ptr, norm);
	flt_ptr += 3;
	VMOVE(flt_ptr, A);
	flt_ptr += 3;
	VMOVE(flt_ptr, B);
	flt_ptr += 3;
	VMOVE(flt_ptr, C);
	flt_ptr += 3;

	bu_cv_htonf(vert_buffer, (const unsigned char *)flts, 12);
	for (j = 0; j < 12; j++) {
	    lswap((unsigned int *)&vert_buffer[j*4]);
	}
	ret = write(fd, vert_buffer, 50);
	if (ret < 0) {
	    perror("write");
	}
    }
}


void
<<<<<<< HEAD
_ged_bot_dump(struct directory *dp, struct rt_bot_internal *bot, FILE *fp, int fd, const char *file_ext, const char *db_g_name)
=======
_ged_bot_dump(struct directory *dp, const struct db_full_path *pathp, struct rt_bot_internal *bot, FILE *fp, int fd, const char *file_ext, const char *db_g_name)
>>>>>>> 2965d039
{
    int ret;

    if (output_directory) {
	char *cp;
	struct bu_vls file_name = BU_VLS_INIT_ZERO;

	bu_vls_strcpy(&file_name, output_directory);
	bu_vls_putc(&file_name, '/');
	cp = dp->d_namep;
	while (*cp != '\0') {
	    if (*cp == '/') {
		bu_vls_putc(&file_name, '@');
	    } else if (*cp == '.' || isspace((int)*cp)) {
		bu_vls_putc(&file_name, '_');
	    } else {
		bu_vls_putc(&file_name, *cp);
	    }
	    cp++;
	}
	bu_vls_strcat(&file_name, file_ext);

	if (binary && output_type == OTYPE_STL) {
	    char buf[81];	/* need exactly 80 chars for header */
	    unsigned char tot_buffer[4];

	    if ((fd=open(bu_vls_addr(&file_name), O_WRONLY|O_CREAT|O_TRUNC|O_BINARY, S_IRUSR|S_IWUSR|S_IRGRP|S_IROTH)) < 0) {
		perror(bu_vls_addr(&file_name));
		bu_log("Cannot open binary output file (%s) for writing\n", bu_vls_addr(&file_name));
		bu_vls_free(&file_name);
		return;
	    }

	    /* Write out STL header */
	    memset(buf, 0, sizeof(buf));
	    bu_strlcpy(buf, "BRL-CAD generated STL FILE", sizeof(buf));
	    ret = write(fd, &buf, 80);
	    if (ret < 0) {
		perror("write");
	    }

	    /* write a place keeper for the number of triangles */
	    memset(buf, 0, 4);
	    ret = write(fd, &buf, 4);
	    if (ret < 0) {
		perror("write");
	    }

	    stl_write_bot_binary(bot, fd, dp->d_namep);

	    /* Re-position pointer to 80th byte */
	    lseek(fd, 80, SEEK_SET);

	    /* Write out number of triangles */
	    *(uint32_t *)tot_buffer = htonl((unsigned long)total_faces);
	    lswap((unsigned int *)tot_buffer);
	    ret = write(fd, tot_buffer, 4);
	    if (ret < 0) {
		perror("write");
	    }

	    close(fd);
	} else {
	    if ((fp=fopen(bu_vls_addr(&file_name), "wb+")) == NULL) {
		perror(bu_vls_addr(&file_name));
		bu_log("Cannot open ASCII output file (%s) for writing\n", bu_vls_addr(&file_name));
		bu_vls_free(&file_name);
		return;
	    }

	    switch (output_type) {
		case OTYPE_DXF:
		    fprintf(fp,
			    "0\nSECTION\n2\nHEADER\n999\n%s (BOT from %s)\n0\nENDSEC\n0\nSECTION\n2\nENTITIES\n",
			    dp->d_namep, db_g_name);
		    dxf_write_bot(bot, fp, dp->d_namep);
		    fprintf(fp, "0\nENDSEC\n0\nEOF\n");
		    break;
		case OTYPE_OBJ:
		    v_offset = 1;
		    fprintf(fp, "mtllib %s\n", bu_vls_addr(&obj_materials_file));
		    if (!pathp) {
			obj_write_bot(bot, fp, dp->d_namep);
		    } else {
			char *pathstr = db_path_to_string(pathp);
			obj_write_bot(bot, fp, pathstr);
			bu_free(pathstr, "free path");
		    }
		    break;
		case OTYPE_SAT:
		    curr_line_num = 0;

		    sat_write_header(fp);

		    sat_write_bot(bot, fp, dp->d_namep);
		    fprintf(fp, "End-of-ACIS-data\n");
		    break;
		case OTYPE_STL:
		default:
		    stl_write_bot(bot, fp, dp->d_namep);
		    break;
	    }

	    fclose(fp);
	}

	bu_vls_free(&file_name);
    } else {
      if (binary && output_type == OTYPE_STL) {
	total_faces += bot->num_faces;
	stl_write_bot_binary(bot, fd, dp->d_namep);
      } else if (binary && output_type != OTYPE_STL) {
	bu_log("Unsupported binary file type - only STL is currently supported\n");
	return;
      } else {
	/* If we get to this point, we need fp - check for it */
	if (fp) {
	    char *pathstr;
	switch (output_type) {
	  case OTYPE_DXF:
	    dxf_write_bot(bot, fp, dp->d_namep);
	    break;
	  case OTYPE_OBJ:
	    if (!pathp) {
		obj_write_bot(bot, fp, dp->d_namep);
	    } else {
		pathstr = db_path_to_string(pathp);
		obj_write_bot(bot, fp, pathstr);
		bu_free(pathstr, "free path");
	    }
	    break;
	  case OTYPE_SAT:
	    sat_write_bot(bot, fp, dp->d_namep);
	    break;
	  case OTYPE_STL:
	  default:
	    stl_write_bot(bot, fp, dp->d_namep);
	    break;
	}
	} else {
	  bu_log("_ged_bot_dump: non-binay file requested but fp is NULL!\n");
	}
      }
    }
}


static union tree *
bot_dump_leaf(struct db_tree_state *UNUSED(tsp),
	      const struct db_full_path *pathp,
	      struct rt_db_internal *UNUSED(ip),
	      void *client_data)
{
    int ret;
    union tree *curtree;
    mat_t mat;
    struct directory *dp;
    struct rt_db_internal intern;
    struct rt_bot_internal *bot;
    struct _ged_bot_dump_client_data *gbdcdp = (struct _ged_bot_dump_client_data *)client_data;

    /* Indicate success by returning something other than TREE_NULL */
    BU_GET(curtree, union tree);
    RT_TREE_INIT(curtree);
    curtree->tr_op = OP_NOP;

    dp = pathp->fp_names[pathp->fp_len-1];

    /* we only dump BOT primitives, so skip some obvious exceptions */
    if (dp->d_major_type != DB5_MAJORTYPE_BRLCAD || dp->d_flags & RT_DIR_COMB)
	return curtree;

    MAT_IDN(mat);

    /* get the internal form */
    ret=rt_db_get_internal(&intern, dp, gbdcdp->gedp->ged_wdbp->dbip, mat, &rt_uniresource);

    if (ret < 0) {
	bu_log("ged_bot_leaf: rt_get_internal failure %d on %s\n", ret, dp->d_namep);
	return curtree;
    }

    if (ret != ID_BOT) {
	bu_log("ged_bot_leaf: %s is not a bot (ignored)\n", dp->d_namep);
	rt_db_free_internal(&intern);
	return curtree;
    }

    bot = (struct rt_bot_internal *)intern.idb_ptr;
    _ged_bot_dump(dp, pathp, bot, gbdcdp->fp, gbdcdp->fd, gbdcdp->file_ext, gbdcdp->gedp->ged_wdbp->dbip->dbi_filename);
    rt_db_free_internal(&intern);

    return curtree;
}


static int
bot_dump_get_args(struct ged *gedp, int argc, const char *argv[])
{
    int c;

    output_type = OTYPE_STL;
    binary = 0;
    normals = 0;
    cfactor = 1.0;
    output_file = NULL;
    output_directory = NULL;
    total_faces = 0;
    v_offset = 1;
    curr_line_num = 0;
    bu_optind = 1;

    /* Get command line options. */
    while ((c = bu_getopt(argc, (char * const *)argv, "bno:m:t:u:")) != -1) {
	switch (c) {
	    case 'b':		/* Binary output file */
		binary=1;
		break;
	    case 'n':		/* Binary output file */
		normals=1;
		break;
	    case 'm':
		output_directory = bu_optarg;
		break;
	    case 'o':		/* Output file name. */
		output_file = bu_optarg;
		break;
	    case 't':
		if (BU_STR_EQUAL("dxf", bu_optarg))
		    output_type = OTYPE_DXF;
		else if (BU_STR_EQUAL("obj", bu_optarg))
		    output_type = OTYPE_OBJ;
		else if (BU_STR_EQUAL("sat", bu_optarg))
		    output_type = OTYPE_SAT;
		else if (BU_STR_EQUAL("stl", bu_optarg))
		    output_type = OTYPE_STL;
		else {
		    bu_vls_printf(gedp->ged_result_str, "Usage: %s %s\n", argv[0], usage);
		    return GED_ERROR;
		}
		break;
	    case 'u':
		cfactor = bu_units_conversion(bu_optarg);
		if (ZERO(cfactor))
		    cfactor = 1.0;
		else
		    cfactor = 1.0 / cfactor;

		break;
	    default:
		bu_vls_printf(gedp->ged_result_str, "Usage: %s %s\n", argv[0], usage);
		return GED_ERROR;
	}
    }

    return GED_OK;
}


int
ged_bot_dump(struct ged *gedp, int argc, const char *argv[])
{
    int ret;
    struct rt_db_internal intern;
    struct rt_bot_internal *bot;
    struct directory *dp;
    char *file_ext = NULL;
    FILE *fp = (FILE *)0;
    int fd = -1;
    mat_t mat;
    int i;
    const char *cmd_name;

    GED_CHECK_DATABASE_OPEN(gedp, GED_ERROR);
    GED_CHECK_ARGC_GT_0(gedp, argc, GED_ERROR);

    /* initialize result */
    bu_vls_trunc(gedp->ged_result_str, 0);

    /* must be wanting help */
    if (argc == 1) {
	bu_vls_printf(gedp->ged_result_str, "Usage: %s %s\n", argv[0], usage);
	return GED_HELP;
    }

    using_dbot_dump = 0;

    if (bot_dump_get_args(gedp, argc, argv) == GED_ERROR)
	return GED_ERROR;

    if (bu_optind > argc) {
	bu_vls_printf(gedp->ged_result_str, "Usage: %s %s", argv[0], usage);
	return GED_ERROR;
    }

    if (output_file && output_directory) {
	fprintf(stderr, "ERROR: options \"-o\" and \"-m\" are mutually exclusive\n");
	return GED_ERROR;
    }

    if (!output_file && !output_directory) {
	if (binary) {
	    bu_vls_printf(gedp->ged_result_str, "Can't output binary to stdout\nUsage: %s %s\n", argv[0], usage);
	    return GED_ERROR;
	}
	fp = stdout;

	/* Set this to something non-null in order to possibly write eof */
	output_file = "stdout";
    }

    if (output_file) {
	if (binary && output_type == OTYPE_STL) {
	    char buf[81];	/* need exactly 80 chars for header */

	    /* Open binary output file */
	    if ((fd=open(output_file, O_WRONLY|O_CREAT|O_TRUNC|O_BINARY, S_IRUSR|S_IWUSR|S_IRGRP|S_IROTH)) < 0) {
		perror(argv[0]);
		bu_vls_printf(gedp->ged_result_str, "Cannot open binary output file (%s) for writing\n", output_file);
		return GED_ERROR;
	    }

	    /* Write out STL header if output file is binary */
	    memset(buf, 0, sizeof(buf));
	    bu_strlcpy(buf, "BRL-CAD generated STL FILE", sizeof(buf));
	    ret = write(fd, &buf, 80);
	    if (ret < 0) {
		perror("write");
	    }

	    /* write a place keeper for the number of triangles */
	    memset(buf, 0, 4);
	    ret = write(fd, &buf, 4);
	    if (ret < 0) {
		perror("write");
	    }
	} else {
	    /* Open ASCII output file */
	    if ((fp=fopen(output_file, "wb+")) == NULL) {
		perror(argv[0]);
		bu_vls_printf(gedp->ged_result_str, "Cannot open ascii output file (%s) for writing\n", output_file);
		return GED_ERROR;
	    }

	    switch (output_type) {
		case OTYPE_DXF:
		    /* output DXF header and start of TABLES section */
		    fprintf(fp,
			    "0\nSECTION\n2\nHEADER\n999\n%s (All Bots)\n0\nENDSEC\n0\nSECTION\n2\nENTITIES\n",
			    argv[argc-1]);
		    break;
		case OTYPE_SAT:
		    sat_write_header(fp);
		    break;
		default:
		    break;
	    }
	}
    }

    /* save the command name */
    cmd_name = argv[0];

    /* skip past the command name and optional args */
    argc -= bu_optind;
    argv += bu_optind;

    if (output_directory) {
	switch (output_type) {
	    case OTYPE_DXF:
		file_ext = ".dxf";
		break;
	    case OTYPE_OBJ:
		file_ext = ".obj";
		break;
	    case OTYPE_SAT:
		file_ext = ".sat";
		break;
	    case OTYPE_STL:
	    default:
		file_ext = ".stl";
		break;
	}
    }

    MAT_IDN(mat);

    if (argc < 1) {
	/* dump all the bots */
	FOR_ALL_DIRECTORY_START(dp, gedp->ged_wdbp->dbip) {

	    /* we only dump BOT primitives, so skip some obvious exceptions */
	    if (dp->d_major_type != DB5_MAJORTYPE_BRLCAD) continue;
	    if (dp->d_flags & RT_DIR_COMB) continue;

	    /* get the internal form */
	    i = rt_db_get_internal(&intern, dp, gedp->ged_wdbp->dbip, mat, &rt_uniresource);
	    if (i < 0) {
		fprintf(stderr, "%s: rt_get_internal failure %d on %s\n", cmd_name, i, dp->d_namep);
		continue;
	    }

	    if (i != ID_BOT) {
		continue;
	    }

	    bot = (struct rt_bot_internal *)intern.idb_ptr;
	    _ged_bot_dump(dp, NULL, bot, fp, fd, file_ext, gedp->ged_wdbp->dbip->dbi_filename);
	    rt_db_free_internal(&intern);

	} FOR_ALL_DIRECTORY_END;
    } else {
	int ac = 1;
	int ncpu = 1;
	char *av[2];
	struct _ged_bot_dump_client_data gbdcdp = {NULL, NULL, 0, NULL};

	av[1] = (char *)0;
	gbdcdp.gedp = gedp;
	gbdcdp.fp = fp;
	gbdcdp.fd = fd;
	gbdcdp.file_ext = file_ext;

	for (i = 0; i < argc; ++i) {
	    av[0] = (char *)argv[i];
	    ret = db_walk_tree(gedp->ged_wdbp->dbip,
			       ac,
			       (const char **)av,
			       ncpu,
			       &gedp->ged_wdbp->wdb_initial_tree_state,
			       0,
			       0,
			       bot_dump_leaf,
			       (void *)&gbdcdp);
	}
    }


    if (output_file) {
	if (binary && output_type == OTYPE_STL) {
	    unsigned char tot_buffer[4];

	    /* Re-position pointer to 80th byte */
	    lseek(fd, 80, SEEK_SET);

	    /* Write out number of triangles */
	    *(uint32_t *)tot_buffer = htonl((unsigned long)total_faces);
	    lswap((unsigned int *)tot_buffer);
	    ret = write(fd, tot_buffer, 4);
	    if (ret < 0) {
		perror("write");
	    }

	    close(fd);
	} else {
	    /* end of layers section, start of ENTITIES SECTION */
	    switch (output_type) {
		case OTYPE_DXF:
		    fprintf(fp, "0\nENDSEC\n0\nEOF\n");
		    break;
		case OTYPE_SAT:
		    fprintf(fp, "End-of-ACIS-data\n");
		    break;
		default:
		    break;
	    }

	    fclose(fp);
	}
    }

    return GED_OK;
}


static void
write_data_arrows(struct bview_data_arrow_state *gdasp, FILE *fp, int sflag)
{
    register int i;

    if (gdasp->gdas_draw) {
	struct _ged_obj_material *gomp;

	gomp = obj_get_material(gdasp->gdas_color[0],
				    gdasp->gdas_color[1],
				    gdasp->gdas_color[2],
				    1);
	fprintf(fp, "usemtl %s\n", bu_vls_addr(&gomp->name));

	if (sflag)
	    fprintf(fp, "g sdata_arrows\n");
	else
	    fprintf(fp, "g data_arrows\n");

	for (i = 0; i < gdasp->gdas_num_points; i += 2) {
	    point_t A, B;
	    point_t BmA;
	    point_t offset;
	    point_t perp1, perp2;
	    point_t a_base;
	    point_t a_pt1, a_pt2, a_pt3, a_pt4;

	    VMOVE(A, gdasp->gdas_points[i]);
	    VMOVE(B, gdasp->gdas_points[i+1]);

	    VSUB2(BmA, B, A);

	    VUNITIZE(BmA);
	    VSCALE(offset, BmA, -gdasp->gdas_tip_length);

	    bn_vec_perp(perp1, BmA);
	    VUNITIZE(perp1);

	    VCROSS(perp2, BmA, perp1);
	    VUNITIZE(perp2);

	    VSCALE(perp1, perp1, gdasp->gdas_tip_width);
	    VSCALE(perp2, perp2, gdasp->gdas_tip_width);

	    VADD2(a_base, B, offset);
	    VADD2(a_pt1, a_base, perp1);
	    VADD2(a_pt2, a_base, perp2);
	    VSUB2(a_pt3, a_base, perp1);
	    VSUB2(a_pt4, a_base, perp2);

	    fprintf(fp, "v %f %f %f\n", V3ARGS_SCALE(A));
	    fprintf(fp, "v %f %f %f\n", V3ARGS_SCALE(B));
	    fprintf(fp, "v %f %f %f\n", V3ARGS_SCALE(a_pt1));
	    fprintf(fp, "v %f %f %f\n", V3ARGS_SCALE(a_pt2));
	    fprintf(fp, "v %f %f %f\n", V3ARGS_SCALE(a_pt3));
	    fprintf(fp, "v %f %f %f\n", V3ARGS_SCALE(a_pt4));
	}

	for (i = 0; i < gdasp->gdas_num_points; i += 2) {
	    fprintf(fp, "l %d %d\n", (i/2*6)+v_offset, (i/2*6)+v_offset+1);
	    fprintf(fp, "l %d %d\n", (i/2*6)+v_offset+1, (i/2*6)+v_offset+2);
	    fprintf(fp, "l %d %d\n", (i/2*6)+v_offset+1, (i/2*6)+v_offset+3);
	    fprintf(fp, "l %d %d\n", (i/2*6)+v_offset+1, (i/2*6)+v_offset+4);
	    fprintf(fp, "l %d %d\n", (i/2*6)+v_offset+1, (i/2*6)+v_offset+5);
	    fprintf(fp, "l %d %d\n", (i/2*6)+v_offset+2, (i/2*6)+v_offset+3);
	    fprintf(fp, "l %d %d\n", (i/2*6)+v_offset+3, (i/2*6)+v_offset+4);
	    fprintf(fp, "l %d %d\n", (i/2*6)+v_offset+4, (i/2*6)+v_offset+5);
	    fprintf(fp, "l %d %d\n", (i/2*6)+v_offset+5, (i/2*6)+v_offset+2);
	}

	v_offset += ((gdasp->gdas_num_points/2)*6);
    }
}


static void
write_data_axes(struct bview_data_axes_state *bndasp, FILE *fp, int sflag)
{
    register int i;

    if (bndasp->draw) {
	fastf_t halfAxesSize;
	struct _ged_obj_material *gomp;

	halfAxesSize = bndasp->size * 0.5;

	gomp = obj_get_material(bndasp->color[0],
				    bndasp->color[1],
				    bndasp->color[2],
				    1);
	fprintf(fp, "usemtl %s\n", bu_vls_addr(&gomp->name));

	if (sflag)
	    fprintf(fp, "g sdata_axes\n");
	else
	    fprintf(fp, "g data_axes\n");

	for (i = 0; i < bndasp->num_points; ++i) {
	    point_t A, B;

	    /* draw X axis with x/y offsets */
	    VSET(A,
		 bndasp->points[i][X] - halfAxesSize,
		 bndasp->points[i][Y],
		 bndasp->points[i][Z]);
	    VSET(B,
		 bndasp->points[i][X] + halfAxesSize,
		 bndasp->points[i][Y],
		 bndasp->points[i][Z]);

	    fprintf(fp, "v %f %f %f\n", V3ARGS_SCALE(A));
	    fprintf(fp, "v %f %f %f\n", V3ARGS_SCALE(B));

	    /* draw Y axis with x/y offsets */
	    VSET(A,
		 bndasp->points[i][X],
		 bndasp->points[i][Y] - halfAxesSize,
		 bndasp->points[i][Z]);
	    VSET(B,
		 bndasp->points[i][X],
		 bndasp->points[i][Y] + halfAxesSize,
		 bndasp->points[i][Z]);

	    fprintf(fp, "v %f %f %f\n", V3ARGS_SCALE(A));
	    fprintf(fp, "v %f %f %f\n", V3ARGS_SCALE(B));

	    /* draw Z axis with x/y offsets */
	    VSET(A,
		 bndasp->points[i][X],
		 bndasp->points[i][Y],
		 bndasp->points[i][Z] - halfAxesSize);
	    VSET(B,
		 bndasp->points[i][X],
		 bndasp->points[i][Y],
		 bndasp->points[i][Z] + halfAxesSize);

	    fprintf(fp, "v %f %f %f\n", V3ARGS_SCALE(A));
	    fprintf(fp, "v %f %f %f\n", V3ARGS_SCALE(B));
	}

	for (i = 0; i < bndasp->num_points; ++i) {
	    fprintf(fp, "l %d %d\n", (i*6)+v_offset, (i*6)+v_offset+1);
	    fprintf(fp, "l %d %d\n", (i*6)+v_offset+2, (i*6)+v_offset+3);
	    fprintf(fp, "l %d %d\n", (i*6)+v_offset+4, (i*6)+v_offset+5);
	}


	v_offset += (bndasp->num_points*6);
    }
}


static void
write_data_lines(struct bview_data_line_state *gdlsp, FILE *fp, int sflag)
{
    register int i;

    if (gdlsp->gdls_draw) {
	struct _ged_obj_material *gomp;

	gomp = obj_get_material(gdlsp->gdls_color[0],
				    gdlsp->gdls_color[1],
				    gdlsp->gdls_color[2],
				    1);
	fprintf(fp, "usemtl %s\n", bu_vls_addr(&gomp->name));

	if (sflag)
	    fprintf(fp, "g sdata_lines\n");
	else
	    fprintf(fp, "g data_lines\n");

	for (i = 0; i < gdlsp->gdls_num_points; i += 2) {
	    point_t A, B;

	    VMOVE(A, gdlsp->gdls_points[i]);
	    VMOVE(B, gdlsp->gdls_points[i+1]);

	    fprintf(fp, "v %f %f %f\n", V3ARGS_SCALE(A));
	    fprintf(fp, "v %f %f %f\n", V3ARGS_SCALE(B));
	}

	for (i = 0; i < gdlsp->gdls_num_points; i += 2) {
	    fprintf(fp, "l %d %d\n", i+v_offset, i+v_offset+1);
	}

	v_offset += gdlsp->gdls_num_points;
    }
}


static void
obj_write_data(struct ged *gedp, FILE *fp)
{
    write_data_arrows(&gedp->ged_gvp->gv_data_arrows, fp, 0);
    write_data_arrows(&gedp->ged_gvp->gv_sdata_arrows, fp, 1);

    write_data_axes(&gedp->ged_gvp->gv_data_axes, fp, 0);
    write_data_axes(&gedp->ged_gvp->gv_sdata_axes, fp, 1);

    write_data_lines(&gedp->ged_gvp->gv_data_lines, fp, 0);
    write_data_lines(&gedp->ged_gvp->gv_sdata_lines, fp, 1);
}


static int
data_dump(struct ged *gedp, FILE *fp)
{
    switch (output_type) {
	case OTYPE_DXF:
	    break;
	case OTYPE_OBJ:
	    if (output_directory) {
		char *cp;
		struct bu_vls filepath = BU_VLS_INIT_ZERO;
		FILE *data_fp;

		cp = strrchr(output_directory, '/');
		if (!cp)
		    cp = (char *)output_directory;
		else
		    ++cp;

		if (*cp == '\0') {
		    bu_vls_printf(gedp->ged_result_str, "data_dump: bad dirname - %s\n", output_directory);
		    return GED_ERROR;
		}

		bu_vls_printf(&filepath, "%s/%s_data.obj", output_directory, cp);

		if ((data_fp=fopen(bu_vls_addr(&filepath), "wb+")) == NULL) {
		    bu_vls_printf(gedp->ged_result_str, "data_dump: failed to open %s\n", bu_vls_addr(&filepath));
		    bu_vls_free(&filepath);
		    return GED_ERROR;
		}

		bu_vls_free(&filepath);
		obj_write_data(gedp, data_fp);
		fclose(data_fp);
	    } else
		if (fp) {
		  obj_write_data(gedp, fp);
		} else {
		  bu_vls_printf(gedp->ged_result_str, "data_dump: bad FILE fp\n");
		  return GED_ERROR;
		}

	    break;
	case OTYPE_SAT:
	    break;
	case OTYPE_STL:
	default:
	    break;
    }

    return GED_OK;
}


int
ged_dbot_dump(struct ged *gedp, int argc, const char *argv[])
{
    int ret;
    char *file_ext = NULL;
    FILE *fp = (FILE *)0;
    int fd = -1;
    const char *cmd_name;

    GED_CHECK_DATABASE_OPEN(gedp, GED_ERROR);
    GED_CHECK_DRAWABLE(gedp, GED_ERROR);
    GED_CHECK_VIEW(gedp, GED_ERROR);
    GED_CHECK_ARGC_GT_0(gedp, argc, GED_ERROR);

    /* initialize result */
    bu_vls_trunc(gedp->ged_result_str, 0);

    /* must be wanting help */
    if (argc == 1) {
	bu_vls_printf(gedp->ged_result_str, usage, argv[0]);
	return GED_HELP;
    }

    using_dbot_dump = 1;

    if (bot_dump_get_args(gedp, argc, argv) == GED_ERROR)
	return GED_ERROR;

    if (bu_optind != argc) {
	bu_vls_printf(gedp->ged_result_str, "Usage: %s %s", argv[0], usage);
	return GED_ERROR;
    }

    if (output_file && output_directory) {
	fprintf(stderr, "ERROR: options \"-o\" and \"-m\" are mutually exclusive\n");
	return GED_ERROR;
    }

    if (!output_file && !output_directory) {
	if (binary) {
	    bu_vls_printf(gedp->ged_result_str, "Can't output binary to stdout\nUsage: %s %s", argv[0], usage);
	    return GED_ERROR;
	}
	fp = stdout;

	/* Set this to something non-null in order to possibly write eof */
	output_file = "stdout";
    }

    if (output_file) {
	if (binary && output_type == OTYPE_STL) {
	    char buf[81];	/* need exactly 80 chars for header */

	    /* Open binary output file */
	    if ((fd=open(output_file, O_WRONLY|O_CREAT|O_TRUNC|O_BINARY, S_IRUSR|S_IWUSR|S_IRGRP|S_IROTH)) < 0) {
		perror(argv[0]);
		bu_vls_printf(gedp->ged_result_str, "Cannot open binary output file (%s) for writing\n", output_file);
		return GED_ERROR;
	    }

	    /* Write out STL header if output file is binary */
	    memset(buf, 0, sizeof(buf));
	    bu_strlcpy(buf, "BRL-CAD generated STL FILE", sizeof(buf));
	    ret = write(fd, &buf, 80);
	    if (ret < 0) {
		perror("write");
	    }

	    /* write a place keeper for the number of triangles */
	    memset(buf, 0, 4);
	    ret = write(fd, &buf, 4);
	    if (ret < 0) {
		perror("write");
	    }
	} else {
	    /* Open ASCII output file */
	    if ((fp=fopen(output_file, "wb+")) == NULL) {
		perror(argv[0]);
		bu_vls_printf(gedp->ged_result_str, "Cannot open ascii output file (%s) for writing\n", output_file);
		return GED_ERROR;
	    }

	    switch (output_type) {
		case OTYPE_DXF:
		    /* output DXF header and start of TABLES section */
		    fprintf(fp,
			    "0\nSECTION\n2\nHEADER\n999\n%s (All Bots)\n0\nENDSEC\n0\nSECTION\n2\nENTITIES\n",
			    argv[argc-1]);
		    break;
		case OTYPE_SAT:
		    sat_write_header(fp);
		    break;
		default:
		    break;
	    }
	}
    }

    /* save the command name */
    cmd_name = argv[0];

    if (output_directory) {
	switch (output_type) {
	    case OTYPE_DXF:
		file_ext = ".dxf";
		break;
	    case OTYPE_OBJ:
		file_ext = ".obj";

		BU_LIST_INIT(&HeadObjMaterials);

		{
		    char *cp;
		    struct bu_vls filepath = BU_VLS_INIT_ZERO;

		    cp = strrchr(output_directory, '/');
		    if (!cp)
			cp = (char *)output_directory;
		    else
			++cp;

		    if (*cp == '\0') {
			bu_vls_printf(gedp->ged_result_str, "%s: bad dirname - %s\n", cmd_name, output_directory);
			return GED_ERROR;
		    }

		    bu_vls_trunc(&obj_materials_file, 0);
		    bu_vls_printf(&obj_materials_file, "%s.mtl", cp);

		    bu_vls_printf(&filepath, "%s/%s", output_directory, bu_vls_addr(&obj_materials_file));

		    if ((obj_materials_fp=fopen(bu_vls_addr(&filepath), "wb+")) == NULL) {
			bu_vls_printf(gedp->ged_result_str, "%s: failed to open %s\n", cmd_name, bu_vls_addr(&filepath));
			bu_vls_free(&obj_materials_file);
			bu_vls_free(&filepath);
			return GED_ERROR;
		    }

		    bu_vls_free(&filepath);
		}

		num_obj_materials = 0;

		break;
	    case OTYPE_SAT:
		file_ext = ".sat";
		break;
	    case OTYPE_STL:
	    default:
		file_ext = ".stl";
		break;
	}
    } else if (output_type == OTYPE_OBJ) {
	char *cp;

	bu_vls_trunc(&obj_materials_file, 0);

	cp = strrchr(output_file, '.');
	if (!cp)
	    bu_vls_printf(&obj_materials_file, "%s.mtl", output_file);
	else {
	    /* ignore everything after the last '.' */
	    *cp = '\0';
	    bu_vls_printf(&obj_materials_file, "%s.mtl", output_file);
	    *cp = '.';
	}

	BU_LIST_INIT(&HeadObjMaterials);

	if ((obj_materials_fp=fopen(bu_vls_addr(&obj_materials_file), "wb+")) == NULL) {
	    bu_vls_printf(gedp->ged_result_str, "%s: failed to open %s\n", cmd_name, bu_vls_addr(&obj_materials_file));
	    bu_vls_free(&obj_materials_file);
	    fclose(fp);
	    return GED_ERROR;
	}

	num_obj_materials = 0;

	fprintf(fp, "mtllib %s\n", bu_vls_addr(&obj_materials_file));
    }

    dl_botdump(gedp->ged_gdp->gd_headDisplay, gedp->ged_wdbp->dbip, fp, fd, file_ext, output_type, &curr_obj_red, &curr_obj_green, &curr_obj_blue, &curr_obj_alpha);

    data_dump(gedp, fp);

    if (output_file) {
	if (binary && output_type == OTYPE_STL) {
	    unsigned char tot_buffer[4];

	    /* Re-position pointer to 80th byte */
	    lseek(fd, 80, SEEK_SET);

	    /* Write out number of triangles */
	    *(uint32_t *)tot_buffer = htonl((unsigned long)total_faces);
	    lswap((unsigned int *)tot_buffer);
	    ret = write(fd, tot_buffer, 4);
	    if (ret < 0) {
		perror("write");
	    }

	    close(fd);
	} else {
	    /* end of layers section, start of ENTITIES SECTION */
	    switch (output_type) {
		case OTYPE_DXF:
		    fprintf(fp, "0\nENDSEC\n0\nEOF\n");
		    break;
		case OTYPE_SAT:
		    fprintf(fp, "End-of-ACIS-data\n");
		    break;
		default:
		    break;
	    }

	    fclose(fp);
	}
    }

    if (output_type == OTYPE_OBJ) {
	bu_vls_free(&obj_materials_file);
	obj_free_materials();
	fclose(obj_materials_fp);
    }

    return GED_OK;
}


/*
 * Local Variables:
 * tab-width: 8
 * mode: C
 * indent-tabs-mode: t
 * c-file-style: "stroustrup"
 * End:
 * ex: shiftwidth=4 tabstop=8
 */<|MERGE_RESOLUTION|>--- conflicted
+++ resolved
@@ -1,11 +1,7 @@
 /*                         B O T _ D U M P . C
  * BRL-CAD
  *
-<<<<<<< HEAD
- * Copyright (c) 2008-2018 United States Government as represented by
-=======
  * Copyright (c) 2008-2020 United States Government as represented by
->>>>>>> 2965d039
  * the U.S. Army Research Laboratory.
  *
  * This library is free software; you can redistribute it and/or
@@ -596,11 +592,7 @@
 
 
 void
-<<<<<<< HEAD
-_ged_bot_dump(struct directory *dp, struct rt_bot_internal *bot, FILE *fp, int fd, const char *file_ext, const char *db_g_name)
-=======
 _ged_bot_dump(struct directory *dp, const struct db_full_path *pathp, struct rt_bot_internal *bot, FILE *fp, int fd, const char *file_ext, const char *db_g_name)
->>>>>>> 2965d039
 {
     int ret;
 
