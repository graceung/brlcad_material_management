--- conflicted
+++ resolved
@@ -1,11 +1,7 @@
 /*                           A - D . C
  * BRL-CAD
  *
-<<<<<<< HEAD
- * Copyright (c) 2004-2018 United States Government as represented by
-=======
  * Copyright (c) 2004-2020 United States Government as represented by
->>>>>>> 2965d039
  * the U.S. Army Research Laboratory.
  *
  * This program is free software; you can redistribute it and/or
