--- conflicted
+++ resolved
@@ -1,11 +1,7 @@
 /*                        M A I N . C
  * BRL-CAD
  *
-<<<<<<< HEAD
- * Copyright (c) 1986-2018 United States Government as represented by
-=======
  * Copyright (c) 1986-2020 United States Government as represented by
->>>>>>> 2965d039
  * the U.S. Army Research Laboratory.
  *
  * This program is free software; you can redistribute it and/or
@@ -357,12 +353,8 @@
     struct rtwizard_settings *s = (struct rtwizard_settings *)settings;
     if (s) {
 	int ret = bu_opt_int(msg, argc, argv, (void *)&s->width);
-<<<<<<< HEAD
-	if (ret != -1) s->width_set = 1;
-=======
 	if (ret != -1)
 	    s->width_set = 1;
->>>>>>> 2965d039
 	return ret;
     } else {
 	return -1;
@@ -376,12 +368,8 @@
     struct rtwizard_settings *s = (struct rtwizard_settings *)settings;
     if (s) {
 	int ret = bu_opt_int(msg, argc, argv, (void *)&s->height);
-<<<<<<< HEAD
-	if (ret != -1) s->height_set = 1;
-=======
 	if (ret != -1)
 	    s->height_set = 1;
->>>>>>> 2965d039
 	return ret;
     } else {
 	return -1;
@@ -397,15 +385,10 @@
 	int ret = bu_opt_int(msg, argc, argv, (void *)&s->size);
 	if (ret != -1) {
 	    s->size_set = 1;
-<<<<<<< HEAD
-	    if (!s->width_set) s->width = s->size;
-	    if (!s->height_set) s->height = s->size;
-=======
 	    if (!s->width_set)
 		s->width = s->size;
 	    if (!s->height_set)
 		s->height = s->size;
->>>>>>> 2965d039
 	}
 	return ret;
     } else {
@@ -611,15 +594,9 @@
     bu_vls_printf(&slog, "width(%d): %zu\n", s->width_set, s->width);
     bu_vls_printf(&slog, "height(%d): %zu\n", s->height_set, s->height);
     bu_vls_printf(&slog, "size(%d): %zu\n", s->size_set, s->size);
-<<<<<<< HEAD
-    bu_vls_printf(&slog, "bkg_color: %d,%d,%d\n", (int)s->bkg_color->buc_rgb[0], (int)s->bkg_color->buc_rgb[1], (int)s->bkg_color->buc_rgb[2]);
-    bu_vls_printf(&slog, "line_color: %d,%d,%d\n", (int)s->line_color->buc_rgb[0], (int)s->line_color->buc_rgb[1], (int)s->line_color->buc_rgb[2]);
-    bu_vls_printf(&slog, "non_line_color: %d,%d,%d\n", (int)s->non_line_color->buc_rgb[0], (int)s->non_line_color->buc_rgb[1], (int)s->non_line_color->buc_rgb[2]);
-=======
     bu_vls_printf(&slog, "bkg_color: %d, %d, %d\n", (int)s->bkg_color->buc_rgb[0], (int)s->bkg_color->buc_rgb[1], (int)s->bkg_color->buc_rgb[2]);
     bu_vls_printf(&slog, "line_color: %d, %d, %d\n", (int)s->line_color->buc_rgb[0], (int)s->line_color->buc_rgb[1], (int)s->line_color->buc_rgb[2]);
     bu_vls_printf(&slog, "non_line_color: %d, %d, %d\n", (int)s->non_line_color->buc_rgb[0], (int)s->non_line_color->buc_rgb[1], (int)s->non_line_color->buc_rgb[2]);
->>>>>>> 2965d039
 
     bu_vls_printf(&slog, "\nghosting intensity: %f\n", s->ghosting_intensity);
     bu_vls_printf(&slog, "occlusion: %d\n", s->occlusion);
@@ -1023,11 +1000,7 @@
     uac = bu_opt_parse(&optparse_msg, argc, (const char **)argv, d);
 
     if (uac == -1) {
-<<<<<<< HEAD
-	bu_exit(1, "%s", bu_vls_addr(&optparse_msg));
-=======
 	bu_exit(EXIT_FAILURE, "%s", bu_vls_addr(&optparse_msg));
->>>>>>> 2965d039
     }
     bu_vls_free(&optparse_msg);
 
