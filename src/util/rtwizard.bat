--- conflicted
+++ resolved
@@ -24,11 +24,7 @@
 REM	Company:	Survice Engineering
 
 SETLOCAL
-<<<<<<< HEAD
-SET CAD_VERSION=7.12.6
-=======
 SET CAD_VERSION=7.13.0
->>>>>>> 5f0eecff
 SET SAVE_CD=%CD%
 SET PATH=%~dp0
 CD %PATH%\..
