--- conflicted
+++ resolved
@@ -1,11 +1,7 @@
 /*                    U T I L . C P P
  * BRL-CAD
  *
-<<<<<<< HEAD
- * Copyright (c) 2017-2018 United States Government as represented by
-=======
  * Copyright (c) 2017-2020 United States Government as represented by
->>>>>>> 2965d039
  * the U.S. Army Research Laboratory.
  *
  * This program is free software; you can redistribute it and/or
@@ -430,11 +426,7 @@
 	bu_vls_sprintf(gname, "%s_1", bu_vls_addr(&gname_root));
 	if (suffix) {bu_vls_printf(gname, ".%s", suffix);}
 	while (nset->find(gname) != nset->end()) {
-<<<<<<< HEAD
-	    (void)bu_vls_incr(gname, NULL, "0:0:0:0:-", NULL, NULL);
-=======
 	    (void)bu_vls_incr(gname, NULL, NULL, NULL, NULL);
->>>>>>> 2965d039
 	    count++;
 	    creo_log(cinfo, MSG_DEBUG, "\t trying name : %s\n", bu_vls_addr(gname));
 	    if (count == LONG_MAX) {
