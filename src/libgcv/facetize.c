/*                      F A C E T I Z E . C
 * BRL-CAD
 *
 * Copyright (c) 2015-2022 United States Government as represented by
 * the U.S. Army Research Laboratory.
 *
 * This library is free software; you can redistribute it and/or
 * modify it under the terms of the GNU Lesser General Public License
 * version 2.1 as published by the Free Software Foundation.
 *
 * This library is distributed in the hope that it will be useful, but
 * WITHOUT ANY WARRANTY; without even the implied warranty of
 * MERCHANTABILITY or FITNESS FOR A PARTICULAR PURPOSE.  See the GNU
 * Lesser General Public License for more details.
 *
 * You should have received a copy of the GNU Lesser General Public
 * License along with this file; see the file named COPYING for more
 * information.
 */
/** @file facetize.c
 *
 * Convenience functions for facetization.
 */


#include "common.h"

#include "bu/parallel.h"
#include "gcv/util.h"
#include "rt/db5.h"
#include "rt/db_internal.h"
#include "rt/wdb.h"
#include "rt/global.h"
#include "rt/primitives/bot.h"
#include "rt/functab.h"
#include "rt/nmg_conv.h"

<<<<<<< HEAD
=======

>>>>>>> 031a9ea6
static union tree *
_gcv_facetize_region_end(struct db_tree_state *tree_state,
			 const struct db_full_path *path, union tree *current_tree, void *client_data)
{
    union tree **facetize_tree;

    RT_CK_DBTS(tree_state);
    RT_CK_FULL_PATH(path);
    RT_CK_TREE(current_tree);

    facetize_tree = (union tree **)client_data;

    if (current_tree->tr_op == OP_NOP)
	return current_tree;

    if (*facetize_tree) {
	union tree *temp;

	RT_CK_TREE(*facetize_tree);

	BU_ALLOC(temp, union tree);
	RT_TREE_INIT(temp);
	temp->tr_op = OP_UNION;
	temp->tr_b.tb_regionp = REGION_NULL;
	temp->tr_b.tb_left = *facetize_tree;
	temp->tr_b.tb_right = current_tree;
	*facetize_tree = temp;
    } else {
	*facetize_tree = current_tree;
    }

    /* Tree has been saved, and will be freed later */
    return TREE_NULL;
}


static struct rt_bot_internal *
_gcv_facetize_cleanup(struct model *nmg_model, union tree *facetize_tree)
{
    if (nmg_model) {
	NMG_CK_MODEL(nmg_model);
	nmg_km(nmg_model);
    }

    if (facetize_tree) {
	RT_CK_TREE(facetize_tree);
	db_free_tree(facetize_tree, &rt_uniresource);
    }

    return NULL;
}


static void
_gcv_facetize_free_bot(struct rt_bot_internal *bot)
{
    /* fill in an rt_db_internal so we can free it */
    struct rt_db_internal internal;

    RT_BOT_CK_MAGIC(bot);

    RT_DB_INTERNAL_INIT(&internal);
    internal.idb_major_type = DB5_MAJORTYPE_BRLCAD;
    internal.idb_minor_type = ID_BOT;
    internal.idb_meth = &OBJ[ID_BOT];
    internal.idb_ptr = bot;

    rt_db_free_internal(&internal);
}


static void
_gcv_optimize_model(struct model *nmg_model)
{
    struct nmgregion *current_region;

    NMG_CK_MODEL(nmg_model);

    for (BU_LIST_FOR(current_region, nmgregion, &nmg_model->r_hd)) {
	struct shell *current_shell;

	NMG_CK_REGION(current_region);
	current_shell = BU_LIST_FIRST(shell, &current_region->s_hd);

	while (BU_LIST_NOT_HEAD(&current_shell->l, &current_region->s_hd)) {
	    struct shell *next_shell;

	    NMG_CK_SHELL(current_shell);
	    next_shell = BU_LIST_PNEXT(shell, &current_shell->l);

	    if (nmg_kill_cracks(current_shell))
		nmg_ks(current_shell);

	    current_shell = next_shell;
	}
    }

    nmg_kill_zero_length_edgeuses(nmg_model);
}


struct rt_bot_internal *
gcv_facetize(struct db_i *db, const struct db_full_path *path,
	     const struct bn_tol *tol, const struct bg_tess_tol *tess_tol)
{
    union tree *facetize_tree;
    struct model *nmg_model;

    /* volatile to silence warnings over longjmp */
    struct nmgregion * volatile current_region = NULL;
    struct rt_bot_internal * volatile result = NULL;
    struct shell * volatile current_shell = NULL;

    RT_CK_DBI(db);
    RT_CK_FULL_PATH(path);
    BN_CK_TOL(tol);
    BG_CK_TESS_TOL(tess_tol);

    {
	char * const str_path = db_path_to_string(path);
	struct db_tree_state initial_tree_state = rt_initial_tree_state;
	initial_tree_state.ts_tol = tol;
	initial_tree_state.ts_ttol = tess_tol;
	initial_tree_state.ts_m = &nmg_model;

	facetize_tree = NULL;
	nmg_model = nmg_mm();

	if (db_walk_tree(db, 1, (const char **)&str_path, 1, &initial_tree_state, NULL,
			 _gcv_facetize_region_end, nmg_booltree_leaf_tess, &facetize_tree)) {
	    bu_log("gcv_facetize(): error in db_walk_tree()\n");
	    bu_free(str_path, "str_path");
	    return _gcv_facetize_cleanup(nmg_model, facetize_tree);
	}

	bu_free(str_path, "str_path");
    }

    if (!facetize_tree)
	return _gcv_facetize_cleanup(nmg_model, facetize_tree);

    /* Now, evaluate the boolean tree into ONE region */
    if (!BU_SETJUMP) {
	/* try */
	if (nmg_boolean(facetize_tree, nmg_model, &RTG.rtg_vlfree, tol, &rt_uniresource)) {
	    BU_UNSETJUMP;
	    return _gcv_facetize_cleanup(nmg_model, facetize_tree);
	}
    } else {
	/* catch */
	BU_UNSETJUMP;
	bu_log("gcv_facetize(): boolean evaluation failed\n");
	return _gcv_facetize_cleanup(nmg_model, facetize_tree);
    }

    BU_UNSETJUMP;

    /* New region remains part of this nmg "model" */
    NMG_CK_REGION(facetize_tree->tr_d.td_r);

    _gcv_optimize_model(nmg_model);

    for (BU_LIST_FOR(current_region, nmgregion, &nmg_model->r_hd)) {
	current_shell = NULL;

	NMG_CK_REGION(current_region);

	for (BU_LIST_FOR(current_shell, shell, &current_region->s_hd)) {
	    NMG_CK_SHELL(current_shell);

	    if (!BU_SETJUMP) {
		/* try */
		if (!result)
		    result = nmg_bot(current_shell, &RTG.rtg_vlfree, tol);
		else {
		    struct rt_bot_internal *bots[2];
		    bots[0] = result;
		    bots[1] = nmg_bot(current_shell, &RTG.rtg_vlfree, tol);
		    result = rt_bot_merge(sizeof(bots) / sizeof(bots[0]),
					  (const struct rt_bot_internal * const *)bots);
		    _gcv_facetize_free_bot(bots[0]);
		    _gcv_facetize_free_bot(bots[1]);
		}
	    } else {
		/* catch */
		BU_UNSETJUMP;
		bu_log("gcv_facetize(): conversion to BoT failed\n");

		if (result)
		    _gcv_facetize_free_bot(result);

		return _gcv_facetize_cleanup(nmg_model, facetize_tree);
	    }

	    BU_UNSETJUMP;
	}
    }

    if (result) {
	rt_bot_vertex_fuse(result, tol);
	rt_bot_face_fuse(result);
	rt_bot_condense(result);
    }

    _gcv_facetize_cleanup(nmg_model, facetize_tree);
    return result;
}


/*
 * Local Variables:
 * tab-width: 8
 * mode: C
 * indent-tabs-mode: t
 * c-file-style: "stroustrup"
 * End:
 * ex: shiftwidth=4 tabstop=8
 */<|MERGE_RESOLUTION|>--- conflicted
+++ resolved
@@ -35,10 +35,7 @@
 #include "rt/functab.h"
 #include "rt/nmg_conv.h"
 
-<<<<<<< HEAD
-=======
-
->>>>>>> 031a9ea6
+
 static union tree *
 _gcv_facetize_region_end(struct db_tree_state *tree_state,
 			 const struct db_full_path *path, union tree *current_tree, void *client_data)
