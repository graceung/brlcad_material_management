--- conflicted
+++ resolved
@@ -27,14 +27,14 @@
 
 #include "common.h"
 
+#include <math.h>	/* ceil */
+#include <string.h>	/* memcpy */
+
+#include "bn.h"
 #include "raytrace.h"
 #include "nmg.h"
 #include "gcv.h"
 
-<<<<<<< HEAD
-/* these are just for debugging during development. */
-static void prbot(char *prefix, union tree *tr)
-=======
 
 struct gcv_data {
     void (*func)(struct nmgregion *, const struct db_full_path *, int, int, float [3]);
@@ -73,27 +73,15 @@
 
 HIDDEN int
 soup_rm_face(struct soup_s *s, unsigned long int i)
->>>>>>> dd03dbfe
-{
-    struct bu_vls s;
-    struct rt_db_internal ip;
-    const struct rt_functab *ft = &rt_functab[ID_BOT];
-
-    bu_vls_init(&s);
-    ip.idb_ptr = (struct rt_bot_internal*)tr->tr_d.td_r->m_p;
-    ft->ft_describe(&s, &ip, 1, 1.0, 0, 0);
-    if(prefix)bu_log("*** %s\n", prefix);
-    bu_log(bu_vls_addr(&s));
-}
-
-<<<<<<< HEAD
-/* hijack the top four bits of mode. For these operations, the mode should
- * necessarily be 0x02 */
-#define INSIDE		0x10
-#define OUTSIDE		0x20
-#define SAME		0x40
-#define OPPOSITE	0x80
-=======
+{
+    if(i>=s->nfaces) {
+	bu_log("trying to remove a nonexisant face? %d/%d\n", i, s->nfaces);
+	bu_bomb("Asploding\n");
+    }
+    memcpy(&s->faces[i], &s->faces[s->nfaces-1], sizeof(struct face_s));
+    return s->nfaces--;
+}
+
 
 HIDDEN int
 soup_add_face_precomputed(struct soup_s *s, point_t a, point_t b , point_t c, plane_t d, uint32_t foo)
@@ -660,28 +648,15 @@
     bu_free(s, "bot soup");
     return;
 }
->>>>>>> dd03dbfe
 
 
 HIDDEN union tree *
 invert(union tree *tree)
 {
-    struct rt_bot_internal *b;
+    struct soup_s *s;
+    unsigned long int i;
+
     RT_CK_TREE(tree);
-<<<<<<< HEAD
-    b = (struct rt_bot_internal *)tree->tr_d.td_r->m_p;
-    RT_BOT_CK_MAGIC(b);
-    if(b->orientation != RT_BOT_CW)
-	bu_bomb("bad order fed in\n");
-    if(rt_bot_flip(b))
-	bu_bomb("0 is no longer 0, universe ending\n");
-    b->orientation = RT_BOT_CW;
-    return tree;
-}
-
-static void
-split_faces(union tree *left_tree, union tree *right_tree)
-=======
     if(tree->tr_op != OP_NMG_TESS) {
 	bu_log("Erm, this isn't an nmg tess\n");
 	return tree;
@@ -705,41 +680,21 @@
 
 HIDDEN void
 split_faces(union tree *left_tree, union tree *right_tree, const struct bn_tol *tol)
->>>>>>> dd03dbfe
-{
-    struct rt_bot_internal *l, *r;
-    bu_log(":%s:%s:%d\n",__FILE__,__FUNCTION__,__LINE__);
+{
+    struct soup_s *l, *r;
+    unsigned long int i, j;
+
     RT_CK_TREE(left_tree);
     RT_CK_TREE(right_tree);
-    l = (struct rt_bot_internal *)left_tree->tr_d.td_r->m_p;
-    r = (struct rt_bot_internal *)right_tree->tr_d.td_r->m_p;
-    RT_BOT_CK_MAGIC(l);
-    RT_BOT_CK_MAGIC(r);
+    l = (struct soup_s *)left_tree->tr_d.td_r->m_p;
+    r = (struct soup_s *)right_tree->tr_d.td_r->m_p;
+    SOUP_CKMAG(l);
+    SOUP_CKMAG(r);
+
     /* this is going to be big and hairy. Has to walk both meshes finding
      * all intersections and split intersecting faces so there are edges at
      * the intersections. Initially going to be O(n^2), then change to use
      * space partitioning (binning? octree? kd?). */
-<<<<<<< HEAD
-}
-
-static void
-classify_faces(union tree *left_tree, union tree *right_tree)
-{
-    struct rt_bot_internal *l, *r;
-    bu_log(":%s:%s:%d\n",__FILE__,__FUNCTION__,__LINE__);
-    RT_CK_TREE(left_tree);
-    RT_CK_TREE(right_tree);
-    l = (struct rt_bot_internal *)left_tree->tr_d.td_r->m_p;
-    r = (struct rt_bot_internal *)right_tree->tr_d.td_r->m_p;
-    RT_BOT_CK_MAGIC(l);
-    RT_BOT_CK_MAGIC(r);
-    /* walk the two trees, marking each face as being inside or outside.
-     * O(n)? n^2? */
-}
-
-static union tree *
-compose(union tree *left_tree, union tree *right_tree, int face1, int face2, int face3)
-=======
     for(i=0;i<l->nfaces;i++) {
 	struct face_s *lf = l->faces+i, *rf = NULL;
 	int ret;
@@ -762,22 +717,12 @@
 
 HIDDEN union tree *
 compose(union tree *left_tree, union tree *right_tree, unsigned long int face_status1, unsigned long int UNUSED(face_status2), unsigned long int face_status3)
->>>>>>> dd03dbfe
-{
-    struct rt_bot_internal *l, *r;
-    bu_log(":%s:%s:%d\n",__FILE__,__FUNCTION__,__LINE__);
+{
+    struct soup_s *l, *r;
+    int i;
+
     RT_CK_TREE(left_tree);
     RT_CK_TREE(right_tree);
-<<<<<<< HEAD
-    l = (struct rt_bot_internal *)left_tree->tr_d.td_r->m_p;
-    r = (struct rt_bot_internal *)right_tree->tr_d.td_r->m_p;
-    RT_BOT_CK_MAGIC(l);
-    RT_BOT_CK_MAGIC(r);
-    /* remove unnecessary faces and compose a single new internal */
-    face1=face2=face3;
-    prbot("left_tree", left_tree);
-    prbot("right_tree", right_tree);
-=======
     l = (struct soup_s *)left_tree->tr_d.td_r->m_p;
     r = (struct soup_s *)right_tree->tr_d.td_r->m_p;
 
@@ -798,7 +743,6 @@
 
     free_soup(r);
     bu_free(right_tree, "union tree");
->>>>>>> dd03dbfe
     return left_tree;
 }
 
@@ -806,24 +750,7 @@
 HIDDEN union tree *
 evaluate(union tree *tr, const struct rt_tess_tol *ttol, const struct bn_tol *tol)
 {
-    bu_log(":%s:%s:%d\n",__FILE__,__FUNCTION__,__LINE__);
     RT_CK_TREE(tr);
-    bu_log("	op: %x\t", tr->tr_op);
-    switch(tr->tr_op) {
-	case OP_SOLID: bu_log("OP_SOLID\n"); break;
-	case OP_UNION: bu_log("OP_UNION\n"); break;
-	case OP_INTERSECT: bu_log("OP_INTERSECT\n"); break;
-	case OP_SUBTRACT: bu_log("OP_SUBTRACT\n"); break;
-	case OP_XOR: bu_log("OP_XOR\n"); break;
-	case OP_REGION: bu_log("OP_REGION\n"); break;
-	case OP_NOP: bu_log("OP_NOP\n"); break;
-	case OP_NOT: bu_log("OP_NOT\n"); break;
-	case OP_GUARD: bu_log("OP_GUARD\n"); break;
-	case OP_XNOP: bu_log("OP_XNOP\n"); break;
-	case OP_NMG_TESS: bu_log("OP_NMG_TESS\n"); break;
-	case OP_DB_LEAF: bu_log("OP_DB_LEAF\n"); break;
-	case OP_FREE: bu_log("OP_FREE\n"); break;
-    }
 
     switch(tr->tr_op) {
 	case OP_NOP:
@@ -832,9 +759,6 @@
 	    /* ugh, keep it as nmg_tess and just shove the rt_bot_internal ptr
 	     * in as nmgregion. :/ Also, only doing the first shell of the first
 	     * model. Primitives should only provide a single shell, right? */
-<<<<<<< HEAD
-	    tr->tr_d.td_r->m_p = (struct model *)nmg_bot(BU_LIST_FIRST(shell, &BU_LIST_FIRST(nmgregion, &tr->tr_d.td_r->m_p->r_hd)->s_hd), tol);
-=======
 	    {
 		struct rt_db_internal ip;
 		struct nmgregion *nmgr = BU_LIST_FIRST(nmgregion, &tr->tr_d.td_r->m_p->r_hd);
@@ -858,7 +782,6 @@
 		ip.idb_ptr = bot;
 		ip.idb_meth->ft_ifree(&ip);
 	    }
->>>>>>> dd03dbfe
 	    return tr;
 	case OP_UNION:
 	case OP_INTERSECT:
@@ -867,10 +790,6 @@
 	    RT_CK_TREE(tr->tr_b.tb_right);
 	    tr->tr_b.tb_left = evaluate(tr->tr_b.tb_left, ttol, tol);
 	    tr->tr_b.tb_right = evaluate(tr->tr_b.tb_right, ttol, tol);
-<<<<<<< HEAD
-	    split_faces(tr->tr_b.tb_left, tr->tr_b.tb_right);
-	    classify_faces(tr->tr_b.tb_left, tr->tr_b.tb_right);
-=======
 	    RT_CK_TREE(tr->tr_b.tb_left);
 	    RT_CK_TREE(tr->tr_b.tb_right);
 	    SOUP_CKMAG(tr->tr_b.tb_left->tr_d.td_r->m_p);
@@ -880,7 +799,6 @@
 	    RT_CK_TREE(tr->tr_b.tb_right);
 	    SOUP_CKMAG(tr->tr_b.tb_left->tr_d.td_r->m_p);
 	    SOUP_CKMAG(tr->tr_b.tb_right->tr_d.td_r->m_p);
->>>>>>> dd03dbfe
 	    break;
 	default:
 	    bu_bomb("bottess evaluate(): bad op (first pass)\n");
@@ -910,9 +828,6 @@
     union tree *ret_tree;
     void (*write_region)(struct nmgregion *, const struct db_full_path *, int, int, float [3]);
 
-<<<<<<< HEAD
-    bu_bomb("No\n");
-=======
     if (!tsp || !curtree || !pathp || !client_data) {
 	bu_log("INTERNAL ERROR: gcv_region_end missing parameters\n");
 	return TREE_NULL;
@@ -932,7 +847,6 @@
 
     splitz=0;
     splitty=0;
->>>>>>> dd03dbfe
 
     if (!tsp || !curtree || !pathp || !client_data) {
 	bu_log("INTERNAL ERROR: gcv_bottess_region_end missing parameters\n");
@@ -948,12 +862,6 @@
     if (curtree->tr_op == OP_NOP)
 	return curtree;
 
-<<<<<<< HEAD
-    evaluate(curtree, tsp->ts_ttol, tsp->ts_tol);
-    /*
-    rt_bot_tess(curtree->tr_d.td_r
-    */
-=======
     bu_log("solid %s\n", db_path_to_string(pathp));
     ret_tree = evaluate(curtree, tsp->ts_ttol, tsp->ts_tol);
     soup2nmg((struct soup_s *)ret_tree->tr_d.td_r->m_p, tsp->ts_tol);
@@ -964,7 +872,6 @@
     lsplitty+=splitty;
     splitz=0;
     splitty=0;
->>>>>>> dd03dbfe
 
 #if 0
     curtree->tr_d.td_r = soup2nmg((struct soup_s *)ret_tree->tr_d.td_r->m_p, tsp->ts_tol);
