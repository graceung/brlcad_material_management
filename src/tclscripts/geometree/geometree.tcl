#!/bin/sh
#                   G E O M E T R E E . T C L
# BRL-CAD
#
<<<<<<< HEAD
# Copyright (c) 2004-2018 United States Government as represented by
=======
# Copyright (c) 2004-2020 United States Government as represented by
>>>>>>> 2965d039
# the U.S. Army Research Laboratory.
#
# This library is free software; you can redistribute it and/or
# modify it under the terms of the GNU Lesser General Public License
# version 2.1 as published by the Free Software Foundation.
#
# This library is distributed in the hope that it will be useful, but
# WITHOUT ANY WARRANTY; without even the implied warranty of
# MERCHANTABILITY or FITNESS FOR A PARTICULAR PURPOSE.  See the GNU
# Lesser General Public License for more details.
#
# You should have received a copy of the GNU Lesser General Public
# License along with this file; see the file named COPYING for more
# information.
#
###
#
# This is the Geometry Browser main script.  It manages the loading
# and unloading of a GeometryBrowser object into mged automatically.
#
# The trailing backslash forces tcl to skip the next line \
exec bwish "$0" "$@"


package require GeometryBrowser

# All GeometryBrowser stuff is in the GeometryBrowser namespace
proc geometree { } {
    global mged_gui
    global ::tk::Priv
    global mged_players

    # determine the framebuffer window id
    if { [ catch { set mged_players } _mgedFramebufferId ] } {
	puts $_mgedFramebufferId
	puts "assuming default mged framebuffer id: id_0"
	set _mgedFramebufferId "id_0"
    }
    # just in case there are more than one returned
    set _mgedFramebufferId [ lindex $_mgedFramebufferId 0 ]

    set gt .$_mgedFramebufferId.geometree

    # see if the window is already open.  If so, just raise it up.
    if [ winfo exists $gt ] {
	raise $gt
	return
    }

    # just to quell the tk name returned and report fatal errors
    if [ catch { GeometryBrowser $gt } gbName ] {
	puts $gbName
    }
}

# Local Variables:
# mode: Tcl
# tab-width: 8
# c-basic-offset: 4
# tcl-indent-level: 4
# indent-tabs-mode: t
# End:
# ex: shiftwidth=4 tabstop=8<|MERGE_RESOLUTION|>--- conflicted
+++ resolved
@@ -2,11 +2,7 @@
 #                   G E O M E T R E E . T C L
 # BRL-CAD
 #
-<<<<<<< HEAD
-# Copyright (c) 2004-2018 United States Government as represented by
-=======
 # Copyright (c) 2004-2020 United States Government as represented by
->>>>>>> 2965d039
 # the U.S. Army Research Laboratory.
 #
 # This library is free software; you can redistribute it and/or
