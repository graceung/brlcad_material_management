--- conflicted
+++ resolved
@@ -339,16 +339,11 @@
 # lives in ext.
 include(${CMAKE_CURRENT_SOURCE_DIR}/stepcode.cmake)
 
-<<<<<<< HEAD
 # SQLITE3 - embeddable database
 include(${CMAKE_CURRENT_SOURCE_DIR}/sqlite3.cmake)
 
-# PROJ - generic coordinate transformation
+# PROJ - generic coordinate transformation - https://proj.org
 include(${CMAKE_CURRENT_SOURCE_DIR}/proj.cmake)
-=======
-# PROJ4 - generic coordinate transformation - https://proj.org/
-include(${CMAKE_CURRENT_SOURCE_DIR}/proj4.cmake)
->>>>>>> cdead927
 
 # GDAL -  translator library for raster and vector geospatial data formats
 # https://gdal.org
