--- conflicted
+++ resolved
@@ -1,5 +1,5 @@
 #ifndef _STEPFILE_H
-#define	_STEPFILE_H
+#define _STEPFILE_H
 
 /*
 * NIST STEP Core Class Library
@@ -13,11 +13,8 @@
 * and is not subject to copyright.
 */
 
-/* $Id: STEPfile.h,v 3.0.1.6 1998/02/17 18:04:30 sauderd Exp $ */ 
-
-#ifdef __O3DB__
-#include <OpenOODB.h>
-#endif
+#include <string>
+
 
 /*#include <math.h>*/
 #include <instmgr.h>
@@ -34,153 +31,139 @@
 #define READ_INCOMPLETE  20
 
 enum  FileTypeCode {
-    TYPE_UNKNOWN	= -2,
-    VERSION_OLD		= -1,
-    VERSION_UNKNOWN	=  0,
-    VERSION_CURRENT	=  1,
-    WORKING_SESSION	=  2,
-    OLD_WORKING_SESSION =  3
-  };
-
-class STEPfile
-{
-  protected:
-    //data members
-
-#ifdef __O3DB__
-    InstMgr *  _instances;
-    Registry * _reg;
-
-    InstMgr & instances ()  { return *_instances; }
-    Registry & reg () { return *_reg; }
-#else
-    InstMgr&  _instances;
-    Registry& _reg;
-
-    InstMgr & instances ()  { return _instances; }
-    Registry & reg () { return _reg; }
-#endif
-    int _fileIdIncr;   //Increment value to be added to FileId Numbers on input
+    VERSION_OLD     = -1,
+    VERSION_UNKNOWN =  0,
+    VERSION_CURRENT =  1,
+    WORKING_SESSION =  2
+};
+
+class STEPfile {
+    protected:
+        //data members
+
+        InstMgr & _instances;
+        Registry & _reg;
+
+        InstMgr & instances()  {
+            return _instances;
+        }
+        Registry & reg() {
+            return _reg;
+        }
+        int _fileIdIncr;   //Increment value to be added to FileId Numbers on input
 
 //header information
-    InstMgr*  _headerInstances;
-    Registry *_headerRegistry;
-//Registry *_headerUserDefined;
-//    Registry *_headerRegistryOld;
-    
-    int _headerId;     //STEPfile_id given to SCLP23(Application_instance) from header section
+        InstMgr * _headerInstances;
+        Registry * _headerRegistry;
+
+        int _headerId;     //STEPfile_id given to SDAI_Application_instance from header section
 
 //file information
-    DirObj* _currentDir;
-    char* _fileName;
+        DirObj * _currentDir;
+        char * _fileName;
 
 //error information
-    ErrorDescriptor _error;
-
-    // new errors
-    int _entsNotCreated; // num entities not created in first pass
-    int _entsInvalid;    // num entities that had invalid attr values
-    int _entsIncomplete; // num entities that had missing attr values
-			 // (includes entities that had invalid values
-			 // for required attrs)
-    int _entsWarning; // num entities that may have had problems 
-		      // with attrs - reported as an attr user msg
-
-    // old errors
-    int _errorCount;
-    int _warningCount;
-
-    int _maxErrorCount;
-
-  protected:
-    
+        ErrorDescriptor _error;
+
+        // new errors
+        int _entsNotCreated; // num entities not created in first pass
+        int _entsInvalid;    // num entities that had invalid attr values
+        int _entsIncomplete; /* num entities that had missing attr values
+                                  (includes entities that had invalid values
+                                  for required attrs)*/
+        int _entsWarning;    /*   num entities that may have had problems
+                                  with attrs - reported as an attr user msg */
+
+        // old errors
+        int _errorCount;
+        int _warningCount;
+
+        int _maxErrorCount;
+
+    protected:
+
 //file type information
-    FileTypeCode _fileType;
-    char ENTITY_NAME_DELIM;
-    char* FILE_DELIM;    
-    char* END_FILE_DELIM;
-    
+        FileTypeCode _fileType;
+        char ENTITY_NAME_DELIM;
+        std::string FILE_DELIM;
+        std::string END_FILE_DELIM;
+
 //public member functions
-  public:
+    public:
 
 //public access to member variables
 //header information
-    InstMgr* HeaderInstances() { return _headerInstances; }
-    const Registry *HeaderRegistry() { return _headerRegistry; }
+        InstMgr * HeaderInstances() {
+            return _headerInstances;
+        }
+        const Registry * HeaderRegistry() {
+            return _headerRegistry;
+        }
 // to create header instances
-    SCLP23(Application_instance)* HeaderDefaultFileName();	
-    SCLP23(Application_instance)* HeaderDefaultFileDescription();	
-    SCLP23(Application_instance)* HeaderDefaultFileSchema();	
+        SDAI_Application_instance  * HeaderDefaultFileName();
+        SDAI_Application_instance  * HeaderDefaultFileDescription();
+        SDAI_Application_instance  * HeaderDefaultFileSchema();
 
 //file information
-    const char* FileName() const { return _fileName; }
-    const char* SetFileName (const char* name = "");
-    const char* TruncFileName (const char* name) const;
+        const char * FileName() const {
+            return _fileName;
+        }
+        const char * SetFileName( const char * name = "" );
+        const char * TruncFileName( const char * name ) const;
 
 //error information
-    ErrorDescriptor& Error() /* const */  { return _error;        }
-    int ErrorCount() const  { return _errorCount;   }
-    int WarningCount() const { return _warningCount; }
-    Severity AppendEntityErrorMsg (ErrorDescriptor *e);	
-    
+        ErrorDescriptor & Error() { /* const */
+            return _error;
+        }
+        int ErrorCount() const  {
+            return _errorCount;
+        }
+        int WarningCount() const {
+            return _warningCount;
+        }
+        Severity AppendEntityErrorMsg( ErrorDescriptor * e );
+
 //version information
-    FileTypeCode FileType() const   { return _fileType; }
-    void FileType (FileTypeCode ft) { _fileType = ft; }	
-    int SetFileType (FileTypeCode ft = VERSION_CURRENT);
-    
-//Reading and Writing 
-    Severity ReadExchangeFile (const char* filename =0, int useTechCor =1);
-    Severity AppendExchangeFile (const char* filename =0, int useTechCor =1); 
-
-    Severity ReadWorkingFile (const char* filename =0, int useTechCor =1);
-    Severity AppendWorkingFile (const char* filename =0, int useTechCor =1);
-
-    Severity AppendFile (istream* in, int useTechCor =1) ;
-
-    Severity WriteExchangeFile (ostream& out, int validate =1,
-				int clearError = 1, int writeComments = 1);
-    Severity WriteExchangeFile (const char* filename =0, int validate =1, 
-				int clearError = 1, int writeComments = 1);
-    Severity WriteValuePairsFile(ostream& out, int validate =1, 
-				 int clearError =1, 
-				 int writeComments = 1, int mixedCase = 1);
-
-    Severity WriteWorkingFile (ostream& out, int clearError = 1, 
-			       int writeComments = 1);
-    Severity WriteWorkingFile (const char* filename =0, int clearError = 1, 
-			       int writeComments = 1);
-
-    stateEnum EntityWfState(char c);
-    
-    void Renumber ();
+        FileTypeCode FileType() const   {
+            return _fileType;
+        }
+        void FileType( FileTypeCode ft ) {
+            _fileType = ft;
+        }
+        int SetFileType( FileTypeCode ft = VERSION_CURRENT );
+
+//Reading and Writing
+        Severity ReadExchangeFile( const char * filename = 0, int useTechCor = 1 );
+        Severity AppendExchangeFile( const char * filename = 0, int useTechCor = 1 );
+
+        Severity ReadWorkingFile( const char * filename = 0, int useTechCor = 1 );
+        Severity AppendWorkingFile( const char * filename = 0, int useTechCor = 1 );
+
+        Severity AppendFile( istream * in, int useTechCor = 1 ) ;
+
+        Severity WriteExchangeFile( ostream & out, int validate = 1,
+                                    int clearError = 1, int writeComments = 1 );
+        Severity WriteExchangeFile( const char * filename = 0, int validate = 1,
+                                    int clearError = 1, int writeComments = 1 );
+        Severity WriteValuePairsFile( ostream & out, int validate = 1,
+                                      int clearError = 1,
+                                      int writeComments = 1, int mixedCase = 1 );
+
+        Severity WriteWorkingFile( ostream & out, int clearError = 1,
+                                   int writeComments = 1 );
+        Severity WriteWorkingFile( const char * filename = 0, int clearError = 1,
+                                   int writeComments = 1 );
+
+        stateEnum EntityWfState( char c );
+
+        void Renumber();
 
 //constructors
-    STEPfile (Registry& r, InstMgr& i, const char *filename = (const char*)0);
-    virtual ~STEPfile();
-
-  protected:    
+        STEPfile( Registry & r, InstMgr & i, const char * filename = ( const char * )0 );
+        virtual ~STEPfile();
+
+    protected:
 //member functions
-<<<<<<< HEAD
-    char *schemaName( char * ); // returns and copies out schema name from
-                                // header instances
-//called by ReadExchangeFile
-    istream* OpenInputFile (const char* filename = "");
-    void CloseInputFile(istream* in);
-    
-    Severity ReadHeader(istream& in);
-
-    InstMgr* HeaderConvertToNew(InstMgr& oldinst);
-    Severity HeaderVerifyInstances(InstMgr* im);
-    void HeaderMergeInstances(InstMgr* im);
-   
-    int HeaderId (int increment =1);
-    int HeaderId (const char* nm ="\0");
-    int HeaderIdOld (const char* nm ="\0");
-
-    int ReadData1 (istream& in); // first pass to create instances
-	// second pass to read instances
-    int ReadData2 (istream& in, int useTechCor =1);
-=======
         std::string schemaName();       /**< Returns and copies out schema name from header instances.
                                              Called by ReadExchangeFile */
         istream * OpenInputFile( const char * filename = "" );
@@ -197,54 +180,55 @@
         int ReadData1( istream & in ); // first pass to create instances
         // second pass to read instances
         int ReadData2( istream & in, int useTechCor = 1 );
->>>>>>> beb05185
 
 // obsolete
-    int ReadWorkingData1 (istream& in);
-    int ReadWorkingData2 (istream& in, int useTechCor =1);
-
-    void ReadRestOfFile(istream& in);
-
-	// create instance - used by ReadData1()
-    SCLP23(Application_instance) *  CreateInstance(istream& in, ostream& out);
-	// create complex instance - used by CreateInstance()
-    SCLP23(Application_instance) * CreateSubSuperInstance(istream& in, int fileid,
-					ErrorDescriptor &);
-
-	// read the instance - used by ReadData2()
-    SCLP23(Application_instance) * ReadInstance(istream& in, ostream& out, 
-					std::string &cmtStr, int useTechCor =1);
-
-  //  reading scopes are still incomplete
-  //  these functions are stubs
-    Severity CreateScopeInstances(istream& in, SCLP23(Application_instance_ptr) ** scopelist);
-    Severity ReadScopeInstances(istream& in);
+        int ReadWorkingData1( istream & in );
+        int ReadWorkingData2( istream & in, int useTechCor = 1 );
+
+        void ReadRestOfFile( istream & in );
+
+        // create instance - used by ReadData1()
+        SDAI_Application_instance   * CreateInstance( istream & in, ostream & out );
+        // create complex instance - used by CreateInstance()
+        SDAI_Application_instance  * CreateSubSuperInstance( istream & in, int fileid,
+                ErrorDescriptor & );
+
+        // read the instance - used by ReadData2()
+        SDAI_Application_instance  * ReadInstance( istream & in, ostream & out,
+                std::string & cmtStr, int useTechCor = 1 );
+
+        //  reading scopes are still incomplete
+        //  these functions are stubs
+        Severity CreateScopeInstances( istream & in, SDAI_Application_instance_ptr  ** scopelist );
+        Severity ReadScopeInstances( istream & in );
 //    Severity ReadSubSuperInstance(istream& in);
 
-    int FindDataSection (istream& in);
-    int FindHeaderSection (istream& in);
+        int FindDataSection( istream & in );
+        int FindHeaderSection( istream & in );
 
 // writing working session files
-    void WriteWorkingData(ostream& out, int writeComments = 1);
+        void WriteWorkingData( ostream & out, int writeComments = 1 );
 
 //called by WriteExchangeFile
-    ofstream* OpenOutputFile(const char* filename =0);
-    void CloseOutputFile(ostream* out);
-
-    void WriteHeader (ostream& out);
-    void WriteHeaderInstance (SCLP23(Application_instance) *obj, ostream& out);
-    void WriteHeaderInstanceFileName (ostream& out);
-    void WriteHeaderInstanceFileDescription (ostream& out);
-    void WriteHeaderInstanceFileSchema (ostream& out);
-
-    void WriteData (ostream& out, int writeComments = 1);
-    void WriteValuePairsData(ostream& out, int writeComments = 1, 
-			     int mixedCase = 1);
-    
-    int IncrementFileId (int fileid);
-    int FileIdIncr() { return _fileIdIncr; }
-    void SetFileIdIncrement ();
-    void MakeBackupFile();
+        ofstream * OpenOutputFile( const char * filename = 0 );
+        void CloseOutputFile( ostream * out );
+
+        void WriteHeader( ostream & out );
+        void WriteHeaderInstance( SDAI_Application_instance  *obj, ostream & out );
+        void WriteHeaderInstanceFileName( ostream & out );
+        void WriteHeaderInstanceFileDescription( ostream & out );
+        void WriteHeaderInstanceFileSchema( ostream & out );
+
+        void WriteData( ostream & out, int writeComments = 1 );
+        void WriteValuePairsData( ostream & out, int writeComments = 1,
+                                  int mixedCase = 1 );
+
+        int IncrementFileId( int fileid );
+        int FileIdIncr() {
+            return _fileIdIncr;
+        }
+        void SetFileIdIncrement();
+        void MakeBackupFile();
 
 //    void ReadWhiteSpace(istream& in);
 };
