--- conflicted
+++ resolved
@@ -13,95 +13,75 @@
 
 #include "complexSupport.h"
 
-void ComplexCollect::insert( ComplexList *c )
-    /*
-     * Inserts a new ComplexList to our list.  The ComplexLists are ordered by
-     * supertype name.  Increments count.
-     */
-{
-    ComplexList *prev = NULL, *cl = clists;
+/**
+ * Inserts a new ComplexList to our list.  The ComplexLists are ordered by
+ * supertype name.  Increments count.
+ */
+void ComplexCollect::insert( ComplexList * c ) {
+    ComplexList * prev = NULL, *cl = clists;
 
-    while ( cl && *cl < *c ) {
-	prev = cl;
-	cl = cl->next;
+    while( cl && *cl < *c ) {
+        prev = cl;
+        cl = cl->next;
     }
-    if ( prev == NULL ) {
-	// I.e., c belongs before the first cl so the above loop was never
-	// entered.  (This may also be the case if there's nothing in the
-	// collect yet and cl also = NULL.)
-	clists = c;
-	c->next = cl;
+    if( prev == NULL ) {
+        // I.e., c belongs before the first cl so the above loop was never
+        // entered.  (This may also be the case if there's nothing in the
+        // collect yet and cl also = NULL.)
+        clists = c;
+        c->next = cl;
     } else {
-	prev->next = c;
-	c->next = cl;
+        prev->next = c;
+        c->next = cl;
     }
     count++;
 }
 
-void ComplexCollect::remove( ComplexList *c )
-    /*
-     * Removes the ComplexList whose supertype name = supername.  "Removing"
-     * deletes the list and removes it from this, but does not delete its
-     * subtype structure.  This is done when a subtype of other supertypes
-     * was temporarily stored in the Collect so that its supertypes would
-     * be able to find it, and now that all its supers have accessed it, we
-     * remove it from the Collect.
-     */
-{
-    ComplexList *cl = clists, *prev = NULL;
+/**
+ * Removes the ComplexList whose supertype name = supername.  "Removing"
+ * deletes the list and removes it from this, but does not delete its
+ * subtype structure.  This is done when a subtype of other supertypes
+ * was temporarily stored in the Collect so that its supertypes would
+ * be able to find it, and now that all its supers have accessed it, we
+ * remove it from the Collect.
+ */
+void ComplexCollect::remove( ComplexList * c ) {
+    ComplexList * cl = clists, *prev = NULL;
 
-    while ( cl && *cl < *c ) {
-	prev = cl;
-	cl = cl->next;
+    while( cl && *cl < *c ) {
+        prev = cl;
+        cl = cl->next;
     }
-    if ( cl == NULL || cl != c ) {
-	// Just in case c isn't in the list.
-	return;
+    if( cl == NULL || cl != c ) {
+        // Just in case c isn't in the list.
+        return;
     }
-    if ( prev == NULL ) {
-	// c is the first thing in clists (so prev while loop never entered)
-	clists = c->next;
+    if( prev == NULL ) {
+        // c is the first thing in clists (so prev while loop never entered)
+        clists = c->next;
     } else {
-	prev->next = cl->next;
+        prev->next = cl->next;
     }
     cl->next = NULL;
     cl->remove();
     count--;
 }
 
-ComplexList *ComplexCollect::find( char *name )
-    /*
-     * Searches for and returns the ComplexList whose supertype name = name.
-     */
-{
-    ComplexList *cl = clists;
+/**
+ * Searches for and returns the ComplexList whose supertype name = name.
+ */
+ComplexList * ComplexCollect::find( char * name ) {
+    ComplexList * cl = clists;
 
-    while ( cl && *cl < name ) {
-	cl = cl->next;
+    while( cl && *cl < name ) {
+        cl = cl->next;
     }
-    if ( cl && *cl == name ) {
-	return cl;
+    if( cl && *cl == name ) {
+        return cl;
     }
     return NULL;
 }
 
-<<<<<<< HEAD
-int ComplexCollect::supports( EntNode *ents ) const
-    /*
-     * Determines if the parent schema supports the instantiation of a complex
-     * type consisting of the the entities named in ents.  Does so by attempt-
-     * ing to match ents against the ComplexLists in clists.  If one of the
-     * nodes of ents has multSupers set to TRUE (it has >1 supertype), it
-     * should be included in >1 CList.  A more complicated algorithm is applied
-     * to match it, as described in the commenting.
-     */
-{
-    EntNode *node = ents, *nextnode;
-    AndList *alist;
-    ComplexList *clist = clists, *cl = NULL, *current;
-    int retval;
-    EntList *elist, *next;
-=======
 /**
  * Determines if the parent schema supports the instantiation of a complex
  * type consisting of the the entities named in ents.  Does so by attempt-
@@ -116,61 +96,42 @@
     ComplexList * clist = clists, *cl = NULL, *current;
     bool retval;
     EntList * elist, *next;
->>>>>>> beb05185
 
     // Loop through the nodes of ents.  If 1+ of them have >1 supertype, build
     // a combo-CList to handle it.
-    while ( node ) {
-        if ( node->multSuprs() ) {
-	    // Temporarily slice out node from its list (so that CList->
-	    // contains() will work properly below):
-	    nextnode = node->next;
-	    node->next = NULL;
-            if ( !cl ) {
+    while( node ) {
+        if( node->multSuprs() ) {
+            // Temporarily slice out node from its list (so that CList->
+            // contains() will work properly below):
+            nextnode = node->next;
+            node->next = NULL;
+            if( !cl ) {
                 // We may have created cl already in an earlier pass.
                 alist = new AndList;
                 cl = new ComplexList( alist );
             }
             current = clists;
-            while ( current ) {
-                if ( current->contains( node ) ) {
+            while( current ) {
+                if( current->contains( node ) ) {
                     // Must add current CList to new CList.  First check if we
                     // added current already (while testing an earlier node).
-                    if ( ! cl->toplevel( current->supertype() ) ) {
+                    if( ! cl->toplevel( current->supertype() ) ) {
                         // Below line adds current to cl.  "current->head->
-			// childList" points to the EntLists directly under the
-			// top-level AND.  We'll add that list right under the
-			// new AND we created at cl's top level.
+                        // childList" points to the EntLists directly under the
+                        // top-level AND.  We'll add that list right under the
+                        // new AND we created at cl's top level.
                         alist->appendList( current->head->childList );
                     }
                 }
                 current = current->next;
             }
-	    node->next = nextnode;
+            node->next = nextnode;
         }
-	node = node->next;
+        node = node->next;
     }
 
     // Now figure out if we match ents or not.  Done differently depending on
     // if we had a sub of >1 supers (and built cl as a combo).
-<<<<<<< HEAD
-    if ( !cl ) {
-	// If we never built up cl in the above loop, there were no entities
-	// which had mult supers.  Simply go through each CList separately:
-	while ( clist != NULL ) {
-	    if ( clist->matches( ents ) ) {
-		return TRUE;
-	    }
-	    clist = clist->next;
-	}
-	// Went through whole list without match:
-	return FALSE;
-    } else {
-	// Use cl to test that the conditions of all supertypes are met:
-	cl->multSupers = TRUE;
-	cl->buildList();
-	retval = cl->matches( ents );
-=======
     if( !cl ) {
         // If we never built up cl in the above loop, there were no entities
         // which had mult supers.  Simply go through each CList separately:
@@ -187,23 +148,22 @@
         cl->multSupers = true;
         cl->buildList();
         retval = cl->matches( ents );
->>>>>>> beb05185
 
-	// We have our return value.  Now get rid of cl:
-	// Unlink all the EntLists (gotten from other CLists) which were joined
-	// to make cl:
-	elist = cl->head->childList;
-	while ( elist ) {
-	    elist->prev = NULL;
-	    elist = elist->next;
-	    next = elist->next;
-	    elist->next = NULL;
-	    elist = next;
-	}
-	cl->head->childList = NULL;
-	// Separate the childList from head.  We don't want to delete any of the
-	// sublists when we delete cl - they still belong to other sublists.
-	delete cl;
-	return retval;
+        // We have our return value.  Now get rid of cl:
+        // Unlink all the EntLists (gotten from other CLists) which were joined
+        // to make cl:
+        elist = cl->head->childList;
+        while( elist ) {
+            elist->prev = NULL;
+            elist = elist->next;
+            next = elist->next;
+            elist->next = NULL;
+            elist = next;
+        }
+        cl->head->childList = NULL;
+        // Separate the childList from head.  We don't want to delete any of the
+        // sublists when we delete cl - they still belong to other sublists.
+        delete cl;
+        return retval;
     }
 }