--- conflicted
+++ resolved
@@ -10,471 +10,398 @@
 * and is not subject to copyright.
 */
 
-/* $Id: sdaiApplication_instance.cc,v 1.5 1998/02/17 18:56:53 sauderd DP3.1 $ */
-
-//static char rcsid[] ="$Id: sdaiApplication_instance.cc,v 1.5 1998/02/17 18:56:53 sauderd DP3.1 $";
 
 #include <sdai.h>
-//#include <STEPentity.h>
 #include <instmgr.h>
 #include <STEPcomplex.h>
 #include <STEPattribute.h>
 
-SCLP23(Application_instance) NilSTEPentity;
+SDAI_Application_instance NilSTEPentity;
 
 /******************************************************************
-**	  Functions for manipulating entities
-
-**  KNOWN BUGs:  the SCLP23(Application_instance) is not aware of the STEPfile;
+**    Functions for manipulating entities
+
+**  KNOWN BUGs:  the SDAI_Application_instance is not aware of the STEPfile;
 **    therefore it can not read comments which may be embedded in the instance.
 **    The following are known problems:
 **    -- does not handle comments embedded in an instance ==> bombs
-**    -- ignores embedded entities ==> does not bomb 
-**    -- error reporting does not include line number information  
+**    -- ignores embedded entities ==> does not bomb
+**    -- error reporting does not include line number information
 **/
 
-SCLP23(Application_instance)::SCLP23_NAME(Application_instance) ()  
-:  _cur(0), STEPfile_id(0), p21Comment(0), headMiEntity(0), nextMiEntity(0), 
-   _complex(0)
-{
-}	
-
-SCLP23(Application_instance)::SCLP23_NAME(Application_instance) (int fileid, int complex)
-:  _cur(0), STEPfile_id(fileid), p21Comment(0), 
-   headMiEntity(0), nextMiEntity(0), _complex (complex)
-{
-}	
-
-SCLP23(Application_instance)::~SCLP23_NAME(Application_instance) ()  
-{
-  STEPattribute * next =0;
-  ResetAttributes ();
-  while (next = NextAttribute ())  
-    delete next;
-
-  if(MultipleInheritance())
-  {
-      delete nextMiEntity;
-  }
-
-  delete p21Comment;
-  
-/*
-// this is not necessary since each will call delete on its 
-// own nextMiEntity - DAS
-  SCLP23(Application_instance) * nextMI = nextMiEntity;
-  SCLP23(Application_instance) * nextMItrail = 0;
-  while(nextMI)
-  {
-      nextMItrail = nextMI;
-      nextMI = nextMI->nextMiEntity;
-	// this is ok since STEPattribute doesn't explicitly delete its attr
-      delete nextMItrail;
-  }
-*/
-}
-
-#ifdef PART26
-//SCLP26(Application_instance_ptr) 
-IDL_Application_instance_ptr 
-SCLP23(Application_instance)::create_TIE()
-{
-    cout << "ERROR SCLP23(Application_instance)::create_TIE() called." << endl;
+SDAI_Application_instance::SDAI_Application_instance()
+    :  _cur( 0 ), STEPfile_id( 0 ), headMiEntity( 0 ), nextMiEntity( 0 ),
+       _complex( 0 ) {
+}
+
+SDAI_Application_instance::SDAI_Application_instance( int fileid, int complex )
+    :  _cur( 0 ), STEPfile_id( fileid ), headMiEntity( 0 ), nextMiEntity( 0 ), _complex( complex ) {
+}
+
+SDAI_Application_instance::~SDAI_Application_instance() {
+    ResetAttributes();
+    STEPattribute * next = NextAttribute();
+    while( next ) {
+        delete next;
+        next = NextAttribute();
+    }
+
+    if( MultipleInheritance() ) {
+        delete nextMiEntity;
+    }
+
+    /*
+    // this is not necessary since each will call delete on its
+    // own nextMiEntity - DAS
+      SDAI_Application_instance * nextMI = nextMiEntity;
+      SDAI_Application_instance * nextMItrail = 0;
+      while(nextMI)
+      {
+          nextMItrail = nextMI;
+          nextMI = nextMI->nextMiEntity;
+        // this is ok since STEPattribute doesn't explicitly delete its attr
+          delete nextMItrail;
+      }
+    */
+}
+
+SDAI_Application_instance * SDAI_Application_instance::Replicate() {
+    char errStr[BUFSIZ];
+    if( IsComplex() ) {
+        cerr << "STEPcomplex::Replicate() should be called:  " << __FILE__
+             <<  __LINE__ << "\n" << _POC_ "\n";
+        sprintf( errStr,
+                 "SDAI_Application_instance::Replicate(): %s - entity #%d.\n",
+                 "Programming ERROR - STEPcomplex::Replicate() should be called",
+                 STEPfile_id );
+        _error.AppendToDetailMsg( errStr );
+        _error.AppendToUserMsg( errStr );
+        _error.GreaterSeverity( SEVERITY_BUG );
+        return S_ENTITY_NULL;
+    } else {
+        SDAI_Application_instance * seNew = eDesc->NewSTEPentity();
+        seNew -> CopyAs( this );
+        return seNew;
+    }
+}
+
+void SDAI_Application_instance::AddP21Comment( const char * s, bool replace ) {
+    if( replace ) {
+        p21Comment.clear();
+    }
+    if (s) {
+        p21Comment += s;
+    }
+}
+
+void SDAI_Application_instance::AddP21Comment( const std::string & s, bool replace ) {
+    if( replace ) {
+        p21Comment.clear();
+    }
+    p21Comment += s;
+}
+
+void SDAI_Application_instance::STEPwrite_reference( ostream & out ) {
+    out << "#" << STEPfile_id;
+}
+
+const char * SDAI_Application_instance::STEPwrite_reference( std::string & buf ) {
+    char tmp[64];
+    sprintf( tmp, "#%d", STEPfile_id );
+    buf = tmp;
+    return const_cast<char *>( buf.c_str() );
+}
+
+void SDAI_Application_instance::AppendMultInstance( SDAI_Application_instance * se ) {
+    if( nextMiEntity == 0 ) {
+        nextMiEntity = se;
+    } else {
+        SDAI_Application_instance * link = nextMiEntity;
+        SDAI_Application_instance * linkTrailing = 0;
+        while( link ) {
+            linkTrailing = link;
+            link = link->nextMiEntity;
+        }
+        linkTrailing->nextMiEntity = se;
+    }
+}
+
+// BUG implement this
+
+SDAI_Application_instance * SDAI_Application_instance::GetMiEntity( char * EntityName ) {
+    std::string s1, s2;
+
+    const EntityDescLinkNode * edln = 0;
+    const EntityDescriptor * ed = eDesc;
+
+    // compare up the *leftmost* parent path
+    while( ed ) {
+        if( !strcmp( StrToLower( ed->Name(), s1 ), StrToLower( EntityName, s2 ) ) ) {
+            return this;    // return this parent path
+        }
+        edln = ( EntityDescLinkNode * )( ed->Supertypes().GetHead() );
+        if( edln ) {
+            ed = edln->EntityDesc();
+        } else {
+            ed = 0;
+        }
+    }
+    // search alternate parent path since didn't find it in this one.
+    if( nextMiEntity ) {
+        return nextMiEntity->GetMiEntity( EntityName );
+    }
     return 0;
 }
-#endif
-
-SCLP23(Application_instance) * 
-SCLP23(Application_instance)::Replicate()
-{
-    char errStr[BUFSIZ];
-    if(IsComplex())
-    {
-	cerr << "STEPcomplex::Replicate() should be called:  " << __FILE__ 
-	  <<  __LINE__ << "\n" << _POC_ "\n";
-	sprintf(errStr, 
-		"SCLP23(Application_instance)::Replicate(): %s - entity #%d.\n",
-	       "Programming ERROR - STEPcomplex::Replicate() should be called",
-		STEPfile_id);
-	_error.AppendToDetailMsg(errStr);
-	_error.AppendToUserMsg(errStr);
-	_error.GreaterSeverity(SEVERITY_BUG);
-	return S_ENTITY_NULL;
-    }
-    else
-    {
-	SCLP23(Application_instance) *seNew = eDesc->NewSTEPentity();
-	seNew -> CopyAs (this);
-	return seNew;
-    }
-}
-
-void SCLP23(Application_instance)::AddP21Comment(const char *s, int replace)
-{
-    if(replace)
-    {
-	delete p21Comment;
-	p21Comment = 0;
-    }
-    if(s)
-    {
-      if(!p21Comment) 
-      {
-        p21Comment = new std::string("");
-      }
-      else
-      {
-        p21Comment->clear();
-      }
-    p21Comment->append(s);
-    }
-}
-
-void 
-SCLP23(Application_instance)::AddP21Comment(std::string &s, int replace) 
-{
-    if(replace)
-    {
-	delete p21Comment;
-	p21Comment = 0;
-    }
-    if(!s.empty())
-    {
-	if(!p21Comment) 
-	{
-          p21Comment = new std::string("");
-	}
-	else
-	    p21Comment->clear();
-	p21Comment->append(const_cast<char *>(s.c_str()));
-    }
-}
-
-void 
-SCLP23(Application_instance)::STEPwrite_reference (ostream& out)
-{  
-  out << "#" << STEPfile_id; 
-}
-
-const char * 
-SCLP23(Application_instance)::STEPwrite_reference (std::string& buf)
-{  
-    char tmp[64];
-    sprintf ( tmp,"#%d", STEPfile_id);
-    buf = tmp;
-    return const_cast<char *>(buf.c_str());
-}
-
-void 
-SCLP23(Application_instance)::AppendMultInstance(SCLP23(Application_instance) *se)
-{
-    if(nextMiEntity == 0)
-      nextMiEntity = se;
-    else
-    {
-	SCLP23(Application_instance) *link = nextMiEntity;
-	SCLP23(Application_instance) *linkTrailing = 0;
-	while(link)
-	{
-	    linkTrailing = link;
-	    link = link->nextMiEntity;
-	}
-	linkTrailing->nextMiEntity = se;
-    }
-}
-
-// BUG implement this
-
-SCLP23(Application_instance) *
-SCLP23(Application_instance)::GetMiEntity(char *EntityName)
-{
-  std::string s1, s2;
-
-    const EntityDescLinkNode *edln = 0;
-    const EntityDescriptor *ed = eDesc;
-
-    // compare up the *leftmost* parent path
-    while(ed)
-      {
-	if( !strcmp( StrToLower(ed->Name(),s1), StrToLower(EntityName,s2) ) )
-	    return this; // return this parent path
-	edln = (EntityDescLinkNode *)( ed->Supertypes().GetHead() );
-	if(edln)
-	  ed = edln->EntityDesc();
-	else
-	  ed = 0;
-      }
-    // search alternate parent path since didn't find it in this one.
-    if(nextMiEntity)
-      return nextMiEntity->GetMiEntity(EntityName);
-    return 0;
-}
-
-
-
-STEPattribute * 
-SCLP23(Application_instance)::GetSTEPattribute (const char * nm)
-{
-  if (!nm) return 0;
-  STEPattribute *a =0;
-
-  ResetAttributes();	
-  while ((a = NextAttribute () )
-	 && strcmp (nm, a ->Name()))
-    ;  // keep going until no more attributes or attribute is found
-
-  return a;
-}
-
-STEPattribute * 
-SCLP23(Application_instance)::MakeRedefined (STEPattribute *redefiningAttr, const char * nm)
-{
+
+
+
+STEPattribute * SDAI_Application_instance::GetSTEPattribute( const char * nm ) {
+    if( !nm ) {
+        return 0;
+    }
+    STEPattribute * a = 0;
+
+    ResetAttributes();
+    while( ( a = NextAttribute() )
+            && strcmp( nm, a ->Name() ) )
+        ;  // keep going until no more attributes or attribute is found
+
+    return a;
+}
+
+STEPattribute * SDAI_Application_instance::MakeRedefined( STEPattribute * redefiningAttr, const char * nm ) {
     // find the attribute being redefined
-    STEPattribute * a = GetSTEPattribute (nm);
+    STEPattribute * a = GetSTEPattribute( nm );
 
     // assign its pointer to the redefining attribute
-    if (a)  a->RedefiningAttr(redefiningAttr);
+    if( a ) {
+        a->RedefiningAttr( redefiningAttr );
+    }
     return a;
 }
 
-STEPattribute * 
-SCLP23(Application_instance)::MakeDerived (const char * nm)
-{
-  STEPattribute * a = GetSTEPattribute (nm);
-  if (a)  a ->Derive ();
-  return a;
-}
-
-void
-SCLP23(Application_instance)::CopyAs (SCLP23(Application_instance) * other)  
-{
+STEPattribute * SDAI_Application_instance::MakeDerived( const char * nm ) {
+    STEPattribute * a = GetSTEPattribute( nm );
+    if( a ) {
+        a ->Derive();
+    }
+    return a;
+}
+
+void SDAI_Application_instance::CopyAs( SDAI_Application_instance * other ) {
     int numAttrs = AttributeCount();
-    ResetAttributes();	
-    other -> ResetAttributes();	
-
-    STEPattribute *this_attr = 0;
-    STEPattribute *other_attr = 0;
-    while((this_attr = NextAttribute()) && numAttrs)
-    {
-	other_attr = other -> NextAttribute();
-	this_attr -> ShallowCopy(other_attr);
-	numAttrs--;
-    }
-}
-
-
-const char *
-SCLP23(Application_instance)::EntityName( const char *schnm) const
-{
+    ResetAttributes();
+    other -> ResetAttributes();
+
+    STEPattribute * this_attr = 0;
+    STEPattribute * other_attr = 0;
+    while( ( this_attr = NextAttribute() ) && numAttrs ) {
+        other_attr = other -> NextAttribute();
+        this_attr -> ShallowCopy( other_attr );
+        numAttrs--;
+    }
+}
+
+
+const char * SDAI_Application_instance::EntityName( const char * schnm ) const {
     return eDesc->Name( schnm );
 }
 
 /*****************************************************************
-  Checks if a given SCLP23(Application_instance) is the same type as this one
+  Checks if a given SDAI_Application_instance is the same type as this one
   ****************************************************************/
 
-const EntityDescriptor* SCLP23(Application_instance)::IsA(const EntityDescriptor *ed) const
-{
-    return (eDesc->IsA(ed));
+const EntityDescriptor * SDAI_Application_instance::IsA( const EntityDescriptor * ed ) const {
+    return ( eDesc->IsA( ed ) );
 }
 
 /******************************************************************
 // Checks the validity of the current attribute values for the entity
  ******************************************************************/
 
-Severity SCLP23(Application_instance)::ValidLevel(ErrorDescriptor *error, InstMgr *im, 
-				     int clearError)
-{
+Severity SDAI_Application_instance::ValidLevel( ErrorDescriptor * error, InstMgr * im,
+        int clearError ) {
     ErrorDescriptor err;
-    if(clearError)
-	ClearError();
+    if( clearError ) {
+        ClearError();
+    }
     int n = attributes.list_length();
     std::string tmp;
-    for (int i = 0 ; i < n; i++) {
-	if( !(attributes[i].aDesc->AttrType() == AttrType_Redefining) )
-	  error->GreaterSeverity(attributes[i].ValidLevel(
-				       attributes[i].asStr(tmp), &err, im, 0));
+    for( int i = 0 ; i < n; i++ ) {
+        if( !( attributes[i].aDesc->AttrType() == AttrType_Redefining ) )
+            error->GreaterSeverity( attributes[i].ValidLevel(
+                                        attributes[i].asStr( tmp ), &err, im, 0 ) );
     }
     return error->severity();
 }
 
 /******************************************************************
-	// clears all attr's errors
+    // clears all attr's errors
  ******************************************************************/
-void SCLP23(Application_instance)::ClearAttrError()
-{
+void SDAI_Application_instance::ClearAttrError() {
     int n = attributes.list_length();
-    for (int i = 0 ; i < n; i++) {
-	attributes[i].Error().ClearErrorMsg();
+    for( int i = 0 ; i < n; i++ ) {
+        attributes[i].Error().ClearErrorMsg();
     }
 }
 
 /******************************************************************
-	// clears entity's error and optionally all attr's errors
+    // clears entity's error and optionally all attr's errors
  ******************************************************************/
 
-void SCLP23(Application_instance)::ClearError(int clearAttrs)
-{
+void SDAI_Application_instance::ClearError( int clearAttrs ) {
     _error.ClearErrorMsg();
-    if(clearAttrs)
-	ClearAttrError();
-} 
+    if( clearAttrs ) {
+        ClearAttrError();
+    }
+}
 
 /******************************************************************
  ******************************************************************/
 
 /*
-void SCLP23(Application_instance)::EnforceOptionality(int on) 
+void SDAI_Application_instance)::EnforceOptionality(int on
 {
     Enforcement e;
     if(on) e = ENFORCE_OPTIONALITY;
     else   e = ENFORCE_OFF;
 
-    Error().enforcement(e); 
+    Error().enforcement(e);
     int n = attributes.list_length();
     for (int i = 0 ; i < n; i++) {
-	attributes[i].Error().enforcement(e); 
+    attributes[i].Error().enforcement(e);
     }
 }
 */
 /******************************************************************
  ** Procedure:  beginSTEPwrite
  ** Parameters:  ostream& out -- stream to write to
- ** Returns:  
+ ** Returns:
  ** Side Effects:  writes out the SCOPE section for an entity
- ** Status:  stub 
+ ** Status:  stub
  ******************************************************************/
 
-void SCLP23(Application_instance)::beginSTEPwrite(ostream& out)
-{
+void SDAI_Application_instance::beginSTEPwrite( ostream & out ) {
     out << "begin STEPwrite ... \n" ;
     out.flush();
-    
+
     int n = attributes.list_length();
-    for (int i = 0 ; i < n; i++) {
-	if (attributes[i].Type () == ENTITY_TYPE
-	    && *(attributes[i].ptr.c) != S_ENTITY_NULL)
-	    (*(attributes[i].ptr.c)) -> STEPwrite();
+    for( int i = 0 ; i < n; i++ ) {
+        if( attributes[i].Type() == ENTITY_TYPE
+                && *( attributes[i].ptr.c ) != S_ENTITY_NULL ) {
+            ( *( attributes[i].ptr.c ) ) -> STEPwrite();
+        }
     }
 }
 
 /******************************************************************
  ** Procedure:  STEPwrite
  ** Parameters:  ostream& out -- stream to write to
- ** Returns:  
- ** Side Effects:  writes out the data associated with an instance 
+ ** Returns:
+ ** Side Effects:  writes out the data associated with an instance
                    in STEP format
  ** Problems:  does not print out the SCOPE section of an entity
  **
  ******************************************************************/
 
-void
-SCLP23(Application_instance)::STEPwrite(ostream& out, const char *currSch, 
-					int writeComments)
-{
-  std::string tmp;
-    if(writeComments && p21Comment && !p21Comment->empty() )
-	out << p21Comment->c_str();
-    out << "#" << STEPfile_id << "=" << StrToUpper(EntityName( currSch ), tmp)
+void SDAI_Application_instance::STEPwrite( ostream & out, const char * currSch,
+        int writeComments ) {
+    std::string tmp;
+    if( writeComments && !p21Comment.empty() ) {
+        out << p21Comment;
+    }
+    out << "#" << STEPfile_id << "=" << StrToUpper( EntityName( currSch ), tmp )
         << "(";
     int n = attributes.list_length();
 
-    for (int i = 0 ; i < n; i++) {
-	if( !(attributes[i].aDesc->AttrType() == AttrType_Redefining) )
-	{
-	    if (i > 0) out << ",";
-	    (attributes[i]).STEPwrite( out, currSch );
-	}
+    for( int i = 0 ; i < n; i++ ) {
+        if( !( attributes[i].aDesc->AttrType() == AttrType_Redefining ) ) {
+            if( i > 0 ) {
+                out << ",";
+            }
+            ( attributes[i] ).STEPwrite( out, currSch );
+        }
     }
     out << ");\n";
 }
 
-void SCLP23(Application_instance)::endSTEPwrite(ostream& out)
-{
+void SDAI_Application_instance::endSTEPwrite( ostream & out ) {
     out << "end STEPwrite ... \n" ;
     out.flush();
 }
 
-void
-SCLP23(Application_instance)::WriteValuePairs(ostream& out, 
-					      const char *currSch, 
-					      int writeComments, int mixedCase)
-{
-/*
-    const EntityDescriptorList &edl = eDesc->Supertypes();
-    EntityDescItr &edi((EntityDescriptorList &)(eDesc->Supertypes()));
-
-    int count = 1;
-    const EntityDescriptor * ed = 0;
-    while(ed = edi.NextEntityDesc())
-    {
-	if(count > 1)
-	{
-	    out << "&";
-	}
-	out << ed->Name();
-	count++;
-    }
-*/
+void SDAI_Application_instance::WriteValuePairs( ostream & out,
+        const char * currSch,
+        int writeComments, int mixedCase ) {
+    /*
+        const EntityDescriptorList &edl = eDesc->Supertypes();
+        EntityDescItr &edi((EntityDescriptorList &)(eDesc->Supertypes()));
+
+        int count = 1;
+        const EntityDescriptor * ed = 0;
+        while(ed = edi.NextEntityDesc())
+        {
+        if(count > 1)
+        {
+            out << "&";
+        }
+        out << ed->Name();
+        count++;
+        }
+    */
 
 //    const AttrDescriptorList& adl = ed->ExplicitAttr();
 
-/*
-    out << "Attributes are: " << endl;
-    edi.ResetItr();
-    AttrDescItr *adi = 0;
-    const AttrDescriptor * ad;
-    while(ed = edi.NextEntityDesc())
-    {
-	adi = new AttrDescItr((AttrDescriptorList&)ed->ExplicitAttr());
-	ad = 0;
-	while(ad = adi->NextAttrDesc())
-	{
-	    out << ed->Name() << "." << ad->Name() << endl;
-	}
-	delete adi;
-    }
-    out << endl;
-    out << "finished writing attribute names." << endl;
-    edi.ResetItr();
-*/
-  std::string s;
+    /*
+        out << "Attributes are: " << endl;
+        edi.ResetItr();
+        AttrDescItr *adi = 0;
+        const AttrDescriptor * ad;
+        while(ed = edi.NextEntityDesc())
+        {
+        adi = new AttrDescItr((AttrDescriptorList&)ed->ExplicitAttr());
+        ad = 0;
+        while(ad = adi->NextAttrDesc())
+        {
+            out << ed->Name() << "." << ad->Name() << endl;
+        }
+        delete adi;
+        }
+        out << endl;
+        out << "finished writing attribute names." << endl;
+        edi.ResetItr();
+    */
+    std::string s;
 //    out << eDesc->QualifiedName(s) << endl;
 
-  std::string tmp, tmp2;
-    if(writeComments && p21Comment && !p21Comment->empty() )
-	out << p21Comment->c_str();
-    if(mixedCase)
-    {
-	out << "#" << STEPfile_id << " " 
-	  << eDesc->QualifiedName(s) << endl;
-    }
-    else
-    {
-	out << "#" << STEPfile_id << " " 
-	  << StrToUpper(eDesc->QualifiedName(s),tmp) << endl;
+    std::string tmp, tmp2;
+    if( writeComments && !p21Comment.empty() ) {
+        out << p21Comment;
+    }
+    if( mixedCase ) {
+        out << "#" << STEPfile_id << " "
+            << eDesc->QualifiedName( s ) << endl;
+    } else {
+        out << "#" << STEPfile_id << " "
+            << StrToUpper( eDesc->QualifiedName( s ), tmp ) << endl;
     }
     int n = attributes.list_length();
 
-    for (int i = 0 ; i < n; i++) {
-	if( !(attributes[i].aDesc->AttrType() == AttrType_Redefining) )
-	{
-//	    if (i > 0) out << ",";
-	    if(mixedCase)
-	    {
-		out << "\t" 
-		 << attributes[i].aDesc->Owner().Name(s.c_str())
-		 << "." << attributes[i].aDesc->Name() << " ";
-	    }
-	    else
-	    {
-		out << "\t" 
-		 << StrToUpper(attributes[i].aDesc->Owner().Name(s.c_str()),tmp)
-		 << "." << StrToUpper(attributes[i].aDesc->Name(),tmp2) << " ";
-	    }
-	    (attributes[i]).STEPwrite( out, currSch );
-	    out << endl;
-	}
+    for( int i = 0 ; i < n; i++ ) {
+        if( !( attributes[i].aDesc->AttrType() == AttrType_Redefining ) ) {
+//      if (i > 0) out << ",";
+            if( mixedCase ) {
+                out << "\t"
+                    << attributes[i].aDesc->Owner().Name( s.c_str() )
+                    << "." << attributes[i].aDesc->Name() << " ";
+            } else {
+                out << "\t"
+                    << StrToUpper( attributes[i].aDesc->Owner().Name( s.c_str() ), tmp )
+                    << "." << StrToUpper( attributes[i].aDesc->Name(), tmp2 ) << " ";
+            }
+            ( attributes[i] ).STEPwrite( out, currSch );
+            out << endl;
+        }
     }
     out << endl;
 }
@@ -486,130 +413,92 @@
  **
  ******************************************************************/
 
-const char * 
-SCLP23(Application_instance)::STEPwrite(std::string& buf, const char *currSch)
-{
+const char * SDAI_Application_instance::STEPwrite( std::string & buf, const char * currSch ) {
     buf.clear();
 
     char instanceInfo[BUFSIZ];
-    
+
     std::string tmp;
-    sprintf(instanceInfo, "#%d=%s(", STEPfile_id, 
-	    (char *)StrToUpper( EntityName( currSch ), tmp ) );
-    buf.append(instanceInfo);
+    sprintf( instanceInfo, "#%d=%s(", STEPfile_id,
+             ( char * )StrToUpper( EntityName( currSch ), tmp ) );
+    buf.append( instanceInfo );
 
     int n = attributes.list_length();
 
-    for (int i = 0 ; i < n; i++) {
-	if( !(attributes[i].aDesc->AttrType() == AttrType_Redefining) )
-	{
-	    if (i > 0) buf.append(",");
-	    attributes[i].asStr( tmp, currSch ) ;
-	    buf.append (tmp);
-	}
-    }    
+    for( int i = 0 ; i < n; i++ ) {
+        if( !( attributes[i].aDesc->AttrType() == AttrType_Redefining ) ) {
+            if( i > 0 ) {
+                buf.append( "," );
+            }
+            attributes[i].asStr( tmp, currSch ) ;
+            buf.append( tmp );
+        }
+    }
     buf.append( ");" );
-    return const_cast<char *>(buf.c_str());
-}
-
-void 
-SCLP23(Application_instance)::PrependEntityErrMsg()
-{
+    return const_cast<char *>( buf.c_str() );
+}
+
+void SDAI_Application_instance::PrependEntityErrMsg() {
     char errStr[BUFSIZ];
     errStr[0] = '\0';
 
-    if(_error.severity() == SEVERITY_NULL)
-    {  //  if there is not an error already
-	sprintf(errStr, "\nERROR:  ENTITY #%d %s\n", GetFileId(), 
-		EntityName());
-	_error.PrependToDetailMsg(errStr);
+    if( _error.severity() == SEVERITY_NULL ) {
+        //  if there is not an error already
+        sprintf( errStr, "\nERROR:  ENTITY #%d %s\n", GetFileId(),
+                 EntityName() );
+        _error.PrependToDetailMsg( errStr );
     }
 }
 
 /******************************************************************
- ** Procedure:  SCLP23(Application_instance)::STEPread_error
+ ** Procedure:  SDAI_Application_instance::STEPread_error
  ** Parameters:  char c --  character which caused error
  **     int i --  index of attribute which caused error
  **     istream& in  --  input stream for recovery
- ** Returns:  
+ ** Returns:
  ** Description:  reports the error found, reads until it finds the end of an
  **     instance. i.e. a close quote followed by a semicolon optionally having
  **     whitespace between them.
  ******************************************************************/
-void
-SCLP23(Application_instance)::STEPread_error(char c, int i, istream& in)
-{
+void SDAI_Application_instance::STEPread_error( char c, int i, istream & in ) {
     char errStr[BUFSIZ];
     errStr[0] = '\0';
 
-    if(_error.severity() == SEVERITY_NULL)
-    {  //  if there is not an error already
-	sprintf(errStr, "\nERROR:  ENTITY #%d %s\n", GetFileId(), 
-		EntityName());
-	_error.PrependToDetailMsg(errStr);
-    }
-
-/*    sprintf(errStr, " for instance #%d : %s\n", STEPfile_id, EntityName());*/
-/*    _error.AppendToDetailMsg(errStr);*/
-
-    if ( (i >= 0) && (i < attributes.list_length()))  // i is an attribute 
-    {
-	Error ().GreaterSeverity (SEVERITY_WARNING);
-	sprintf(errStr, "  invalid data before type \'%s\'\n", 
-		attributes[i].TypeName()); 
-	_error.AppendToDetailMsg(errStr);
-    }
-    else
-    {
-	Error ().GreaterSeverity (SEVERITY_INPUT_ERROR);
-	_error.AppendToDetailMsg("  No more attributes were expected.\n");
+    if( _error.severity() == SEVERITY_NULL ) {
+        //  if there is not an error already
+        sprintf( errStr, "\nERROR:  ENTITY #%d %s\n", GetFileId(),
+                 EntityName() );
+        _error.PrependToDetailMsg( errStr );
+    }
+
+    /*    sprintf(errStr, " for instance #%d : %s\n", STEPfile_id, EntityName());*/
+    /*    _error.AppendToDetailMsg(errStr);*/
+
+    if( ( i >= 0 ) && ( i < attributes.list_length() ) ) { // i is an attribute
+        Error().GreaterSeverity( SEVERITY_WARNING );
+        sprintf( errStr, "  invalid data before type \'%s\'\n",
+                 attributes[i].TypeName() );
+        _error.AppendToDetailMsg( errStr );
+    } else {
+        Error().GreaterSeverity( SEVERITY_INPUT_ERROR );
+        _error.AppendToDetailMsg( "  No more attributes were expected.\n" );
     }
 
     std::string tmp;
-    STEPwrite (tmp);  // STEPwrite writes to a static buffer inside function
-    sprintf(errStr, 
-	    "  The invalid instance to this point looks like :\n%s\n", 
-	    tmp.c_str() );
-    _error.AppendToDetailMsg(errStr);
-    
+    STEPwrite( tmp ); // STEPwrite writes to a static buffer inside function
+    sprintf( errStr,
+             "  The invalid instance to this point looks like :\n%s\n",
+             tmp.c_str() );
+    _error.AppendToDetailMsg( errStr );
+
 //    _error.AppendToDetailMsg("  data lost looking for end of entity:");
 
-	//  scan over the rest of the instance and echo it
+    //  scan over the rest of the instance and echo it
 //    cerr << "  ERROR Trying to find the end of the ENTITY to recover...\n";
 //    cerr << "  skipping the following input:\n";
 
-#ifdef OBSOLETE
-    in.clear();
-    int foundEnd = 0;
-    tmp = "";
-
-    // Search until a close paren is found followed by (skipping optional 
-    // whitespace) a semicolon
-    while( in.good() && !foundEnd )
-    {
-	while ( in.good() && (c != ')') )  
-	{
-	    in.get(c);
-	    tmp.Append(c);
-//	    cerr << c;
-	}
-	if(in.good() && (c == ')') )
-	{
-	    in >> ws; // skip whitespace
-	    in.get(c);
-	    tmp.Append(c);
-//	    cerr << c;
-//	    cerr << "\n";
-	    if(c == ';')
-	    {
-		foundEnd = 1;
-	    }
-	}
-    }
-    _error.AppendToDetailMsg( tmp.chars() );
-#endif
-    sprintf (errStr, "\nfinished reading #%d\n", STEPfile_id);
-    _error.AppendToDetailMsg(errStr);
+    sprintf( errStr, "\nfinished reading #%d\n", STEPfile_id );
+    _error.AppendToDetailMsg( errStr );
     return;
 }
 
@@ -617,8 +506,8 @@
  ** Procedure:  STEPread
  ** Returns:    Severity, error information
  **             SEVERITY_NULL - no errors
- **             SEVERITY_USERMSG - checked as much as possible, could still 
- **			be error - e.g. entity didn't match base entity type.
+ **             SEVERITY_USERMSG - checked as much as possible, could still
+ **         be error - e.g. entity didn't match base entity type.
  **             SEVERITY_INCOMPLETE - data is missing and required.
  **             SEVERITY_WARNING - errors, but can recover
  **             <= SEVERITY_INPUT_ERROR - fatal error, can't recover
@@ -633,11 +522,9 @@
  ** Status:
  ******************************************************************/
 
-Severity
-SCLP23(Application_instance)::STEPread(int id,  int idIncr, 
-				       InstMgr * instance_set, istream& in,
-				       const char *currSch, int useTechCor)
-{
+Severity SDAI_Application_instance::STEPread( int id,  int idIncr,
+        InstMgr * instance_set, istream & in,
+        const char * currSch, int useTechCor ) {
     STEPfile_id = id;
     char c = '\0';
     char errStr[BUFSIZ];
@@ -645,161 +532,26 @@
     Severity severe;
     int i = 0;
 
-    ClearError(1);
+    ClearError( 1 );
 
     in >> ws;
     in >> c; // read the open paren
-    if( c != '(' )
-    {
-	PrependEntityErrMsg();
-	_error.AppendToDetailMsg(
-		       "  Missing initial open paren... Trying to recover.\n");
-	in.putback(c); // assume you can recover by reading 1st attr value
+    if( c != '(' ) {
+        PrependEntityErrMsg();
+        _error.AppendToDetailMsg(
+            "  Missing initial open paren... Trying to recover.\n" );
+        in.putback( c ); // assume you can recover by reading 1st attr value
     }
     in >> ws;
 
     int n = attributes.list_length();
-    if( n == 0)  // no attributes
-    {
-	in >> c; // look for the close paren
-	if( c == ')' )
-	    return _error.severity();
-    }
-
-<<<<<<< HEAD
-    for (i = 0 ; i < n; i++) {
-	if( attributes[i].aDesc->AttrType() == AttrType_Redefining )
-	{
-	    in >> ws;
-	    c = in.peek();
-	    if(!useTechCor) // i.e. use pre-technical corrigendum encoding
-	    {
-		in >> c; // read what should be the '*'
-		in >> ws;
-		if(c == '*')
-		{
-		    in >> c; // read the delimiter i.e. ',' or ')'
-		}
-		else
-		{
-		    severe = SEVERITY_INCOMPLETE;
-		    PrependEntityErrMsg(); // adds entity info if necessary
-
-		    // set the severity for this entity
-		    _error.GreaterSeverity(severe);
-		    sprintf (errStr, "  %s :  ", attributes[i].Name());
-		    _error.AppendToDetailMsg(errStr); // add attr name
-		    _error.AppendToDetailMsg(
-			"Since using pre-technical corrigendum... missing asterisk for redefined attr.\n");
-		    _error.AppendToUserMsg(
-			"Since using pre-technical corrigendum... missing asterisk for redefined attr. ");
-		}
-/*
-		if( ! ( (c == ',') || (c == ')') ) ) 
-		{ // input is not a delimiter - an error
-		    PrependEntityErrMsg();
-
-		    _error.AppendToDetailMsg(
-			"Delimiter expected after redefined asterisk attribute encoding (since using pre-technical corregendum.\n");
-		    CheckRemainingInput(in, &_error, "ENTITY", ",)");
-		    if(!in.good())
-		      return _error.severity();
-		    if(_error.severity() <= SEVERITY_INPUT_ERROR)
-		    {
-//			STEPread_error(c,i,in);
-			return _error.severity();
-		    }
-		}
-*/
-	    }
-	    else // using technical corrigendum
-	    {
-		// should be nothing to do except loop again unless...
-		// if at end need to have read the closing paren.
-		if(c == ')') // assume you are at the end so read last char
-		  in >> c;
-		cout << "Entity #" << STEPfile_id 
-		  << " skipping redefined attribute "
-		    << attributes[i].aDesc->Name() << endl << endl << flush;
-	    }
-	    // increment counter to read following attr since these attrs 
-	    // aren't written or read => there won't be a delimiter either
-//	    i++;
-	}
-	else
-	{
-	    attributes[i].STEPread(in, instance_set, idIncr, currSch);
-	    in >> c; // read the , or ) following the attr read
-
-	    severe = attributes[i].Error().severity();
-
-	    if(severe <= SEVERITY_USERMSG)
-	    {  // if there is some type of error
-		PrependEntityErrMsg();
-
-		// set the severity for this entity
-		_error.GreaterSeverity(severe);
-		sprintf (errStr, "  %s :  ", attributes[i].Name());
-		_error.AppendToDetailMsg(errStr); // add attr name
-		_error.AppendToDetailMsg((char *) // add attr error
-					 attributes[i].Error().DetailMsg());
-		_error.AppendToUserMsg((char*)attributes[i].Error().UserMsg());
-	    }
-	}
-
-/*
-	if(severe <= SEVERITY_INPUT_ERROR)
-	{	// attribute\'s error is non-recoverable 
-	// I believe if this error occurs then you cannot recover
-
-	//  TODO: can you just read to the next comma and try to continue ?
-	STEPread_error(c,i,in);
-	return _error.severity();
-	}
-*/
-	// if technical corrigendum redefined, input is at next attribute value
-	// if pre-technical corrigendum redefined, don't process 
-	if ( (!( attributes[i].aDesc->AttrType() == AttrType_Redefining ) || 
-	      !useTechCor) && 
-	     ! ((c == ',') || (c == ')' )) ) { //  input is not a delimiter
-	    PrependEntityErrMsg();
-
-	    _error.AppendToDetailMsg(
-				"Delimiter expected after attribute value.\n");
-	    if(!useTechCor)
-	    {
-		_error.AppendToDetailMsg(
-		   "I.e. since using pre-technical corrigendum, redefined ");
-		_error.AppendToDetailMsg(
-		   "attribute is mapped as an asterisk so needs delimiter.\n");
-	    }
-	    CheckRemainingInput(in, &_error, "ENTITY", ",)");
-	    if(!in.good())
-	      return _error.severity();
-	    if(_error.severity() <= SEVERITY_INPUT_ERROR)
-	    {
-//		STEPread_error(c,i,in);
-		return _error.severity();
-	    }
-	}
-	else if(c == ')')
-	{
-	    while (i < n-1)
-	    {
-		i++; // check if following attributes are redefined
-		if( !(attributes[i].aDesc->AttrType() == AttrType_Redefining) )
-		{
-		    PrependEntityErrMsg();
-		    _error.AppendToDetailMsg("Missing attribute value[s].\n");
-				// recoverable error
-		    _error.GreaterSeverity(SEVERITY_WARNING); 
-		    return _error.severity();
-		}
-		i++;
-	    }
-	    return _error.severity();
-	}
-=======
+    if( n == 0 ) { // no attributes
+        in >> c; // look for the close paren
+        if( c == ')' ) {
+            return _error.severity();
+        }
+    }
+
     for( i = 0 ; i < n; i++ ) {
         if( attributes[i].aDesc->AttrType() == AttrType_Redefining ) {
             in >> ws;
@@ -901,10 +653,9 @@
             }
             return _error.severity();
         }
->>>>>>> beb05185
-    }
-    STEPread_error(c,i,in);
-//  code fragment imported from STEPread_error 
+    }
+    STEPread_error( c, i, in );
+//  code fragment imported from STEPread_error
 //  for some currently unknown reason it was commented out of STEPread_error
     errStr[0] = '\0';
     in.clear();
@@ -912,134 +663,117 @@
     std::string tmp;
     tmp = "";
 
-    // Search until a close paren is found followed by (skipping optional 
+    // Search until a close paren is found followed by (skipping optional
     // whitespace) a semicolon
-    while( in.good() && !foundEnd )
-    {
-	while ( in.good() && (c != ')') )  
-	{
-	    in.get(c);
-	    tmp += c;
-//	    cerr << c;
-	}
-	if(in.good() && (c == ')') )
-	{
-	    in >> ws; // skip whitespace
-	    in.get(c);
-	    tmp += c;
-//	    cerr << c;
-//	    cerr << "\n";
-	    if(c == ';')
-	    {
-		foundEnd = 1;
-	    }
-	}
+    while( in.good() && !foundEnd ) {
+        while( in.good() && ( c != ')' ) ) {
+            in.get( c );
+            tmp += c;
+//      cerr << c;
+        }
+        if( in.good() && ( c == ')' ) ) {
+            in >> ws; // skip whitespace
+            in.get( c );
+            tmp += c;
+//      cerr << c;
+//      cerr << "\n";
+            if( c == ';' ) {
+                foundEnd = 1;
+            }
+        }
     }
     _error.AppendToDetailMsg( tmp.c_str() );
-    sprintf (errStr, "\nfinished reading #%d\n", STEPfile_id);
-    _error.AppendToDetailMsg(errStr);
+    sprintf( errStr, "\nfinished reading #%d\n", STEPfile_id );
+    _error.AppendToDetailMsg( errStr );
 // end of imported code
     return _error.severity();
 }
 
 ///////////////////////////////////////////////////////////////////////////////
-// read an entity reference and return a pointer to the SCLP23(Application_instance)
+// read an entity reference and return a pointer to the SDAI_Application_instance
 ///////////////////////////////////////////////////////////////////////////////
 
-SCLP23(Application_instance) *
-ReadEntityRef(istream &in, ErrorDescriptor *err, char *tokenList, 
-	      InstMgr * instances, int addFileId)
-{
+SDAI_Application_instance * ReadEntityRef( istream & in, ErrorDescriptor * err, const char * tokenList,
+               InstMgr * instances, int addFileId ) {
     char c;
     char errStr[BUFSIZ];
     errStr[0] = '\0';
-    
+
     in >> ws;
     in >> c;
-    switch (c)
-    {
-      case '@':
-	    err->AppendToDetailMsg(
-				"Use of @ instead of # to identify entity.\n");
-	    err->GreaterSeverity(SEVERITY_WARNING);
-	    // no break statement here on purpose
-      case '#':
-	{
-	    int id = -1; 
-	    int n = 0;
-	    in >>  id;
-	    if (in.fail ())  //  there's been an error in input
-	    {
-//		in.clear();
-		sprintf(errStr,"Invalid entity reference value.\n");
-		err->AppendToDetailMsg(errStr);
-		err->AppendToUserMsg(errStr);
-		err->GreaterSeverity(SEVERITY_WARNING);
-		CheckRemainingInput(in, err, "Entity Reference", tokenList);
-		return S_ENTITY_NULL;
-	    }
-	    else // found an entity id
-	    {
-		// check to make sure garbage does not follow the id
-		CheckRemainingInput(in, err, "Entity Reference", tokenList);
-
-		id += addFileId;
-		if (!instances)
-		{
-		    cerr << "Internal error:  " << __FILE__ <<  __LINE__
-			 << "\n" << _POC_ "\n";
-		    sprintf(errStr, 
-			    "STEPread_reference(): %s - entity #%d %s.\n",
-			    "BUG - cannot read reference without the InstMgr", 
-			     id, "is unknown");
-		    err->AppendToDetailMsg(errStr);
-		    err->AppendToUserMsg(errStr);
-		    err->GreaterSeverity(SEVERITY_BUG);
-		    return S_ENTITY_NULL;
-		}
-	
-		//  lookup which object has id as its instance id
-		SCLP23(Application_instance)* inst;
-		/* If there is a ManagerNode it should have a SCLP23(Application_instance) */
-		MgrNode* mn =0;
-		mn = instances->FindFileId(id);
-		if (mn)
-		{
-		    inst =  mn->GetSTEPentity() ;
-		    if (inst) { return (inst); }
-		    else
-		    {
-			cerr << "Internal error:  " << __FILE__ <<  __LINE__
-			     << "\n" << _POC_ "\n";
-			sprintf(errStr, 
-				"STEPread_reference(): %s - entity #%d %s.\n",
-			  "BUG - MgrNode::GetSTEPentity returned NULL pointer",
-				id, "is unknown");
-			err->AppendToDetailMsg(errStr);
-			err->AppendToUserMsg(errStr);
-			err->GreaterSeverity(SEVERITY_BUG);
-			return S_ENTITY_NULL;
-		    }
-		}
-		else
-		{
-		    sprintf(errStr,"Reference to non-existent ENTITY #%d.\n", 
-			    id);
-		    err->AppendToDetailMsg(errStr);
-		    err->AppendToUserMsg(errStr);
-		    err->GreaterSeverity(SEVERITY_WARNING);
-		    return S_ENTITY_NULL;
-		}
-	    }
-	}
-      default:
-	{
-	    in.putback(c);
-	    // read past garbage up to delim in tokenList
-	    // if tokenList is null it will not read anything
-	    CheckRemainingInput(in, err, "Entity Reference", tokenList);
-	    return S_ENTITY_NULL;
-	}
+    switch( c ) {
+        case '@':
+            err->AppendToDetailMsg(
+                "Use of @ instead of # to identify entity.\n" );
+            err->GreaterSeverity( SEVERITY_WARNING );
+            // no break statement here on purpose
+        case '#': {
+            int id = -1;
+            in >>  id;
+            if( in.fail() ) { //  there's been an error in input
+//      in.clear();
+                sprintf( errStr, "Invalid entity reference value.\n" );
+                err->AppendToDetailMsg( errStr );
+                err->AppendToUserMsg( errStr );
+                err->GreaterSeverity( SEVERITY_WARNING );
+                CheckRemainingInput( in, err, "Entity Reference", tokenList );
+                return S_ENTITY_NULL;
+            } else { // found an entity id
+                // check to make sure garbage does not follow the id
+                CheckRemainingInput( in, err, "Entity Reference", tokenList );
+
+                id += addFileId;
+                if( !instances ) {
+                    cerr << "Internal error:  " << __FILE__ <<  __LINE__
+                         << "\n" << _POC_ "\n";
+                    sprintf( errStr,
+                             "STEPread_reference(): %s - entity #%d %s.\n",
+                             "BUG - cannot read reference without the InstMgr",
+                             id, "is unknown" );
+                    err->AppendToDetailMsg( errStr );
+                    err->AppendToUserMsg( errStr );
+                    err->GreaterSeverity( SEVERITY_BUG );
+                    return S_ENTITY_NULL;
+                }
+
+                //  lookup which object has id as its instance id
+                SDAI_Application_instance * inst;
+                /* If there is a ManagerNode it should have a SDAI_Application_instance */
+                MgrNode * mn = 0;
+                mn = instances->FindFileId( id );
+                if( mn ) {
+                    inst =  mn->GetSTEPentity() ;
+                    if( inst ) {
+                        return ( inst );
+                    } else {
+                        cerr << "Internal error:  " << __FILE__ <<  __LINE__
+                             << "\n" << _POC_ "\n";
+                        sprintf( errStr,
+                                 "STEPread_reference(): %s - entity #%d %s.\n",
+                                 "BUG - MgrNode::GetSTEPentity returned NULL pointer",
+                                 id, "is unknown" );
+                        err->AppendToDetailMsg( errStr );
+                        err->AppendToUserMsg( errStr );
+                        err->GreaterSeverity( SEVERITY_BUG );
+                        return S_ENTITY_NULL;
+                    }
+                } else {
+                    sprintf( errStr, "Reference to non-existent ENTITY #%d.\n",
+                             id );
+                    err->AppendToDetailMsg( errStr );
+                    err->AppendToUserMsg( errStr );
+                    err->GreaterSeverity( SEVERITY_WARNING );
+                    return S_ENTITY_NULL;
+                }
+            }
+        }
+        default: {
+            in.putback( c );
+            // read past garbage up to delim in tokenList
+            // if tokenList is null it will not read anything
+            CheckRemainingInput( in, err, "Entity Reference", tokenList );
+            return S_ENTITY_NULL;
+        }
     }
 }
 
@@ -1047,109 +781,97 @@
 // same as above but reads from a const char *
 ///////////////////////////////////////////////////////////////////////////////
 
-SCLP23(Application_instance) *
-ReadEntityRef(const char * s, ErrorDescriptor *err, char *tokenList, 
-	      InstMgr * instances, int addFileId)
-{
-    istringstream in((char *)s);
-    return ReadEntityRef(in, err, tokenList, instances, addFileId);
+SDAI_Application_instance * ReadEntityRef( const char * s, ErrorDescriptor * err, const char * tokenList,
+               InstMgr * instances, int addFileId ) {
+    istringstream in( ( char * )s );
+    return ReadEntityRef( in, err, tokenList, instances, addFileId );
 }
 
 ///////////////////////////////////////////////////////////////////////////////
 // return SEVERITY_NULL if se's entity type matches the supplied entity type
 ///////////////////////////////////////////////////////////////////////////////
 
-Severity 
-EntityValidLevel(SCLP23(Application_instance) *se, 
-		 const TypeDescriptor *ed, // entity type that entity se needs 
-					   // to match. (this must be an
-					   // EntityDescriptor)
-		 ErrorDescriptor *err)
-{
+Severity EntityValidLevel( SDAI_Application_instance * se,
+                  const TypeDescriptor * ed, // entity type that entity se needs
+                  // to match. (this must be an
+                  // EntityDescriptor)
+                  ErrorDescriptor * err ) {
     char messageBuf [BUFSIZ];
     messageBuf[0] = '\0';
 
-    if( !ed || (ed->NonRefType() != ENTITY_TYPE) )
-    {
-	err->GreaterSeverity(SEVERITY_BUG);
-	sprintf(messageBuf, 
-		" BUG: EntityValidLevel() called with %s", 
-		"missing or invalid EntityDescriptor\n");
-	err->AppendToUserMsg(messageBuf);
-	err->AppendToDetailMsg(messageBuf);
-	cerr << "Internal error:  " << __FILE__ <<  __LINE__
-	       << "\n" << _POC_ "\n";
-	return SEVERITY_BUG;
-    }
-    if(!se || (se == S_ENTITY_NULL))
-    {
-	err->GreaterSeverity(SEVERITY_BUG);
-	sprintf(messageBuf, 
-		" BUG: EntityValidLevel() called with null pointer %s\n", 
-		"for SCLP23(Application_instance) argument.");
-	err->AppendToUserMsg(messageBuf);
-	err->AppendToDetailMsg(messageBuf);
-	cerr << "Internal error:  " << __FILE__ <<  __LINE__
-	       << "\n" << _POC_ "\n";
-	return SEVERITY_BUG;
-    }
-
-    // DAVE: Can an entity be used in an Express TYPE so that this 
+    if( !ed || ( ed->NonRefType() != ENTITY_TYPE ) ) {
+        err->GreaterSeverity( SEVERITY_BUG );
+        sprintf( messageBuf,
+                 " BUG: EntityValidLevel() called with %s",
+                 "missing or invalid EntityDescriptor\n" );
+        err->AppendToUserMsg( messageBuf );
+        err->AppendToDetailMsg( messageBuf );
+        cerr << "Internal error:  " << __FILE__ <<  __LINE__
+             << "\n" << _POC_ "\n";
+        return SEVERITY_BUG;
+    }
+    if( !se || ( se == S_ENTITY_NULL ) ) {
+        err->GreaterSeverity( SEVERITY_BUG );
+        sprintf( messageBuf,
+                 " BUG: EntityValidLevel() called with null pointer %s\n",
+                 "for SDAI_Application_instance argument.");
+        err->AppendToUserMsg( messageBuf );
+        err->AppendToDetailMsg( messageBuf );
+        cerr << "Internal error:  " << __FILE__ <<  __LINE__
+             << "\n" << _POC_ "\n";
+        return SEVERITY_BUG;
+    }
+
+    // DAVE: Can an entity be used in an Express TYPE so that this
     // EntityDescriptor would have type REFERENCE_TYPE -- it looks like NO
 
-    else if(se->eDesc)
-    {
-	// is se a descendant of ed?
-	if ( se->eDesc->IsA(ed) )
-	{
-	    return SEVERITY_NULL;
-	}
-	else
-	{
-	    if(se->IsComplex())
-	    {
-	      // This way assumes that the complex has all it's parts i.e. the
-	      // complete hierarchy so it should be able to find ed's part if
-	      // it is an ed.
-	        STEPcomplex *sc = ((STEPcomplex *)se)->sc;
-		if(sc->EntityExists(ed->Name()))
-		    return SEVERITY_NULL;
-/*
-*/
-
-	      // This way checks to see if it is an ed based on the dictionary
-	      // It is much less efficient but does not depend on the instance
-	      // having all the parts it needs to be valid.
-/*
-	        STEPcomplex *sc = ((STEPcomplex *)se)->sc;
-		while (sc)
-		{
-		    if( sc->eDesc->IsA(ed) )
-			return SEVERITY_NULL;
-		    sc = sc->sc;
-		}
-*/
-	    }
-	    err->GreaterSeverity(SEVERITY_WARNING);
-	    sprintf(messageBuf,
-		    " Entity #%d exists but is not a %s or descendant.\n", 
-		    se->STEPfile_id, ed->Name());
-	    err->AppendToUserMsg(messageBuf);
-	    err->AppendToDetailMsg(messageBuf);
-	    return SEVERITY_WARNING;
-	}
-    }
-    else
-    {
-	err->GreaterSeverity(SEVERITY_BUG);
-	sprintf(messageBuf, 
-		" BUG: EntityValidLevel(): SCLP23(Application_instance) #%d has a %s", 
-		se->STEPfile_id, "missing or invalid EntityDescriptor\n");
-	err->AppendToUserMsg(messageBuf);
-	err->AppendToDetailMsg(messageBuf);
-	cerr << "Internal error:  " << __FILE__ <<  __LINE__
-	       << "\n" << _POC_ "\n";
-	return SEVERITY_BUG;
+    else if( se->eDesc ) {
+        // is se a descendant of ed?
+        if( se->eDesc->IsA( ed ) ) {
+            return SEVERITY_NULL;
+        } else {
+            if( se->IsComplex() ) {
+                // This way assumes that the complex has all it's parts i.e. the
+                // complete hierarchy so it should be able to find ed's part if
+                // it is an ed.
+                STEPcomplex * sc = ( ( STEPcomplex * )se )->sc;
+                if( sc->EntityExists( ed->Name() ) ) {
+                    return SEVERITY_NULL;
+                }
+                /*
+                */
+
+                // This way checks to see if it is an ed based on the dictionary
+                // It is much less efficient but does not depend on the instance
+                // having all the parts it needs to be valid.
+                /*
+                            STEPcomplex *sc = ((STEPcomplex *)se)->sc;
+                        while (sc)
+                        {
+                            if( sc->eDesc->IsA(ed) )
+                            return SEVERITY_NULL;
+                            sc = sc->sc;
+                        }
+                */
+            }
+            err->GreaterSeverity( SEVERITY_WARNING );
+            sprintf( messageBuf,
+                     " Entity #%d exists but is not a %s or descendant.\n",
+                     se->STEPfile_id, ed->Name() );
+            err->AppendToUserMsg( messageBuf );
+            err->AppendToDetailMsg( messageBuf );
+            return SEVERITY_WARNING;
+        }
+    } else {
+        err->GreaterSeverity( SEVERITY_BUG );
+        sprintf( messageBuf,
+                 " BUG: EntityValidLevel(): SDAI_Application_instance #%d has a %s",
+                 se->STEPfile_id, "missing or invalid EntityDescriptor\n" );
+        err->AppendToUserMsg( messageBuf );
+        err->AppendToDetailMsg( messageBuf );
+        cerr << "Internal error:  " << __FILE__ <<  __LINE__
+             << "\n" << _POC_ "\n";
+        return SEVERITY_BUG;
     }
 }
 
@@ -1157,208 +879,198 @@
 // return 1 if attrValue has the equivalent of a null value.
 ///////////////////////////////////////////////////////////////////////////////
 
-int 
-SetErrOnNull  (const char *attrValue, ErrorDescriptor *error)
-{
+int
+SetErrOnNull( const char * attrValue, ErrorDescriptor * error ) {
 // DAVE: Is this needed will sscanf return 1 if assignment suppression is used?
     char scanBuf[BUFSIZ];
     scanBuf[0] = '\0';
 
-    int numFound = sscanf((char *)attrValue," %s", scanBuf);
-    if (numFound == EOF) {
-/*
-	if(Nullable()) {
-	    error->GreaterSeverity (SEVERITY_NULL);
-	}
-	else {
-	    error->GreaterSeverity (SEVERITY_INCOMPLETE);
-	}
-*/
-	error->GreaterSeverity (SEVERITY_INCOMPLETE);
-	return 1;
+    int numFound = sscanf( ( char * )attrValue, " %s", scanBuf );
+    if( numFound == EOF ) {
+        /*
+            if(Nullable()) {
+                error->GreaterSeverity (SEVERITY_NULL);
+            }
+            else {
+                error->GreaterSeverity (SEVERITY_INCOMPLETE);
+            }
+        */
+        error->GreaterSeverity( SEVERITY_INCOMPLETE );
+        return 1;
     }
     return 0;
 }
 
 ///////////////////////////////////////////////////////////////////////////////
 // return SEVERITY_NULL if attrValue has a valid entity reference
-// This function accepts an entity reference in two forms that is with or 
+// This function accepts an entity reference in two forms that is with or
 // without the # sign: e.g. either #23 or 23 will be read.
 // If non-whitespace characters follow the entity reference an error is set.
 ///////////////////////////////////////////////////////////////////////////////
 
-Severity 
-EntityValidLevel(const char *attrValue, // string contain entity ref
-		 const TypeDescriptor *ed, // entity type that entity in 
-					   // attrValue (if it exists) needs 
-					   // to match. (this must be an
-					   // EntityDescriptor)
-		   ErrorDescriptor *err, InstMgr *im, int clearError)
-{
+Severity
+EntityValidLevel( const char * attrValue, // string contain entity ref
+                  const TypeDescriptor * ed, // entity type that entity in
+                  // attrValue (if it exists) needs
+                  // to match. (this must be an
+                  // EntityDescriptor)
+                  ErrorDescriptor * err, InstMgr * im, int clearError ) {
     char tmp [BUFSIZ];
     tmp[0] = '\0';
     char messageBuf [BUFSIZ];
     messageBuf[0] = '\0';
 
-    if(clearError)
-	err->ClearErrorMsg();
-
-/*
-  // the problem with doing this is that it will require having a # in front
-  // of the entity ref.
-    SCLP23(Application_instance) se = ReadEntityRef(attrValue, err, 0, im, 0);
-    return EntityValidLevel(se, ed, err);
-*/
+    if( clearError ) {
+        err->ClearErrorMsg();
+    }
+
+    /*
+      // the problem with doing this is that it will require having a # in front
+      // of the entity ref.
+        SDAI_Application_instance) se = ReadEntityRef(attrValue, err, 0, im, 0;
+        return EntityValidLevel(se, ed, err);
+    */
 
     int fileId;
-    MgrNode *mn = 0;
+    MgrNode * mn = 0;
 
     // check for both forms:  #id or id
-    int found1 = sscanf((char *)attrValue, " #%d %s", &fileId, tmp);
-    int found2 = sscanf((char *)attrValue, " %d %s", &fileId, tmp);
-
-    if( (found1 > 0) || (found2 > 0) )
-    {
-	if ( (found1 == 2) || (found2 == 2) )
-	{
-	    sprintf(messageBuf, 
-		   " Attribute's Entity Reference %s is %s data \'%s\'.\n",
-		    attrValue, "followed by invalid", tmp);
-	    err->AppendToUserMsg(messageBuf);
-	    err->AppendToDetailMsg(messageBuf);
-	    err->GreaterSeverity(SEVERITY_WARNING);
-	}
-	mn = im->FindFileId(fileId);
-	if(mn)
-	{
-	    SCLP23(Application_instance) *se = mn->GetSTEPentity();
-	    return EntityValidLevel(se, ed, err);
-	}
-	else { 
-	    sprintf(messageBuf, 
-		   " Attribute's Entity Reference %s does not exist.\n",
-		    attrValue);
-	    err->AppendToUserMsg(messageBuf);
-	    err->AppendToDetailMsg(messageBuf);
-	    err->GreaterSeverity(SEVERITY_WARNING);
-	    return SEVERITY_WARNING;
-	}
+    int found1 = sscanf( ( char * )attrValue, " #%d %s", &fileId, tmp );
+    int found2 = sscanf( ( char * )attrValue, " %d %s", &fileId, tmp );
+
+    if( ( found1 > 0 ) || ( found2 > 0 ) ) {
+        if( ( found1 == 2 ) || ( found2 == 2 ) ) {
+            sprintf( messageBuf,
+                     " Attribute's Entity Reference %s is %s data \'%s\'.\n",
+                     attrValue, "followed by invalid", tmp );
+            err->AppendToUserMsg( messageBuf );
+            err->AppendToDetailMsg( messageBuf );
+            err->GreaterSeverity( SEVERITY_WARNING );
+        }
+        mn = im->FindFileId( fileId );
+        if( mn ) {
+            SDAI_Application_instance * se = mn->GetSTEPentity();
+            return EntityValidLevel( se, ed, err );
+        } else {
+            sprintf( messageBuf,
+                     " Attribute's Entity Reference %s does not exist.\n",
+                     attrValue );
+            err->AppendToUserMsg( messageBuf );
+            err->AppendToDetailMsg( messageBuf );
+            err->GreaterSeverity( SEVERITY_WARNING );
+            return SEVERITY_WARNING;
+        }
     }
 
     // if the attrValue contains no value return
-    if (SetErrOnNull (attrValue, err))
-	return err->severity();
-
-    sprintf(messageBuf, "Invalid attribute entity reference value: '%s'.\n", 
-	    attrValue);
-    err->AppendToUserMsg(messageBuf);
-    err->AppendToDetailMsg(messageBuf);
-    err->GreaterSeverity(SEVERITY_WARNING);
+    if( SetErrOnNull( attrValue, err ) ) {
+        return err->severity();
+    }
+
+    sprintf( messageBuf, "Invalid attribute entity reference value: '%s'.\n",
+             attrValue );
+    err->AppendToUserMsg( messageBuf );
+    err->AppendToDetailMsg( messageBuf );
+    err->GreaterSeverity( SEVERITY_WARNING );
     return SEVERITY_WARNING;
 }
 
 /******************************************************************
  ** Procedure:  NextAttribute
- ** Parameters:  
+ ** Parameters:
  ** Returns:  reference to an attribute pointer
  ** Description:  used to cycle through the list of attributes
  ** Side Effects:  increments the current position in the attribute list
  ** Status:  untested 7/31/90
  ******************************************************************/
 
-STEPattribute *
-SCLP23(Application_instance)::NextAttribute ()  {
-    int i = AttributeCount ();
+STEPattribute * SDAI_Application_instance::NextAttribute()  {
+    int i = AttributeCount();
     ++_cur;
-    if (i < _cur) return 0;
-    return &attributes [_cur-1];
-
-}
-    
-int 
-SCLP23(Application_instance)::AttributeCount ()  {
-    return  attributes.list_length ();
+    if( i < _cur ) {
+        return 0;
+    }
+    return &attributes [_cur - 1];
+
+}
+
+int SDAI_Application_instance::AttributeCount()  {
+    return  attributes.list_length();
 }
 
 #ifdef OBSOLETE
-Severity 
-SCLP23(Application_instance)::ReadAttrs(int id, int addFileId, 
-		       class InstMgr * instance_set, istream& in)
-{
-    char c ='\0';
+Severity SDAI_Application_instance::ReadAttrs( int id, int addFileId,
+        class InstMgr * instance_set, istream & in ) {
+    char c = '\0';
     char errStr[BUFSIZ];
     errStr[0] = '\0';
     Severity severe;
 
-    ClearError(1);
+    ClearError( 1 );
 
     int n = attributes.list_length();
-    for (int i = 0 ; i < n; i++) {
-        attributes[i].STEPread(in, instance_set, addFileId);
-
-	severe = attributes[i].Error().severity();
-
-        if(severe <= SEVERITY_USERMSG)
-	{  // if there\'s some type of error
-	    if(_error.severity() == SEVERITY_NULL)
-	    {  //  if there is not an error already
-		sprintf(errStr, "\nERROR:  ENTITY #%d %s\n", GetFileId(), 
-			EntityName());
-		_error.PrependToDetailMsg(errStr);
-	    }
-		// set the severity for this entity
-	    sprintf (errStr, "  %s :  ", attributes[i].Name());
-	    _error.AppendToDetailMsg(errStr);
-	    _error.GreaterSeverity(severe);
-	    _error.AppendToDetailMsg((char *)
-				     attributes[i].Error().DetailMsg());
-	    _error.AppendToUserMsg((char *)attributes[i].Error().UserMsg());
-
-	}
-/*
-	if(severe <= SEVERITY_INPUT_ERROR)
-	{	// attribute\'s error is non-recoverable 
-		// I believe if this error occurs then you cannot recover
-
-	  //  TODO: can you just read to the next comma and try to continue ?
-	    STEPread_error(c,i,in);
-	    return _error.severity();
-	}
-*/
-	in >> c;
-	if ( ! ((c == ',') || (c == ')' ))) { //  input is not a delimiter
-	    if(_error.severity() == SEVERITY_NULL)
-	    {  //  if there is not an error already
-		sprintf(errStr, "\nERROR:  ENTITY #%d %s\n", GetFileId(), 
-			EntityName());
-		_error.PrependToDetailMsg(errStr);
-	    }
-	    _error.AppendToDetailMsg(
-				"delimiter expected after attribute value.\n");
-	    CheckRemainingInput(in, &_error, "ENTITY", ",)");
-	    if(!in.good())
-		return _error.severity();
-	    if(_error.severity() <= SEVERITY_INPUT_ERROR)
-	    {
-		STEPread_error(c,i,in);
-		return _error.severity();
-	    }
-	}
-	else if(c == ')')
-	{
-	    in >> ws;
-	    char z = in.peek();
-	    if (z == ';')
-	    {
-		in.get(c);
-		return _error.severity();
-	    }
-	}
-    }
-    if(c != ')' )
-    {
-	STEPread_error(c,i,in);
-	return _error.severity();
+    for( int i = 0 ; i < n; i++ ) {
+        attributes[i].STEPread( in, instance_set, addFileId );
+
+        severe = attributes[i].Error().severity();
+
+        if( severe <= SEVERITY_USERMSG ) {
+            // if there\'s some type of error
+            if( _error.severity() == SEVERITY_NULL ) {
+                //  if there is not an error already
+                sprintf( errStr, "\nERROR:  ENTITY #%d %s\n", GetFileId(),
+                         EntityName() );
+                _error.PrependToDetailMsg( errStr );
+            }
+            // set the severity for this entity
+            sprintf( errStr, "  %s :  ", attributes[i].Name() );
+            _error.AppendToDetailMsg( errStr );
+            _error.GreaterSeverity( severe );
+            _error.AppendToDetailMsg( ( char * )
+                                      attributes[i].Error().DetailMsg() );
+            _error.AppendToUserMsg( ( char * )attributes[i].Error().UserMsg() );
+
+        }
+        /*
+            if(severe <= SEVERITY_INPUT_ERROR)
+            {   // attribute\'s error is non-recoverable
+                // I believe if this error occurs then you cannot recover
+
+              //  TODO: can you just read to the next comma and try to continue ?
+                STEPread_error(c,i,in);
+                return _error.severity();
+            }
+        */
+        in >> c;
+        if( !( ( c == ',' ) || ( c == ')' ) ) ) { //  input is not a delimiter
+            if( _error.severity() == SEVERITY_NULL ) {
+                //  if there is not an error already
+                sprintf( errStr, "\nERROR:  ENTITY #%d %s\n", GetFileId(),
+                         EntityName() );
+                _error.PrependToDetailMsg( errStr );
+            }
+            _error.AppendToDetailMsg(
+                "delimiter expected after attribute value.\n" );
+            CheckRemainingInput( in, &_error, "ENTITY", ",)" );
+            if( !in.good() ) {
+                return _error.severity();
+            }
+            if( _error.severity() <= SEVERITY_INPUT_ERROR ) {
+                STEPread_error( c, i, in );
+                return _error.severity();
+            }
+        } else if( c == ')' ) {
+            in >> ws;
+            char z = in.peek();
+            if( z == ';' ) {
+                in.get( c );
+                return _error.severity();
+            }
+        }
+    }
+    if( c != ')' ) {
+        STEPread_error( c, i, in );
+        return _error.severity();
     }
     return SEVERITY_NULL;
 }
