--- conflicted
+++ resolved
@@ -1,4 +1,4 @@
-#define	CLASSES_MISC_C
+#define CLASSES_MISC_C
 #include <stdlib.h>
 #include "classes.h"
 /*******************************************************************
@@ -21,219 +21,164 @@
 extern int multiple_inheritance;
 /*extern int corba_binding; */
 
-static inline
-Boolean
-LISTempty(Linked_List list)
-{
-    if (!list) return True;
-    if ( list->mark->next == list->mark ) {
-	return True;
-    }
-    return False;
-}
-
-/******************************************************************
-**		The following functions will be used		***
-***		through out the the program fedex_plus		***/
-
-
-/******************************************************************
-<<<<<<< HEAD
- ** Procedure:  CheckWord 
- ** Description: if word is a reserved word, it is capitalized
- ** Parameters:  word -- string to be checked
- ** Returns:  altered word if word is reserved;  otherwise the original word
- ** Side Effects:  the word is altered in memory
- ** Status:  started 12/1
- ******************************************************************/
-const char *    
-CheckWord (const char * word)
-{
-#ifdef NOT_USING_SDAI_BINDING
-/*  obsolete with proposed c++ binding  */
-
-    static char *reserved_words [] = {
-"application_marker",  "asm",	"attributes", "auto",	
-"break",	"case",	"char",	"class",	"const",	"continue",
-"default",	"delete",	"do",	"double",	
-"else",	"enum",	"extern",
-"float",	"for",	"friend",	"goto",	"handle",	
-"if",	"inline",	"instance_id",	"int",	"long",	
-"new",	"nullable",	"opcode",  "operator",	"overload",	
-"private",	"protected",	"public",	"register",	"return",
-"shared", 	"short",	"sizeof",	"static",	"struct",	"switch",
-"this",		"template",	"type",	"typedef",	"type_name",
-"union",	"unsigned",	
-"val", 	"virtual",	"void",	"volatile"
-      };
-    int nwords = (sizeof reserved_words / sizeof reserved_words[0]);
-    int cond,
-	i, 
-        low = 0,
-        high = nwords - 1;    
-
-    /*  word is obviously not in list, if it is longer than any of the words in the list  */
-    if (strlen (word) > 12)   return (word);
-
-    while (low <= high) {
-	i = (low + high) / 2;
-	if ((cond = strcmp (word, reserved_words [i])) < 0) 
-	    high = i -1;
-	else if (cond > 0)
-	    low = i +1;
-	else {	/*	word is a reserved word, capitalize it	*/
-		printf ("** warning: reserved word  %s  ", word);
-		*(word + 0) = toupper (*(word +0));
-		printf ("is changed to  %s **\n", word);
-	    
-	    }
-    }
-#endif
-    return (word);
-
-}
-
-/******************************************************************
-=======
->>>>>>> beb05185
+static_inline
+bool
+LISTempty( Linked_List list ) {
+    if( !list ) {
+        return true;
+    }
+    if( list->mark->next == list->mark ) {
+        return true;
+    }
+    return false;
+}
+
+/******************************************************************
+**      The following functions will be used        ***
+***     through out the the program fedex_plus      ***/
+
+
+/******************************************************************
  ** Procedure:  string functions
  ** Description:  These functions take a character or a string and return
- **	a temporary copy of the string with the function applied to it.
- ** Parameters:  
+ ** a temporary copy of the string with the function applied to it.
+ ** Parameters:
  ** Returns:  temporary copy of characters
- ** Side Effects:  character or string returned persists until the 
- **	next invocation of the function
+ ** Side Effects:  character or string returned persists until the
+ ** next invocation of the function
  ** Status:  complete
  ******************************************************************/
 
 char
-ToLower (char c)
-{
-    if (isupper (c)) return (tolower (c));
-    else return (c);
+ToLower( char c ) {
+    if( isupper( c ) ) {
+        return ( tolower( c ) );
+    } else {
+        return ( c );
+    }
 
 }
 
 char
-ToUpper  (char c)
-{
-    if (islower (c)) return (toupper (c));
-    else return (c);
-}
-
-const char *
-StrToLower (const char * word)
-{
+ToUpper( char c ) {
+    if( islower( c ) ) {
+        return ( toupper( c ) );
+    } else {
+        return ( c );
+    }
+}
+
+const char *
+StrToLower( const char * word ) {
     static char newword [MAX_LEN];
-    int i =0;
-    if (!word)  return 0;    
-    while (word [i] != '\0') {
-	newword [i] = ToLower (word [i]);
-	++i;	
+    int i = 0;
+    if( !word ) {
+        return 0;
+    }
+    while( word [i] != '\0' ) {
+        newword [i] = ToLower( word [i] );
+        ++i;
     }
     newword [i] = '\0';
-    return (newword)    ;
-    
-}
-
-const char * 
-StrToUpper (const char * word)
-{
+    return ( newword )    ;
+
+}
+
+const char *
+StrToUpper( const char * word ) {
     static char newword [MAX_LEN];
-    int i =0;
-    char ToUpper (char c);
-    
-    while (word [i] != '\0') {
-	newword [i] = ToUpper (word [i]);
-	++i;
-	
+    int i = 0;
+    char ToUpper( char c );
+
+    while( word [i] != '\0' ) {
+        newword [i] = ToUpper( word [i] );
+        ++i;
+
     }
     newword [i] = '\0';
-    return (newword);
-}
-
-const char * 
-StrToConstant (const char * word)
-{
+    return ( newword );
+}
+
+const char *
+StrToConstant( const char * word ) {
     static char newword [MAX_LEN];
-    int i =0;
-    
-    while (word [i] != '\0') {
-	if (word [i] == '/' || word [i] == '.') newword [i] = '_';
-	else newword [i] = ToUpper (word [i]);
-	++i;
-	
+    int i = 0;
+
+    while( word [i] != '\0' ) {
+        if( word [i] == '/' || word [i] == '.' ) {
+            newword [i] = '_';
+        } else {
+            newword [i] = ToUpper( word [i] );
+        }
+        ++i;
+
     }
     newword [i] = '\0';
-    return (newword);
-}
-
-/******************************************************************
- ** Procedure:  FILEcreate  
+    return ( newword );
+}
+
+/******************************************************************
+ ** Procedure:  FILEcreate
  ** Description:  creates a file for c++ with header definitions
  ** Parameters:  filename
- ** Returns:  FILE*	pointer to file created or NULL
+ ** Returns:  FILE* pointer to file created or NULL
  ** Side Effects:  creates a file with name filename
  ** Status:  complete
  ******************************************************************/
 
-FILE*
-FILEcreate (const char * filename)
-{
-    FILE* file;
+FILE *
+FILEcreate( const char * filename ) {
+    FILE * file;
     const char * fn;
-    
-    if ((file = fopen (filename, "w")) == NULL) {
-	printf ("**Error in SCHEMAprint:  unable to create file %s ** \n", filename);
-	return (NULL);
-    }
-
-    fprintf (file, "#ifndef  %s\n", fn = StrToConstant (filename));
-    fprintf (file, "#define  %s\n", fn );
-
-	fprintf(file,"// This file was generated by fedex_plus.  You probably don't want to edit\n");
-	fprintf(file,"// it since your modifications will be lost if fedex_plus is used to\n");
-	fprintf(file,"// regenerate it.\n");
-    return (file);
-    
-}
-
-/******************************************************************
- ** Procedure:  FILEclose 
+
+    if( ( file = fopen( filename, "w" ) ) == NULL ) {
+        printf( "**Error in SCHEMAprint:  unable to create file %s ** \n", filename );
+        return ( NULL );
+    }
+
+    fprintf( file, "#ifndef  %s\n", fn = StrToConstant( filename ) );
+    fprintf( file, "#define  %s\n", fn );
+
+    fprintf( file, "// This file was generated by fedex_plus.  You probably don't want to edit\n" );
+    fprintf( file, "// it since your modifications will be lost if fedex_plus is used to\n" );
+    fprintf( file, "// regenerate it.\n" );
+    return ( file );
+
+}
+
+/******************************************************************
+ ** Procedure:  FILEclose
  ** Description:  closes a file opened with FILEcreate
  ** Parameters:  FILE*  file  --  pointer to file to close
- ** Returns:  
- ** Side Effects:  
+ ** Returns:
+ ** Side Effects:
  ** Status:  complete
  ******************************************************************/
 
 void
-FILEclose (FILE* file)
-{
-    fprintf (file, "#endif\n");
-    fclose (file);
+FILEclose( FILE * file ) {
+    fprintf( file, "#endif\n" );
+    fclose( file );
 }
 
 
 /******************************************************************
  ** Procedure:  isAggregate
  ** Parameters:  Attribute a
- ** Returns:  int 	indicates whether the attribute is an aggregate
- ** Description:  	indicates whether the attribute is an aggregate
+ ** Returns:  int   indicates whether the attribute is an aggregate
+ ** Description:    indicates whether the attribute is an aggregate
  ** Side Effects:  none
  ** Status:  complete 1/15/91
  ******************************************************************/
- 
+
 int
-isAggregate  (Variable a)
-{
-	return(TYPEinherits_from(VARget_type(a),aggregate_));
-}
-
-int 
-isAggregateType (const Type t)
-{
-	return(TYPEinherits_from(t,aggregate_));
+isAggregate( Variable a ) {
+    return( TYPEinherits_from( VARget_type( a ), aggregate_ ) );
+}
+
+int
+isAggregateType( const Type t ) {
+    return( TYPEinherits_from( t, aggregate_ ) );
 }
 
 
@@ -242,63 +187,28 @@
  ** Parameters:  const Type t --  type for attribute
  ** Returns:  a string which is the type of the data member in the c++ class
  ** Description:  supplies the type of a data member for the c++ class
- ** Side Effects:  
+ ** Side Effects:
  ** Status:  complete 1/15/90
  ** Changes: Modified by CD to return the appropriate types as outlined in
  **          "SDAI C++ Binding for PDES, Inc. Prototyping" by Stephen Clark
  ** Change Date: 5/22/91 CD
  ** Change Date: 28-Sep-1993 made entities use their real type instead of base
- **              class STEPentityH 
+ **              class STEPentityH
  ******************************************************************/
 
 const char *
-TYPEget_ctype (const Type t)
-{      
-    Class_Of_Type class, class2;
+TYPEget_ctype( const Type t ) {
+    Class_Of_Type class;
     Type bt;
     static char retval [BUFSIZ];
-    char *n;
-    
-
-    /*  aggregates are based on their base type  
+
+
+    /*  aggregates are based on their base type
     case TYPE_ARRAY:
     case TYPE_BAG:
     case TYPE_LIST:
     case TYPE_SET:
     */
-<<<<<<< HEAD
-    if (isAggregateType (t)) {
-	bt = TYPEget_body(t)->base;
-
-        if (isAggregateType(bt)) {
-		return("GenericAggregate");
-	}
-
-	class = TYPEget_type(bt);
-	    
-	/*      case TYPE_INTEGER:	*/
-	if (class == Class_Integer_Type) return ( "IntAggregate" );
-	
-	/*      case TYPE_REAL:
-		case TYPE_NUMBER:	*/
-	if ((class == Class_Number_Type) || ( class == Class_Real_Type))
-	    return ( "RealAggregate" );
-
-	/*      case TYPE_ENTITY:	*/
-	if (class == Class_Entity_Type) return( "EntityAggregate" );
-	
-	/*      case TYPE_ENUM:		*/
-        /*	case TYPE_SELECT:	*/
-	if ((class == Class_Enumeration_Type) 
-	    || (class == Class_Select_Type) )  {
-/*
-	    strcpy (retval, ClassName (TYPEget_name (bt)));
-*/
-	    strcpy (retval, TYPEget_ctype(bt));
-	    strcat (retval, "s");
-	    return (retval);
-	}
-=======
     if( isAggregateType( t ) ) {
         bt = TYPEget_body( t )->base;
 
@@ -356,75 +266,63 @@
             return( "BinaryAggregate" );
         }
     }
->>>>>>> beb05185
-
-        /*	case TYPE_LOGICAL:	*/
-	if (class == Class_Logical_Type)
-	    return ("LOGICALS"); 
-
-        /*	case TYPE_BOOLEAN:	*/
-	if (class == Class_Boolean_Type)
-	    return ("BOOLEANS"); 
-
-        /*	case TYPE_STRING:	*/
-	if (class == Class_String_Type) return("StringAggregate");
-
-        /*	case TYPE_BINARY:	*/
-	if (class == Class_Binary_Type) return("BinaryAggregate");
-    }
-
-    /*  the rest is for things that are not aggregates	*/
-    
-    class = TYPEget_type(t);
-
-    /*    case TYPE_LOGICAL:	*/
-    if ( class == Class_Logical_Type)
-        return ("SCLP23(LOGICAL)"); 
-
-    /*    case TYPE_BOOLEAN:	*/
-    if (class == Class_Boolean_Type)
-        return ("SCLP23(BOOLEAN)"); 
-
-    /*      case TYPE_INTEGER:	*/
-    if ( class == Class_Integer_Type)
-	return ("SCLP23(Integer)");
+
+    /*  the rest is for things that are not aggregates  */
+
+    class = TYPEget_type( t );
+
+    /*    case TYPE_LOGICAL:    */
+    if( class == Class_Logical_Type ) {
+        return ( "SDAI_LOGICAL" );
+    }
+
+    /*    case TYPE_BOOLEAN:    */
+    if( class == Class_Boolean_Type ) {
+        return ( "SDAI_BOOLEAN" );
+    }
+
+    /*      case TYPE_INTEGER:  */
+    if( class == Class_Integer_Type ) {
+        return ( "SDAI_Integer" );
+    }
 
     /*      case TYPE_REAL:
-	    case TYPE_NUMBER:	*/
-    if ((class == Class_Number_Type) || ( class == Class_Real_Type))
-	return ("SCLP23(Real)")      ; 
-
-    /*	    case TYPE_STRING:	*/
-    if (class == Class_String_Type)
-	return ("SCLP23(String)");
-
-    /*	    case TYPE_BINARY:	*/
-    if ( class == Class_Binary_Type)
-	return ("SCLP23(Binary)");
-
-    /*      case TYPE_ENTITY:	*/
-    if ( class == Class_Entity_Type)
-      {
-      strncpy (retval, TypeName (t), BUFSIZ-2);
-      strcat (retval, "_ptr");
-      return retval;
-/*	return ("STEPentityH");    */
-    }
-    /*    case TYPE_ENUM:	*/
-    /*    case TYPE_SELECT:	*/
-    if (class == Class_Enumeration_Type)
-    {
-      strncpy (retval, TypeName (t), BUFSIZ-2);
-      strcat (retval, "_var");
-      return retval;
-    }
-    if (class == Class_Select_Type)  {
-      return (TypeName (t));
+        case TYPE_NUMBER:   */
+    if( ( class == Class_Number_Type ) || ( class == Class_Real_Type ) ) {
+        return ( "SDAI_Real" );
+    }
+
+    /*      case TYPE_STRING:   */
+    if( class == Class_String_Type ) {
+        return ( "SDAI_String" );
+    }
+
+    /*      case TYPE_BINARY:   */
+    if( class == Class_Binary_Type ) {
+        return ( "SDAI_Binary" );
+    }
+
+    /*      case TYPE_ENTITY:   */
+    if( class == Class_Entity_Type ) {
+        strncpy( retval, TypeName( t ), BUFSIZ - 2 );
+        strcat( retval, "_ptr" );
+        return retval;
+        /*  return ("STEPentityH");    */
+    }
+    /*    case TYPE_ENUM:   */
+    /*    case TYPE_SELECT: */
+    if( class == Class_Enumeration_Type ) {
+        strncpy( retval, TypeName( t ), BUFSIZ - 2 );
+        strcat( retval, "_var" );
+        return retval;
+    }
+    if( class == Class_Select_Type )  {
+        return ( TypeName( t ) );
     }
 
     /*  default returns undefined   */
-    return ("SCLundefined");
-}    
+    return ( "SCLundefined" );
+}
 
 /******************************************************************
  ** Procedure:  TypeName
@@ -433,14 +331,15 @@
  ** Status:   4-Nov-1993
  ******************************************************************/
 const char *
-TypeName (Type t)  
-{
-  static char name [BUFSIZ];
-  strcpy (name, TYPE_PREFIX);
-  if (TYPEget_name (t)) 
-    strncat (name, FirstToUpper (TYPEget_name (t)), BUFSIZ -strlen(TYPE_PREFIX) -1);
-  else return TYPEget_ctype (t);
-  return name; 
+TypeName( Type t ) {
+    static char name [BUFSIZ];
+    strcpy( name, TYPE_PREFIX );
+    if( TYPEget_name( t ) ) {
+        strncat( name, FirstToUpper( TYPEget_name( t ) ), BUFSIZ - strlen( TYPE_PREFIX ) - 1 );
+    } else {
+        return TYPEget_ctype( t );
+    }
+    return name;
 }
 
 /******************************************************************
@@ -449,45 +348,42 @@
  ** Returns:  a string which is the type used by the access functions to
               the data member in the c++ class
  ** Description:  supplies the type for access functions in a c++ class
- ** Side Effects:  
+ ** Side Effects:
  ** Status:    3-Nov-1993 -kcm
 ******************************************************************/
 
 const char *
-AccessType (Type t)
-{
+AccessType( Type t ) {
     Class_Of_Type class;
     static char nm [BUFSIZ];
-    strncpy (nm, TypeName (t), BUFSIZ -4);
-    if (TYPEis_entity(t) )
-    {
-/*	if(corba_binding)
-	{
-	    if (TYPEget_name (t)) 
-	      strncpy (nm, FirstToUpper (TYPEget_name (t)), BUFSIZ-1);
-	}
-*/
-	strcat (nm, "_ptr");
-	return nm;
-    }
-    else if ( TYPEis_select (t) || TYPEis_aggregate(t) ) 
-    {
-	strcat (nm, "_ptr");
-	return nm;
-    }
-    class = TYPEget_type(t);
-    if (class == Class_Enumeration_Type)
-    {
-      strncpy (nm, TypeName (t), BUFSIZ-2);
-      strcat (nm, "_var");
-      return nm;
-    }
-    if ( class == Class_Logical_Type)
-        strncpy (nm, "Logical", BUFSIZ -2);
-
-    /*    case TYPE_BOOLEAN:	*/
-    if (class == Class_Boolean_Type)
-        strncpy (nm, "Boolean", BUFSIZ -2);
+    strncpy( nm, TypeName( t ), BUFSIZ - 4 );
+    if( TYPEis_entity( t ) ) {
+        /*  if(corba_binding)
+            {
+                if (TYPEget_name (t))
+                  strncpy (nm, FirstToUpper (TYPEget_name (t)), BUFSIZ-1);
+            }
+        */
+        strcat( nm, "_ptr" );
+        return nm;
+    } else if( TYPEis_select( t ) || TYPEis_aggregate( t ) ) {
+        strcat( nm, "_ptr" );
+        return nm;
+    }
+    class = TYPEget_type( t );
+    if( class == Class_Enumeration_Type ) {
+        strncpy( nm, TypeName( t ), BUFSIZ - 2 );
+        strcat( nm, "_var" );
+        return nm;
+    }
+    if( class == Class_Logical_Type ) {
+        strncpy( nm, "Logical", BUFSIZ - 2 );
+    }
+
+    /*    case TYPE_BOOLEAN:    */
+    if( class == Class_Boolean_Type ) {
+        strncpy( nm, "Boolean", BUFSIZ - 2 );
+    }
     return nm;
 }
 
@@ -500,340 +396,355 @@
  ******************************************************************/
 
 const char *
-ClassName (const char * oldname)
-{
-    int i= 0, j = 0;
+ClassName( const char * oldname ) {
+    int i = 0, j = 0;
     static char newname [BUFSIZ];
-    if (!oldname)  return ("");
-    
-    
-    strcpy (newname, ENTITYCLASS_PREFIX)    ;
-    j = strlen (ENTITYCLASS_PREFIX)    ;
-    newname [j] = ToUpper (oldname [i]);
-    ++i; ++j;
-    while ( oldname [i] != '\0') {
-	newname [j] = ToLower (oldname [i]);
-/*	if (oldname [i] == '_')  */
-/*  character is '_'	*/
-/*	    newname [++j] = ToUpper (oldname [++i]);*/
-	++i;
-	++j;
+    if( !oldname ) {
+        return ( "" );
+    }
+
+
+    strcpy( newname, ENTITYCLASS_PREFIX )    ;
+    j = strlen( ENTITYCLASS_PREFIX )    ;
+    newname [j] = ToUpper( oldname [i] );
+    ++i;
+    ++j;
+    while( oldname [i] != '\0' ) {
+        newname [j] = ToLower( oldname [i] );
+        /*  if (oldname [i] == '_')  */
+        /*  character is '_'    */
+        /*      newname [++j] = ToUpper (oldname [++i]);*/
+        ++i;
+        ++j;
     }
     newname [j] = '\0';
-    return (newname);
-    
-/******  This procedure gets rid of '_' and is no longer being used
-	if (oldname [i] != '_') newname [j] = ToLower (oldname [i]);
-	else {	*//*  character is '_'	*//*
-	    newname [j] = ToUpper (oldname [++i]);
-	    if (oldname [i] == '\0') --i;
-	}
-	++i;
-	++j;
+    return ( newname );
+
+    /******  This procedure gets rid of '_' and is no longer being used
+        if (oldname [i] != '_') newname [j] = ToLower (oldname [i]);
+        else {  *//*  character is '_'  *//*
+        newname [j] = ToUpper (oldname [++i]);
+        if (oldname [i] == '\0') --i;
+    }
+    ++i;
+    ++j;
 *******/
 }
 
 const char *
-ENTITYget_CORBAname (Entity ent)
-{
+ENTITYget_CORBAname( Entity ent ) {
     static char newname [BUFSIZ];
-    strcpy( newname, ENTITYget_name(ent) );
-    newname[0] = ToUpper (newname [0]);
+    strcpy( newname, ENTITYget_name( ent ) );
+    newname[0] = ToUpper( newname [0] );
     return newname;
 }
 
 /******************************************************************
- ** Procedure:  ENTITYget_classname	
+ ** Procedure:  ENTITYget_classname
  ** Parameters:  Entity ent
- ** Returns:  the name of the c++ class representing the entity 
+ ** Returns:  the name of the c++ class representing the entity
  ** Status:  complete
  ******************************************************************/
 
 const char *
-ENTITYget_classname (Entity ent)
-{
-    const char * oldname = ENTITYget_name (ent);
-    return (ClassName (oldname));
+ENTITYget_classname( Entity ent ) {
+    const char * oldname = ENTITYget_name( ent );
+    return ( ClassName( oldname ) );
 }
 
 /******************************************************************
  ** Procedure:  PrettyTmpName (char * oldname)
  ** Procedure:  PrettyNewName (char * oldname)
  ** Parameters:  oldname
- ** Returns:  a new capitalized name 
+ ** Returns:  a new capitalized name
  ** Description:  creates a new name with first character's in caps
  ** Side Effects:  PrettyNewName allocates memory for the new name
- ** Status:   OK  7-Oct-1992 kcm 
+ ** Status:   OK  7-Oct-1992 kcm
  ******************************************************************/
 const char *
-PrettyTmpName (const char * oldname)
-{
-    int i= 0;
+PrettyTmpName( const char * oldname ) {
+    int i = 0;
     static char newname [BUFSIZ];
     newname [0] = '\0';
-    while (( oldname [i] != '\0') && (i < BUFSIZ)) {
-        newname [i] = ToLower (oldname [i]);
-        if (oldname [i] == '_')  /*  character is '_'   */  
-	  {
-	      ++i;
-	      newname [i] = ToUpper (oldname [i]);  
-	  }
-        if (oldname [i] != '\0') ++i;
-    }
-
-    newname [0] = ToUpper (oldname [0]);
+    while( ( oldname [i] != '\0' ) && ( i < BUFSIZ ) ) {
+        newname [i] = ToLower( oldname [i] );
+        if( oldname [i] == '_' ) { /*  character is '_'   */
+            ++i;
+            newname [i] = ToUpper( oldname [i] );
+        }
+        if( oldname [i] != '\0' ) {
+            ++i;
+        }
+    }
+
+    newname [0] = ToUpper( oldname [0] );
     newname [i] = '\0';
     return newname;
 }
 
 /* This function is out of date DAS */
 const char *
-EnumName (const char * oldname)  
-{
-    int i= 0, j = 0;
+EnumName( const char * oldname ) {
+    int j = 0;
     static char newname [MAX_LEN];
-    if (!oldname)  return ("");
-    
-    strcpy (newname, ENUM_PREFIX)    ;
-    j = strlen (ENUM_PREFIX)    ;
-    newname [j] = ToUpper (oldname [0]);
-    strncpy (newname+j+1, StrToLower (oldname +1), MAX_LEN -j);
-    j = strlen (newname);
+    if( !oldname ) {
+        return ( "" );
+    }
+
+    strcpy( newname, ENUM_PREFIX )    ;
+    j = strlen( ENUM_PREFIX )    ;
+    newname [j] = ToUpper( oldname [0] );
+    strncpy( newname + j + 1, StrToLower( oldname + 1 ), MAX_LEN - j );
+    j = strlen( newname );
     newname [j] = '\0';
-    return (newname);
-}
-
-const char *
-SelectName (const char * oldname)  
-{
-    int i= 0, j = 0;
+    return ( newname );
+}
+
+const char *
+SelectName( const char * oldname ) {
+    int j = 0;
     static char newname [MAX_LEN];
-    if (!oldname)  return ("");
-    
-    strcpy (newname, TYPE_PREFIX);
+    if( !oldname ) {
+        return ( "" );
+    }
+
+    strcpy( newname, TYPE_PREFIX );
     newname [0] = ToUpper( newname [0] );
-    j = strlen (TYPE_PREFIX);
-    newname [j] = ToUpper (oldname [0]);
-    strncpy (newname+j+1, StrToLower (oldname +1), MAX_LEN -j);
-    j = strlen (newname);
+    j = strlen( TYPE_PREFIX );
+    newname [j] = ToUpper( oldname [0] );
+    strncpy( newname + j + 1, StrToLower( oldname + 1 ), MAX_LEN - j );
+    j = strlen( newname );
     newname [j] = '\0';
-    return (newname);
-}
-
-const char *
-FirstToUpper (const char * word)
-{
+    return ( newname );
+}
+
+const char *
+FirstToUpper( const char * word ) {
     static char newword [MAX_LEN];
-    int i =0;
-    
+
     strncpy( newword, word, MAX_LEN );
     newword[0] = ToUpper( newword[0] );
-    return (newword);
+    return ( newword );
 }
 
 /* return fundamental type but as the string which corresponds to */
 /* the appropriate type descriptor */
 /* if report_reftypes is true, report REFERENCE_TYPE when appropriate */
-char *
-FundamentalType(const Type t,int report_reftypes) {
-	if (report_reftypes && TYPEget_head(t)) return("REFERENCE_TYPE");
-	switch (TYPEget_body(t)->type) {
-	case integer_:		return("sdaiINTEGER");
-	case real_:		return("sdaiREAL");
-	case string_:		return("sdaiSTRING");
-	case binary_:		return("sdaiBINARY");
-	case boolean_:		return("sdaiBOOLEAN");
-	case logical_:		return("sdaiLOGICAL");
-	case number_:		return("sdaiNUMBER");
-	case generic_:		return("GENERIC_TYPE");
-	case aggregate_:	return("AGGREGATE_TYPE");
-	case array_:		return("ARRAY_TYPE");
-	case bag_:		return("BAG_TYPE");
-	case set_:		return("SET_TYPE");
-	case list_:		return("LIST_TYPE");
-	case entity_:		return("sdaiINSTANCE");
-	case enumeration_:	return("sdaiENUMERATION");
-	case select_:           return ("sdaiSELECT");
-	default:		return("UNKNOWN_TYPE");
-	}
-}
-
-/* this actually gets you the name of the variable that will be generated to 
-   be a TypeDescriptor or subtype of TypeDescriptor to represent Type t in 
+const char *
+FundamentalType( const Type t, int report_reftypes ) {
+    if( report_reftypes && TYPEget_head( t ) ) {
+        return( "REFERENCE_TYPE" );
+    }
+    switch( TYPEget_body( t )->type ) {
+        case integer_:
+            return( "sdaiINTEGER" );
+        case real_:
+            return( "sdaiREAL" );
+        case string_:
+            return( "sdaiSTRING" );
+        case binary_:
+            return( "sdaiBINARY" );
+        case boolean_:
+            return( "sdaiBOOLEAN" );
+        case logical_:
+            return( "sdaiLOGICAL" );
+        case number_:
+            return( "sdaiNUMBER" );
+        case generic_:
+            return( "GENERIC_TYPE" );
+        case aggregate_:
+            return( "AGGREGATE_TYPE" );
+        case array_:
+            return( "ARRAY_TYPE" );
+        case bag_:
+            return( "BAG_TYPE" );
+        case set_:
+            return( "SET_TYPE" );
+        case list_:
+            return( "LIST_TYPE" );
+        case entity_:
+            return( "sdaiINSTANCE" );
+        case enumeration_:
+            return( "sdaiENUMERATION" );
+        case select_:
+            return ( "sdaiSELECT" );
+        default:
+            return( "UNKNOWN_TYPE" );
+    }
+}
+
+/* this actually gets you the name of the variable that will be generated to
+   be a TypeDescriptor or subtype of TypeDescriptor to represent Type t in
    the dictionary. */
 
 const char *
-TypeDescriptorName (Type t )
-{
-  static char b [BUFSIZ];
-  Schema parent = t->superscope;
-  /* NOTE - I corrected a prev bug here in which the *current* schema was
-  ** passed to this function.  Now we take "parent" - the schema in which 
-  ** Type t was defined - which was actually used to create t's name. DAR */
-
-  if ( !parent ) {
-      parent = TYPEget_body(t)->entity->superscope;
-      /* This works in certain cases that don't work otherwise (basically a
-      ** kludge).  For some reason types which are really entity choices of
-      ** a select have no superscope value, but their super may be tracked
-      ** by following through the entity they reference, as above. */
-  }
-
-      sprintf ( b, "%s%s%s", SCHEMAget_name(parent), TYPEprefix (t),
-	       TYPEget_name(t) );
-  return b;
+TypeDescriptorName( Type t ) {
+    static char b [BUFSIZ];
+    Schema parent = t->superscope;
+    /* NOTE - I corrected a prev bug here in which the *current* schema was
+    ** passed to this function.  Now we take "parent" - the schema in which
+    ** Type t was defined - which was actually used to create t's name. DAR */
+
+    if( !parent ) {
+        parent = TYPEget_body( t )->entity->superscope;
+        /* This works in certain cases that don't work otherwise (basically a
+        ** kludge).  For some reason types which are really entity choices of
+        ** a select have no superscope value, but their super may be tracked
+        ** by following through the entity they reference, as above. */
+    }
+
+    sprintf( b, "%s%s%s", SCHEMAget_name( parent ), TYPEprefix( t ),
+             TYPEget_name( t ) );
+    return b;
 }
 
 /* this gets you the name of the type of TypeDescriptor (or subtype) that a
    variable generated to represent Type t would be an instance of. */
 
 const char *
-GetTypeDescriptorName( Type t )
-{
-    switch (TYPEget_body(t)->type)
-    {
-      case aggregate_:
-	return "AggrTypeDescriptor";
-
-      case list_:
-	return "ListTypeDescriptor";
-
-      case set_:
-	return "SetTypeDescriptor";
-
-      case bag_:
-	return "BagTypeDescriptor";
-
-      case array_:
-	return "ArrayTypeDescriptor";
-
-      case select_:
-	return "SelectTypeDescriptor";
-
-      case boolean_:
-      case logical_:
-      case enumeration_:
-	return "EnumTypeDescriptor";
-
-      case entity_:
-	return "EntityDescriptor";
-
-      case integer_:
-      case real_:
-      case string_:
-      case binary_:
-      case number_:
-      case generic_:
-	return "TypeDescriptor";
+GetTypeDescriptorName( Type t ) {
+    switch( TYPEget_body( t )->type ) {
+        case aggregate_:
+            return "AggrTypeDescriptor";
+
+        case list_:
+            return "ListTypeDescriptor";
+
+        case set_:
+            return "SetTypeDescriptor";
+
+        case bag_:
+            return "BagTypeDescriptor";
+
+        case array_:
+            return "ArrayTypeDescriptor";
+
+        case select_:
+            return "SelectTypeDescriptor";
+
+        case boolean_:
+        case logical_:
+        case enumeration_:
+            return "EnumTypeDescriptor";
+
+        case entity_:
+            return "EntityDescriptor";
+
+        case integer_:
+        case real_:
+        case string_:
+        case binary_:
+        case number_:
+        case generic_:
+            return "TypeDescriptor";
+        default:
+            fprintf(stderr, "GetTypeDescriptor: can't handle unknown type %d\n",
+                    TYPEget_body(t)->type);
+            abort();
     }
 }
 
 int
-ENTITYhas_explicit_attributes (Entity e)
-{
-  Linked_List l =ENTITYget_attributes (e);
-  int cnt =0;
-  LISTdo (l, a, Variable)
-    if (VARget_initializer (a) == EXPRESSION_NULL) 
-      ++cnt;
-  LISTod;
-  return cnt;
+ENTITYhas_explicit_attributes( Entity e ) {
+    Linked_List l = ENTITYget_attributes( e );
+    int cnt = 0;
+    LISTdo( l, a, Variable )
+    if( VARget_initializer( a ) == EXPRESSION_NULL ) {
+        ++cnt;
+    }
+    LISTod;
+    return cnt;
 
 }
 
 Entity
-ENTITYput_superclass (Entity entity)
-{
+ENTITYput_superclass( Entity entity ) {
 #define ENTITYget_type(e)  ((e)->u.entity->type)
 
-  Linked_List l =ENTITYget_supertypes (entity);
-  Entity super =0;
-  Entity ignore =0;
-  int super_cnt =0;
-  EntityTag tag;
-
-  Linked_List list = 0;
-
-  if (! LISTempty (l)) {
-
-    if(multiple_inheritance)
-    {
-    list = ENTITYget_supertypes (entity);
-    if (! LISTempty (list)) {
-      /* assign superclass to be the first one on the list of parents */
-      super = (Entity)LISTpeek_first(list);
-    }
-    }
-    else
-    { /* find the first parent that has attributes (in the parent or any of its
-	 ancestors).  Make super point at that parent and print warnings for
-	 all the rest of the parents. DAS */
-    LISTdo (l, e, Entity)
-      /*  if there's no super class yet, 
-	  or if the entity super class [the variable] super is pointing at 
-	  doesn't have any attributes: make super point at the current parent.
-	  As soon as the parent pointed to by super has attributes, stop 
-	  assigning super and print ignore messages for the remaining parents.
-	*/
-      if ( (! super) || (! ENTITYhas_explicit_attributes (super) )) {
-	ignore = super;
-	super = e;
-	++ super_cnt;
-      }  else {
-	ignore = e;
-      }
-      if (ignore) {
-	printf ("WARNING:  multiple inheritance not implemented.\n");
-	printf ("\tin ENTITY %s\n\tSUPERTYPE %s IGNORED.\n\n", 
-		ENTITYget_name (entity), ENTITYget_name (e));
-      }
-    LISTod;
-    }
-
-    tag = (EntityTag ) malloc (sizeof (struct EntityTag_));
-    tag -> superclass = super;
-    TYPEput_clientData (ENTITYget_type (entity), tag);
-    return super;
-  } return 0;
+    Linked_List l = ENTITYget_supertypes( entity );
+    Entity super = 0;
+    Entity ignore = 0;
+    int super_cnt = 0;
+    EntityTag tag;
+
+    Linked_List list = 0;
+
+    if( ! LISTempty( l ) ) {
+
+        if( multiple_inheritance ) {
+            list = ENTITYget_supertypes( entity );
+            if( ! LISTempty( list ) ) {
+                /* assign superclass to be the first one on the list of parents */
+                super = ( Entity )LISTpeek_first( list );
+            }
+        } else {
+            /* find the first parent that has attributes (in the parent or any of its
+            ancestors).  Make super point at that parent and print warnings for
+             all the rest of the parents. DAS */
+            LISTdo( l, e, Entity )
+            /*  if there's no super class yet,
+            or if the entity super class [the variable] super is pointing at
+            doesn't have any attributes: make super point at the current parent.
+            As soon as the parent pointed to by super has attributes, stop
+            assigning super and print ignore messages for the remaining parents.
+            */
+            if( ( ! super ) || ( ! ENTITYhas_explicit_attributes( super ) ) ) {
+                ignore = super;
+                super = e;
+                ++ super_cnt;
+            }  else {
+                ignore = e;
+            }
+            if( ignore ) {
+                printf( "WARNING:  multiple inheritance not implemented.\n" );
+                printf( "\tin ENTITY %s\n\tSUPERTYPE %s IGNORED.\n\n",
+                        ENTITYget_name( entity ), ENTITYget_name( e ) );
+            }
+            LISTod;
+        }
+
+        tag = ( EntityTag ) malloc( sizeof( struct EntityTag_ ) );
+        tag -> superclass = super;
+        TYPEput_clientData( ENTITYget_type( entity ), tag );
+        return super;
+    }
+    return 0;
 }
 
 Entity
-ENTITYget_superclass (Entity entity)
-{
-  EntityTag tag;
-  tag = TYPEget_clientData (ENTITYget_type (entity));
-  return (tag ? tag -> superclass : 0);
-}
-
-Linked_List
-ENTITYget_first_attribs(Entity entity, Linked_List result)
-{
+ENTITYget_superclass( Entity entity ) {
+    EntityTag tag;
+    tag = TYPEget_clientData( ENTITYget_type( entity ) );
+    return ( tag ? tag -> superclass : 0 );
+}
+
+void ENTITYget_first_attribs( Entity entity, Linked_List result ) {
     Linked_List supers;
 
-    LISTdo( ENTITYget_attributes(entity), attr, Generic )
-      LISTadd_last( result, attr );
+    LISTdo( ENTITYget_attributes( entity ), attr, Generic )
+    LISTadd_last( result, attr );
     LISTod;
     supers = ENTITYget_supertypes( entity );
-    if ( supers ) {
-	ENTITYget_first_attribs( (Entity)LISTget_first( supers ), result);
-    }
-}
-
-/* Attributes are divided into four categories: 
+    if( supers ) {
+        ENTITYget_first_attribs( ( Entity )LISTget_first( supers ), result );
+    }
+}
+
+/* Attributes are divided into four categories:
 ** these are not exclusive as far as I can tell! I added defs below DAS
 **
 **      . simple explicit
-**	. type shifters    // not DERIVEd - redefines type in ancestor
-			   // VARget_initializer(v) returns null
+**  . type shifters    // not DERIVEd - redefines type in ancestor
+               // VARget_initializer(v) returns null
 
 **      . simple derived   // DERIVEd - is calculated - VARget_initializer(v)
-			   // returns non-zero, VARis_derived(v) is non-zero
-
-**	. overriding	   // includes type shifters and derived
+               // returns non-zero, VARis_derived(v) is non-zero
+
+**  . overriding       // includes type shifters and derived
 **
 ** All of them are added to the dictionary.
 ** Only type shifters generate a new STEPattribute.
-** Type shifters generate access functions and data members, for now. 
+** Type shifters generate access functions and data members, for now.
 ** Overriding generate access functions and data members, for now. ???? DAS
 
 ** //  type shifting attributes
@@ -850,54 +761,55 @@
 **/
 
 Variable
-VARis_type_shifter (Variable a)
-{
-  char *temp;
-
-  if (VARis_derived(a) || VARget_inverse (a))  return 0;
-
-  temp = EXPRto_string( VARget_name(a) );
-  if (! strncmp (StrToLower (temp), "self\\", 5)) {
-    /*    a is a type shifter */
-    free (temp);
-    return a;
-  }  
-  free (temp);
-  return 0;
+VARis_type_shifter( Variable a ) {
+    char * temp;
+
+    if( VARis_derived( a ) || VARget_inverse( a ) ) {
+        return 0;
+    }
+
+    temp = EXPRto_string( VARget_name( a ) );
+    if( ! strncmp( StrToLower( temp ), "self\\", 5 ) ) {
+        /*    a is a type shifter */
+        free( temp );
+        return a;
+    }
+    free( temp );
+    return 0;
 }
 
 Variable
-VARis_overrider (Entity e, Variable a)
-{  
-
-  Variable other;
-  char * tmp;
-
-  tmp = VARget_simple_name(a);
-
-  LISTdo (ENTITYget_supertypes (e), s, Entity) 
-  if ((other = ENTITYget_named_attribute (s, tmp)) 
-      && other != a)
-    return other;
-  LISTod;
-  return 0;
+VARis_overrider( Entity e, Variable a ) {
+
+    Variable other;
+    char * tmp;
+
+    tmp = VARget_simple_name( a );
+
+    LISTdo( ENTITYget_supertypes( e ), s, Entity )
+    if( ( other = ENTITYget_named_attribute( s, tmp ) )
+            && other != a ) {
+        return other;
+    }
+    LISTod;
+    return 0;
 }
 
 Type
 TYPEget_ancestor( Type t )
-    /*
-     * For a renamed type, returns the original (ancestor) type from which t
-     * descends.  Return NULL if t is top level.
-     */
+/*
+ * For a renamed type, returns the original (ancestor) type from which t
+ * descends.  Return NULL if t is top level.
+ */
 {
     Type i = t;
 
-    if ( !TYPEget_head(i) ) {
+    if( !TYPEget_head( i ) ) {
         return NULL;
     }
 
-    while ( TYPEget_head(i) ) {
-	i = TYPEget_head(i);
+    while( TYPEget_head( i ) ) {
+        i = TYPEget_head( i );
     }
 
     return i;
