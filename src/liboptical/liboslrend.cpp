/*                O S L - R E N D E R E R . C P P
 * BRL-CAD
 *
 * Copyright (c) 2011 United States Government as represented by
 * the U.S. Army Research Laboratory.
 *
 * This library is free software; you can redistribute it and/or
 * modify it under the terms of the GNU Lesser General Public License
 * version 2.1 as published by the Free Software Foundation.
 *
 * This library is distributed in the hope that it will be useful, but
 * WITHOUT ANY WARRANTY; without even the implied warranty of
 * MERCHANTABILITY or FITNESS FOR A PARTICULAR PURPOSE.  See the GNU
 * Lesser General Public License for more details.
 *
 * You should have received a copy of the GNU Lesser General Public
 * License along with this file; see the file named COPYING for more
 * information.
 */
/** @file osl-renderer.cpp
 *
 * This code represents an interface to OSL system. Through it, one can
 * add OSL shaders and query colors, given some global parameters
 */

#include "liboslrend.h"


OSLRenderer::OSLRenderer(){

    shadingsys = ShadingSystem::create(&rend, NULL, &errhandler);
    
    ssi = (ShadingSystemImpl *)shadingsys;
    
    handle = ssi->create_thread_info();
    ctx = ssi->get_context(handle);
}

OSLRenderer::~OSLRenderer(){

    ssi->release_context(ctx, handle);
    ssi->destroy_thread_info(handle);
    ShadingSystem::destroy(shadingsys);
}
<<<<<<< HEAD
void OSLRenderer::AddShader(const char *shadername){

    OSLShader osl_sh;

    shadingsys->ShaderGroupBegin();
    shadingsys->Shader("surface", shadername, NULL);
    shadingsys->ShaderGroupEnd();

    osl_sh.name = shadername;
    osl_sh.state = shadingsys->state();
    shadingsys->clear_state();

    shaders.push_back(osl_sh);
}

Color3 OSLRenderer::QueryColor(RenderInfo *info){
=======

ShadingAttribStateRef OSLRenderer::AddShader(ShaderGroupInfo &group_info){

    shadingsys->ShaderGroupBegin();

    for(size_t i = 0; i < group_info.shader_layers.size(); i++){

	ShaderInfo &sh_info = group_info.shader_layers[i];

	/* Set parameters */
	for(size_t i = 0; i < sh_info.iparam.size(); i++)
	    shadingsys->Parameter(sh_info.iparam[i].first.c_str(), TypeDesc::TypeInt, &(sh_info.iparam[i].second));
	for(size_t i = 0; i < sh_info.fparam.size(); i++)
	    shadingsys->Parameter(sh_info.fparam[i].first.c_str(), TypeDesc::TypeFloat, &(sh_info.fparam[i].second));
	for(size_t i = 0; i < sh_info.cparam.size(); i++)
	    shadingsys->Parameter(sh_info.cparam[i].first.c_str(), TypeDesc::TypeColor, &(sh_info.cparam[i].second));
	for(size_t i = 0; i < sh_info.sparam.size(); i++)
	    shadingsys->Parameter(sh_info.sparam[i].first.c_str(), TypeDesc::TypeString, &(sh_info.sparam[i].second));
	for(size_t i = 0; i < sh_info.vparam.size(); i++){
	    std::pair< TypeDesc, Vec3 > &vec_type = sh_info.vparam[i].second;
	    shadingsys->Parameter(sh_info.vparam[i].first.c_str(), vec_type.first, &(vec_type.second));
	}
	for(size_t i = 0; i < sh_info.mparam.size(); i++)
	    shadingsys->Parameter(sh_info.mparam[i].first.c_str(), TypeDesc::TypeMatrix, &(sh_info.mparam[i].second));

	if(sh_info.layername == "")
	    shadingsys->Shader("surface", sh_info.shadername.c_str(), NULL);
	else
	    shadingsys->Shader("surface", sh_info.shadername.c_str(), sh_info.layername.c_str());
    }	

    /* Set the edges between shader layers */
    for(size_t i = 0; i < group_info.shader_edges.size(); i++){
	ShaderParam &sh_param1 = group_info.shader_edges[i].first;
	ShaderParam &sh_param2 = group_info.shader_edges[i].second;
	shadingsys->ConnectShaders(sh_param1.layername.c_str(), sh_param1.paramname.c_str(),
				  sh_param2.layername.c_str(), sh_param2.paramname.c_str());

    }
    
    shadingsys->ShaderGroupEnd();
    
    ShadingAttribStateRef sh_ref = shadingsys->state();
    shadingsys->clear_state();
    
    return sh_ref;
}

Color3 OSLRenderer::QueryColor(RenderInfo *info) const {
>>>>>>> dd03dbfe

    if(info->depth >= 5){
	return Color3(0.0f);
    }

    fastf_t y = info->screen_y;

    Xi[0] = rand();
    Xi[1] = rand();
    Xi[2] = rand();

    // execute shader
    ShaderGlobals globals;
    const ClosureColor *closure = ExecuteShaders(globals, info);

    if(closure == NULL){
	fprintf(stderr, "closure %s is null\n", info->shadername);
    }

    Color3 weight = Color3(0.0f);
    // sample primitive from closure tree
    const ClosurePrimitive *prim = SamplePrimitive(weight, closure, 0.5);

// Ray-tracing (local illumination)
#if 0

    if(prim){
	if(prim->category() == OSL::ClosurePrimitive::BSDF) {
	    // evaluate bsdf closure
	    BSDFClosure *bsdf = (BSDFClosure*)prim;
	    
	    // Eval the reflection weight from each light source
	    size_t nlights = info->light_dirs.size();
	    float pdf = 0.0;
	    for(size_t li = 0; li < nlights; li++){
		info->reflect_weight += bsdf->eval_reflect(globals.I, info->light_dirs[li], pdf);
	    }
	    info->reflect_weight *= weight/nlights;
	}
	else if(prim->category() == OSL::ClosurePrimitive::Emissive) {
	    // evaluate emissive closure
	    EmissiveClosure *emissive = (EmissiveClosure*)prim;
	    Color3 l = weight*emissive->eval(globals.Ng, globals.I);
	    return l;
	}
    }
    return Color3(0.0);

// Path-tracing (global illumination)
#else

    if(prim) {
	if(prim->category() == OSL::ClosurePrimitive::BSDF) {
	    // sample BSDF closure
	    BSDFClosure *bsdf = (BSDFClosure*)prim;
	    Vec3 omega_in, zero(0.0f);
	    Color3 eval;
	    float pdf = 0.0;
	    
	    ustring ulabel = bsdf->sample(globals.Ng, globals.I, zero, zero,
					  erand48(Xi), erand48(Xi),
					  omega_in, zero, zero, pdf, eval);
	    
	    if(ulabel == OSL::Labels::REFLECT)
		info->out_ray_type |= RAY_REFLECT;
	    else if(ulabel == OSL::Labels::TRANSMIT)
		info->out_ray_type |= RAY_TRANSMIT;

	    if(pdf != 0.0f) {
		OSLRenderer::Vec3toPoint_t(globals.P, info->out_ray.origin);

		OSLRenderer::Vec3toPoint_t(omega_in, info->out_ray.dir);
		info->doreflection = 1;
		return weight*eval/pdf;
	    }
	}
	else if(prim->category() == OSL::ClosurePrimitive::Emissive) {
	    // evaluate emissive closure
	    EmissiveClosure *emissive = (EmissiveClosure*)prim;
	    Color3 l = weight*emissive->eval(globals.Ng, globals.I);
	    return l;
	}
	else if(prim->category() == OSL::ClosurePrimitive::Background) {
	    // background closure just returns weight
	    return weight;
	}
    }
    return Color3(0.0f);

#endif

}
/* -----------------------------------------------
 * Private methods
 * ----------------------------------------------- */

// void OSLRenderer::InitShaders(const char *shadername){

//     shadingsys->attribute("optimize", 2);
//     shadingsys->attribute("lockgeom", 1);

//     shadingsys->ShaderGroupBegin();
//     shadingsys->Shader("surface", shadername, NULL);
//     shadingsys->ShaderGroupEnd();

//     fprintf(stderr, "[DEB] inicializando shader state\n");

//     shaderstate = shadingsys->state();

//     shadingsys->clear_state();
// }
const ClosureColor * OSLRenderer::
ExecuteShaders(ShaderGlobals &globals, RenderInfo *info){

    /* Search for the given shader */
    int sh_id = -1;
    for(size_t i = 0; i < shaders.size(); i++){
	if (strcmp(shaders[i].name, info->shadername) == 0){
	    sh_id = i;
	    break;
	}
    }
    if(sh_id == -1){
	printf("[DEB] shader not found\n");
	return NULL;
    }

    memset(&globals, 0, sizeof(globals));

    VMOVE(globals.P, info->P);
    VMOVE(globals.I, info->I);
    VREVERSE(globals.I, globals.I);
    VMOVE(globals.Ng, info->N);

    globals.N = globals.Ng;

    // u-v coordinates
    globals.u = info->u;
    globals.v = info->v;
    globals.u = 0;
    globals.v = 0;

    // u-v tangents
    VMOVE(globals.dPdu, info->dPdu);
    VMOVE(globals.dPdv, info->dPdv);

    // other
    globals.raytype |= ((info->depth == 0) & (1 << 1));
    globals.surfacearea = info->surfacearea;
    globals.backfacing = (globals.Ng.dot(globals.I) < 0.0f);
    globals.Ci = NULL;

    // execute shader
    ctx->execute(ShadUseSurface, *(shaders[sh_id].state),
		 globals);

    return globals.Ci;
}

const ClosurePrimitive * OSLRenderer::SamplePrimitive(Color3& weight, const ClosureColor *closure, float r){

    if(closure) {
	const ClosurePrimitive *prim = NULL;
	float totw = 0.0f;

	SamplePrimitiveRecurse(prim, weight, closure, Color3(1.0f), totw, r);
	weight *= totw;

	return prim;
    }
    return NULL;
}
void OSLRenderer::SamplePrimitiveRecurse(const ClosurePrimitive*& r_prim, Color3& r_weight, const ClosureColor *closure,
					 const Color3& weight, float& totw, float& r){

    if(closure->type == ClosureColor::COMPONENT) {

	ClosureComponent *comp = (ClosureComponent*)closure;
	ClosurePrimitive *prim = (ClosurePrimitive*)comp->data();
	float p, w = fabsf(weight[0]) + fabsf(weight[1]) + fabsf(weight[2]);

	if(w == 0.0f)
	    return;

	totw += w;

	if(!r_prim) {
	    // no primitive was found yet, so use this
	    r_prim = prim;
	    r_weight = weight/w;
	}
	else {

	    p = w/totw;

	    if(r < p) {
		// pick other primitive
		r_prim = prim;
		r_weight = weight/w;

		r = r/p;
	    }
	    else {
		// keep existing primitive
		r = (r + p)/(1.0f - p);
	    }
	}
    }
    else if(closure->type == ClosureColor::MUL) {
	ClosureMul *mul = (ClosureMul*)closure;

	SamplePrimitiveRecurse(r_prim, r_weight, mul->closure, mul->weight * weight, totw, r);
    }
    else if(closure->type == ClosureColor::ADD) {
	ClosureAdd *add = (ClosureAdd*)closure;
	
	SamplePrimitiveRecurse(r_prim, r_weight, add->closureA, weight, totw, r);
	SamplePrimitiveRecurse(r_prim, r_weight, add->closureB, weight, totw, r);
    }
}

/* -----------------------------------------------
 * Wrapper methods
 * ----------------------------------------------- */
OSLRenderer* oslrenderer_init(){
    OSLRenderer* oslr = new OSLRenderer();
    return oslr;
}
void oslrenderer_add_shader(OSLRenderer *oslr, const char *shadername){
    oslr->AddShader(shadername);
}
void oslrenderer_query_color(OSLRenderer *oslr, RenderInfo *info){
    Color3 pc = oslr->QueryColor(info);
    info->pc[0] = pc[0];
    info->pc[1] = pc[1];
    info->pc[2] = pc[2];
    //if(pc[0] < 0.5) fprintf(stderr, "[DEB] Returning black point\n");
}
void oslrenderer_free(OSLRenderer **osl){
    delete (*osl);
    *osl = NULL;
}

// Local Variables:
// tab-width: 8
// mode: C++
// c-basic-offset: 4
// indent-tabs-mode: t
// c-file-style: "stroustrup"
// End:
// ex: shiftwidth=4 tabstop=8<|MERGE_RESOLUTION|>--- conflicted
+++ resolved
@@ -31,35 +31,13 @@
     shadingsys = ShadingSystem::create(&rend, NULL, &errhandler);
     
     ssi = (ShadingSystemImpl *)shadingsys;
-    
-    handle = ssi->create_thread_info();
-    ctx = ssi->get_context(handle);
 }
 
 OSLRenderer::~OSLRenderer(){
 
-    ssi->release_context(ctx, handle);
     ssi->destroy_thread_info(handle);
     ShadingSystem::destroy(shadingsys);
 }
-<<<<<<< HEAD
-void OSLRenderer::AddShader(const char *shadername){
-
-    OSLShader osl_sh;
-
-    shadingsys->ShaderGroupBegin();
-    shadingsys->Shader("surface", shadername, NULL);
-    shadingsys->ShaderGroupEnd();
-
-    osl_sh.name = shadername;
-    osl_sh.state = shadingsys->state();
-    shadingsys->clear_state();
-
-    shaders.push_back(osl_sh);
-}
-
-Color3 OSLRenderer::QueryColor(RenderInfo *info){
-=======
 
 ShadingAttribStateRef OSLRenderer::AddShader(ShaderGroupInfo &group_info){
 
@@ -109,7 +87,6 @@
 }
 
 Color3 OSLRenderer::QueryColor(RenderInfo *info) const {
->>>>>>> dd03dbfe
 
     if(info->depth >= 5){
 	return Color3(0.0f);
@@ -117,6 +94,7 @@
 
     fastf_t y = info->screen_y;
 
+    unsigned short Xi[3];                /* seed for RNG */
     Xi[0] = rand();
     Xi[1] = rand();
     Xi[2] = rand();
@@ -124,10 +102,6 @@
     // execute shader
     ShaderGlobals globals;
     const ClosureColor *closure = ExecuteShaders(globals, info);
-
-    if(closure == NULL){
-	fprintf(stderr, "closure %s is null\n", info->shadername);
-    }
 
     Color3 weight = Color3(0.0f);
     // sample primitive from closure tree
@@ -202,40 +176,18 @@
 #endif
 
 }
+/* Return thread specific information */
+void* OSLRenderer::CreateThreadInfo(){
+    return ssi->create_thread_info();
+}
+
+
 /* -----------------------------------------------
  * Private methods
  * ----------------------------------------------- */
 
-// void OSLRenderer::InitShaders(const char *shadername){
-
-//     shadingsys->attribute("optimize", 2);
-//     shadingsys->attribute("lockgeom", 1);
-
-//     shadingsys->ShaderGroupBegin();
-//     shadingsys->Shader("surface", shadername, NULL);
-//     shadingsys->ShaderGroupEnd();
-
-//     fprintf(stderr, "[DEB] inicializando shader state\n");
-
-//     shaderstate = shadingsys->state();
-
-//     shadingsys->clear_state();
-// }
 const ClosureColor * OSLRenderer::
-ExecuteShaders(ShaderGlobals &globals, RenderInfo *info){
-
-    /* Search for the given shader */
-    int sh_id = -1;
-    for(size_t i = 0; i < shaders.size(); i++){
-	if (strcmp(shaders[i].name, info->shadername) == 0){
-	    sh_id = i;
-	    break;
-	}
-    }
-    if(sh_id == -1){
-	printf("[DEB] shader not found\n");
-	return NULL;
-    }
+ExecuteShaders(ShaderGlobals &globals, RenderInfo *info) const {
 
     memset(&globals, 0, sizeof(globals));
 
@@ -249,8 +201,6 @@
     // u-v coordinates
     globals.u = info->u;
     globals.v = info->v;
-    globals.u = 0;
-    globals.v = 0;
 
     // u-v tangents
     VMOVE(globals.dPdu, info->dPdu);
@@ -263,13 +213,15 @@
     globals.Ci = NULL;
 
     // execute shader
-    ctx->execute(ShadUseSurface, *(shaders[sh_id].state),
+    ShadingContext* ctx = ssi->get_context(info->thread_info);
+    ctx->execute(ShadUseSurface, *(info->shader_ref),
 		 globals);
-
+    ssi->release_context(ctx, info->thread_info);
+    
     return globals.Ci;
 }
 
-const ClosurePrimitive * OSLRenderer::SamplePrimitive(Color3& weight, const ClosureColor *closure, float r){
+const ClosurePrimitive * OSLRenderer::SamplePrimitive(Color3& weight, const ClosureColor *closure, float r) const {
 
     if(closure) {
 	const ClosurePrimitive *prim = NULL;
@@ -283,7 +235,7 @@
     return NULL;
 }
 void OSLRenderer::SamplePrimitiveRecurse(const ClosurePrimitive*& r_prim, Color3& r_weight, const ClosureColor *closure,
-					 const Color3& weight, float& totw, float& r){
+					 const Color3& weight, float& totw, float& r) const {
 
     if(closure->type == ClosureColor::COMPONENT) {
 
@@ -329,28 +281,6 @@
 	SamplePrimitiveRecurse(r_prim, r_weight, add->closureA, weight, totw, r);
 	SamplePrimitiveRecurse(r_prim, r_weight, add->closureB, weight, totw, r);
     }
-}
-
-/* -----------------------------------------------
- * Wrapper methods
- * ----------------------------------------------- */
-OSLRenderer* oslrenderer_init(){
-    OSLRenderer* oslr = new OSLRenderer();
-    return oslr;
-}
-void oslrenderer_add_shader(OSLRenderer *oslr, const char *shadername){
-    oslr->AddShader(shadername);
-}
-void oslrenderer_query_color(OSLRenderer *oslr, RenderInfo *info){
-    Color3 pc = oslr->QueryColor(info);
-    info->pc[0] = pc[0];
-    info->pc[1] = pc[1];
-    info->pc[2] = pc[2];
-    //if(pc[0] < 0.5) fprintf(stderr, "[DEB] Returning black point\n");
-}
-void oslrenderer_free(OSLRenderer **osl){
-    delete (*osl);
-    *osl = NULL;
 }
 
 // Local Variables:
