--- conflicted
+++ resolved
@@ -21,11 +21,6 @@
 	-I$(top_srcdir)/src/other/blt/src
 libtclcad_la_LDFLAGS = -version-info 19:1
 libtclcad_la_LIBADD = ${TCLCAD_LIBS}
-<<<<<<< HEAD
-
-EXTRA_DIST = libtclcad.dsp
-=======
->>>>>>> 2885bf4f
 
 EXTRA_DIST = libtclcad.dsp
 
