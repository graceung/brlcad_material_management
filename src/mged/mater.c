--- conflicted
+++ resolved
@@ -28,20 +28,9 @@
 #include "common.h"
 
 #include <stdlib.h>
-<<<<<<< HEAD
-#include <stdio.h>
 #include <string.h>
 
-#ifdef HAVE_UNISTD_H
-#  include <unistd.h>
-#endif
-
-#include "machine.h"
-=======
-#include <string.h>
-
 #include "bio.h"
->>>>>>> 2885bf4f
 #include "vmath.h"
 #include "db.h"
 #include "mater.h"
