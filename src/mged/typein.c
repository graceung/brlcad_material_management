/*                        T Y P E I N . C
 * BRL-CAD
 *
 * Copyright (c) 1985-2008 United States Government as represented by
 * the U.S. Army Research Laboratory.
 *
 * This program is free software; you can redistribute it and/or
 * modify it under the terms of the GNU Lesser General Public License
 * version 2.1 as published by the Free Software Foundation.
 *
 * This program is distributed in the hope that it will be useful, but
 * WITHOUT ANY WARRANTY; without even the implied warranty of
 * MERCHANTABILITY or FITNESS FOR A PARTICULAR PURPOSE.  See the GNU
 * Lesser General Public License for more details.
 *
 * You should have received a copy of the GNU Lesser General Public
 * License along with this file; see the file named COPYING for more
 * information.
 */

/** @file typein.c
 *
 * This module contains functions which allow solid parameters to
 * be entered by keyboard.
 *
 */

#include "common.h"

#include <signal.h>
#include <stdio.h>
#include <stdlib.h>
#include <math.h>
#include <string.h>

#include "bio.h"
#include "bu.h"
#include "vmath.h"
#include "raytrace.h"
#include "rtgeom.h"
#include "nurb.h"
#include "wdb.h"
#include "db.h"

#include "./mged.h"
#include "./mged_dm.h"
#include "./cmd.h"


void	aexists(char *name);

int		vals;		/* number of args for s_values[] */
char		**promp;	/* the prompt string */

char *p_half[] = {
    "Enter X, Y, Z of outward pointing normal vector: ",
    "Enter Y: ",
    "Enter Z: ",
    "Enter the distance from the origin: "
};

char *p_dsp_v4[] = {
    "Enter name of displacement-map file: ",
    "Enter width of displacement-map (number of values): ",
    "Enter length of displacement-map (number of values): ",
    "Normal Interpolation? 0=no 1=yes: ",
    "Cell size: ",
    "Unit elevation: "
};

char *p_dsp_v5[] = {
    "Take data from file or database binary object [f|o]:",
    "Enter name of file/object: ",
    "Enter width of displacement-map (number of values): ",
    "Enter length of displacement-map (number of values): ",
    "Normal Interpolation? 0=no 1=yes: ",
    "Cut direction [ad|lR|Lr] ",
    "Cell size: ",
    "Unit elevation: "
};

char *p_hf[] = {
    "Enter name of control file (or \"\" for none): ",
    "Enter name of data file (containing heights): ",
    "Enter 'cv' style format of data [h|n][s|u]c|s|i|l|d|8|16|32|64: ",
    "Enter number of values in 'x' direction: ",
    "Enter number of values in 'y' direction: ",
    "Enter '1' if data can be stored as 'short' in memory, or 0: ",
    "Enter factor to convert file data to mm: ",
    "Enter coordinates to position HF solid: ",
    "Enter Y coordinate: ",
    "Enter Z coordinate: ",
    "Enter direction vector for 'x' direction: ",
    "Enter Y coordinate: ",
    "Enter Z coordinate: ",
    "Enter direction vector for 'y' direction: ",
    "Enter Y coordinate: ",
    "Enter Z coordinate: ",
    "Enter length of HF in 'x' direction: ",
    "Enter width of HF in 'y' direction: ",
    "Enter scale factor for height (after conversion to mm): "
};

char *p_ebm[] = {
    "Enter name of bit-map file: ",
    "Enter width of bit-map (number of cells): ",
    "Enter height of bit-map (number of cells): ",
    "Enter extrusion distance: "
};

char *p_submodel[] = {
    "Enter name of treetop: ",
    "Enter space partitioning method: ",
    "Enter name of .g file (or \"\" for none): "
};

char *p_vol[] = {
    "Enter name of file containing voxel data: ",
    "Enter X, Y, Z dimensions of file (number of cells): ",
    "Enter Y dimension of file (number of cells): ",
    "Enter Z dimension of file (number of cells): ",
    "Enter lower threshold value: ",
    "Enter upper threshold value: ",
    "Enter X, Y, Z dimensions of a cell: ",
    "Enter Y dimension of a cell: ",
    "Enter Z dimension of a cell: ",
};

char *p_bot[] = {
    "Enter number of vertices: ",
    "Enter number of triangles: ",
    "Enter mode (1->surface, 2->solid, 3->plate): ",
    "Enter triangle orientation (1->unoriented, 2->counter-clockwise, 3->clockwise): ",
    "Enter X, Y, Z",
    "Enter Y",
    "Enter Z",
    "Enter three vertex numbers",
    "Enter second vertex number",
    "Enter third vertex number",
    "Enter face_mode (0->centered, 1->appended) and thickness",
    "Enter thickness"
};

char *p_arbn[] = {
    "Enter number of planes: ",
    "Enter coefficients",
    "Enter Y-coordinate of normal",
    "Enter Z-coordinate of normal",
    "Enter distance of plane along normal from origin"
};

char *p_pipe[] = {
    "Enter number of points: ",
    "Enter X, Y, Z, inner diameter, outer diameter, and bend radius for first point: ",
    "Enter Y: ",
    "Enter Z: ",
    "Enter inner diameter: ",
    "Enter outer diameter: ",
    "Enter bend radius: ",
    "Enter X, Y, Z, inner diameter, outer diameter, and bend radius",
    "Enter Y",
    "Enter Z",
    "Enter inner diameter",
    "Enter outer diameter",
    "Enter bend radius"
};

char *p_ars[] = {
    "Enter number of points per waterline, and number of waterlines: ",
    "Enter number of waterlines: ",
    "Enter X, Y, Z for First row point: ",
    "Enter Y for First row point: ",
    "Enter Z for First row point: ",
    "Enter X  Y  Z",
    "Enter Y",
    "Enter Z",
};

char *p_arb[] = {
    "Enter X, Y, Z for point 1: ",
    "Enter Y: ",
    "Enter Z: ",
    "Enter X, Y, Z for point 2: ",
    "Enter Y: ",
    "Enter Z: ",
    "Enter X, Y, Z for point 3: ",
    "Enter Y: ",
    "Enter Z: ",
    "Enter X, Y, Z for point 4: ",
    "Enter Y: ",
    "Enter Z: ",
    "Enter X, Y, Z for point 5: ",
    "Enter Y: ",
    "Enter Z: ",
    "Enter X, Y, Z for point 6: ",
    "Enter Y: ",
    "Enter Z: ",
    "Enter X, Y, Z for point 7: ",
    "Enter Y: ",
    "Enter Z: ",
    "Enter X, Y, Z for point 8: ",
    "Enter Y: ",
    "Enter Z: "
};

char *p_sph[] = {
    "Enter X, Y, Z of vertex: ",
    "Enter Y: ",
    "Enter Z: ",
    "Enter radius: "
};

char *p_ellg[] = {
    "Enter X, Y, Z of focus point 1: ",
    "Enter Y: ",
    "Enter Z: ",
    "Enter X, Y, Z of focus point 2: ",
    "Enter Y: ",
    "Enter Z: ",
    "Enter axis length L: "
};

char *p_ell1[] = {
    "Enter X, Y, Z of vertex: ",
    "Enter Y: ",
    "Enter Z: ",
    "Enter X, Y, Z of vector A: ",
    "Enter Y: ",
    "Enter Z: ",
    "Enter radius of revolution: "
};

char *p_ell[] = {
    "Enter X, Y, Z of vertex: ",
    "Enter Y: ",
    "Enter Z: ",
    "Enter X, Y, Z of vector A: ",
    "Enter Y: ",
    "Enter Z: ",
    "Enter X, Y, Z of vector B: ",
    "Enter Y: ",
    "Enter Z: ",
    "Enter X, Y, Z of vector C: ",
    "Enter Y: ",
    "Enter Z: "
};

char *p_tor[] = {
    "Enter X, Y, Z of vertex: ",
    "Enter Y: ",
    "Enter Z: ",
    "Enter X, Y, Z of normal vector: ",
    "Enter Y: ",
    "Enter Z: ",
    "Enter radius 1: ",
    "Enter radius 2: "
};

char *p_rcc[] = {
    "Enter X, Y, Z of vertex: ",
    "Enter Y: ",
    "Enter Z: ",
    "Enter X, Y, Z of height (H) vector: ",
    "Enter Y: ",
    "Enter Z: ",
    "Enter radius: "
};

char *p_tec[] = {
    "Enter X, Y, Z of vertex: ",
    "Enter Y: ",
    "Enter Z: ",
    "Enter X, Y, Z of height (H) vector: ",
    "Enter Y: ",
    "Enter Z: ",
    "Enter X, Y, Z of vector A: ",
    "Enter Y: ",
    "Enter Z: ",
    "Enter X, Y, Z of vector B: ",
    "Enter Y: ",
    "Enter Z: ",
    "Enter ratio: "
};

char *p_rec[] = {
    "Enter X, Y, Z of vertex: ",
    "Enter Y: ",
    "Enter Z: ",
    "Enter X, Y, Z of height (H) vector: ",
    "Enter Y: ",
    "Enter Z: ",
    "Enter X, Y, Z of vector A: ",
    "Enter Y: ",
    "Enter Z: ",
    "Enter X, Y, Z of vector B: ",
    "Enter Y: ",
    "Enter Z: "
};

char *p_trc[] = {
    "Enter X, Y, Z of vertex: ",
    "Enter Y: ",
    "Enter Z: ",
    "Enter X, Y, Z of height (H) vector: ",
    "Enter Y: ",
    "Enter Z: ",
    "Enter radius of base: ",
    "Enter radius of top: "
};

char *p_tgc[] = {
    "Enter X, Y, Z of vertex: ",
    "Enter Y: ",
    "Enter Z: ",
    "Enter X, Y, Z of height (H) vector: ",
    "Enter Y: ",
    "Enter Z: ",
    "Enter X, Y, Z of vector A: ",
    "Enter Y: ",
    "Enter Z: ",
    "Enter X, Y, Z of vector B: ",
    "Enter Y: ",
    "Enter Z: ",
    "Enter scalar c: ",
    "Enter scalar d: "
};

char *p_box[] = {
    "Enter X, Y, Z of vertex: ",
    "Enter Y: ",
    "Enter Z: ",
    "Enter X, Y, Z of vector H: ",
    "Enter Y: ",
    "Enter Z: ",
    "Enter X, Y, Z of vector W: ",
    "Enter Y: ",
    "Enter Z: ",
    "Enter X, Y, Z of vector D: ",
    "Enter Y: ",
    "Enter Z: "
};

char *p_rpp[] = {
    "Enter XMIN, XMAX, YMIN, YMAX, ZMIN, ZMAX: ",
    "Enter XMAX: ",
    "Enter YMIN, YMAX, ZMIN, ZMAX: ",
    "Enter YMAX: ",
    "Enter ZMIN, ZMAX: ",
    "Enter ZMAX: "
};

char *p_orpp[] = {
    "Enter XMAX, YMAX, ZMAX: ",
    "Enter YMAX, ZMAX: ",
    "Enter ZMAX: "
};

char *p_rpc[] = {
    "Enter X, Y, Z of vertex: ",
    "Enter Y: ",
    "Enter Z: ",
    "Enter X, Y, Z, of vector H: ",
    "Enter Y: ",
    "Enter Z: ",
    "Enter X, Y, Z, of vector B: ",
    "Enter Y: ",
    "Enter Z: ",
    "Enter rectangular half-width, r: "
};

char *p_part[] = {
    "Enter X, Y, Z of vertex: ",
    "Enter Y: ",
    "Enter Z: ",
    "Enter X, Y, Z, of vector H: ",
    "Enter Y: ",
    "Enter Z: ",
    "Enter v end radius: ",
    "Enter h end radius: "
};

char *p_rhc[] = {
    "Enter X, Y, Z of vertex: ",
    "Enter Y: ",
    "Enter Z: ",
    "Enter X, Y, Z, of vector H: ",
    "Enter Y: ",
    "Enter Z: ",
    "Enter X, Y, Z, of vector B: ",
    "Enter Y: ",
    "Enter Z: ",
    "Enter rectangular half-width, r: ",
    "Enter apex-to-asymptotes distance, c: "
};

char *p_epa[] = {
    "Enter X, Y, Z of vertex: ",
    "Enter Y: ",
    "Enter Z: ",
    "Enter X, Y, Z, of vector H: ",
    "Enter Y: ",
    "Enter Z: ",
    "Enter X, Y, Z, of vector A: ",
    "Enter Y: ",
    "Enter Z: ",
    "Enter magnitude of vector B: "
};

char *p_ehy[] = {
    "Enter X, Y, Z of vertex: ",
    "Enter Y: ",
    "Enter Z: ",
    "Enter X, Y, Z, of vector H: ",
    "Enter Y: ",
    "Enter Z: ",
    "Enter X, Y, Z, of vector A: ",
    "Enter Y: ",
    "Enter Z: ",
    "Enter magnitude of vector B: ",
    "Enter apex-to-asymptotes distance, c: "
};

char *p_hyp[] = {
    "Enter X, Y, Z of vertex: ",
    "Enter Y: ",
    "Enter Z: ",
    "Enter X, Y, Z, of vector H: ",
    "Enter Y: ",
    "Enter Z: ",
    "Enter X, Y, Z, of vector A: ",
    "Enter Y: ",
    "Enter Z: ",
    "Enter magnitude of vector B: ",
    "Enter neck to base ratio, c (0,1): "
};

char *p_eto[] = {
    "Enter X, Y, Z of vertex: ",
    "Enter Y: ",
    "Enter Z: ",
    "Enter X, Y, Z, of normal vector: ",
    "Enter Y: ",
    "Enter Z: ",
    "Enter radius of revolution, r: ",
    "Enter X, Y, Z, of vector C: ",
    "Enter Y: ",
    "Enter Z: ",
    "Enter magnitude of elliptical semi-minor axis, d: "
};

char *p_binunif[] = {
    "Enter minor type (f, d, c, s, i, L, C, S, I, or L): ",
    "Enter name of file containing the data: ",
    "Enter number of values to read (-1 for entire file): "
};

char *p_extrude[] = {
    "Enter X, Y, Z of vertex: ",
    "Enter Y: ",
    "Enter Z: ",
    "Enter X, Y, Z of H: ",
    "Enter Y: ",
    "Enter Z: ",
    "Enter X, Y, Z of A: ",
    "Enter Y: ",
    "Enter Z: ",
    "Enter X, Y, Z of B: ",
    "Enter Y: ",
    "Enter Z: ",
    "Enter name of sketch: ",
    "Enter K: ",
    NULL
};

char *p_grip[] = {
    "Enter X, Y, Z of center: ",
    "Enter Y: ",
    "Enter Z: ",
    "Enter X, Y, Z of normal: ",
    "Enter Y: ",
    "Enter Z: ",
    "Enter Magnitude: ",
    NULL
};

char *p_superell[] = {
    "Enter X, Y, Z of superellipse vertex: ",
    "Enter Y: ",
    "Enter Z: ",
    "Enter X, Y, Z of vector A: ",
    "Enter Y: ",
    "Enter Z: ",
    "Enter X, Y, Z of vector B: ",
    "Enter Y: ",
    "Enter Z: ",
    "Enter X, Y, Z of vector C: ",
    "Enter Y: ",
    "Enter Z: ",
    "Enter n, e of north-south and east-west power: ",
    "Enter e: "
};

char *p_metaball[] = {
    "Enter render method: ",
    "Enter threshold: ",
    "Enter number of points: ",
    "Enter X, Y, Z, field strength: ",
    "Enter Y: ",
    "Enter Z: ",
    "Enter field strength: ",
    "Enter X, Y, Z, field strength",
    "Enter Y",
    "Enter Z",
    "Enter field strength"
};

char *p_revolve[] = {
    "Enter X, Y, Z of vertex: ",
    "Enter Y: ",
    "Enter Z: ",
    "Enter X, Y, Z of revolve axis: ",
    "Enter Y: ",
    "Enter Z: ",
    "Enter X, Y, Z of vector in start plane: ",
    "Enter Y: ",
    "Enter Z: ",
    "Enter angle: ",
    "Enter name of sketch: "
};

char *p_pnts[] = {
    "Enter number of points: ",
    "Enter point weight: ",
    "Enter X, Y, Z",
    "Enter Y",
    "Enter Z"
};

/*	F _ I N ( ) :  	decides which solid reader to call
 *			Used for manual entry of solids.
 */
int
f_in(ClientData clientData, Tcl_Interp *interp, int argc, char **argv)
{
    register struct directory *dp;
    char *name;
    struct rt_db_internal internal;
    const char *new_cmd[3];
    char **menu;
    int c;
    int do_solid_edit = 0;
    int dont_draw = 0;
    int nvals, (*fn_in)();
<<<<<<< HEAD
    int arb_in(char **cmd_argvs, struct rt_db_internal *intern), box_in(char **cmd_argvs, struct rt_db_internal *intern), ehy_in(char **cmd_argvs, struct rt_db_internal *intern), ell_in(char **cmd_argvs, struct rt_db_internal *intern),
	epa_in(char **cmd_argvs, struct rt_db_internal *intern), eto_in(char **cmd_argvs, struct rt_db_internal *intern), half_in(char **cmd_argvs, struct rt_db_internal *intern, const char *name), rec_in(char **cmd_argvs, struct rt_db_internal *intern),
	rcc_in(char **cmd_argvs, struct rt_db_internal *intern), rhc_in(char **cmd_argvs, struct rt_db_internal *intern), rpc_in(char **cmd_argvs, struct rt_db_internal *intern), rpp_in(char **cmd_argvs, struct rt_db_internal *intern, const char *name), orpp_in(char **cmd_argvs, struct rt_db_internal *intern, const char *name),
	sph_in(char **cmd_argvs, struct rt_db_internal *intern, const char *name), tec_in(char **cmd_argvs, struct rt_db_internal *intern), tgc_in(char **cmd_argvs, struct rt_db_internal *intern), tor_in(char **cmd_argvs, struct rt_db_internal *intern), ars_in(int argc, char **argv, struct rt_db_internal *intern, char **promp),
	trc_in(char **cmd_argvs, struct rt_db_internal *intern), ebm_in(char **cmd_argvs, struct rt_db_internal *intern), vol_in(char **cmd_argvs, struct rt_db_internal *intern), hf_in(char **cmd_argvs, struct rt_db_internal *intern), bot_in(int argc, char **argv, struct rt_db_internal *intern, char **prompt),
	dsp_in_v4(char **cmd_argvs, struct rt_db_internal *intern), dsp_in_v5(char **cmd_argvs, struct rt_db_internal *intern), submodel_in(char **cmd_argvs, struct rt_db_internal *intern), part_in(char **cmd_argvs, struct rt_db_internal *intern), pipe_in(int argc, char **argv, struct rt_db_internal *intern, char **prompt),
	binunif_in(char **cmd_argvs, struct rt_db_internal *intern, const char *name), arbn_in(int argc, char **argv, struct rt_db_internal *intern, char **prompt), extrude_in(char **cmd_argvs, struct rt_db_internal *intern), grip_in(char **cmd_argvs, struct rt_db_internal *intern), superell_in(char **cmd_argvs, struct rt_db_internal *intern),
	metaball_in(int argc, char **argv, struct rt_db_internal *intern, char **prompt), hyp_in(char **cmd_argvs, struct rt_db_internal *intern);
=======
    int arb_in(char **cmd_argvs, struct rt_db_internal *intern),
	box_in(char **cmd_argvs, struct rt_db_internal *intern),
	ehy_in(char **cmd_argvs, struct rt_db_internal *intern),
	ell_in(char **cmd_argvs, struct rt_db_internal *intern),
	epa_in(char **cmd_argvs, struct rt_db_internal *intern),
	eto_in(char **cmd_argvs, struct rt_db_internal *intern),
	half_in(char **cmd_argvs, struct rt_db_internal *intern, const char *name),
	rec_in(char **cmd_argvs, struct rt_db_internal *intern),
	rcc_in(char **cmd_argvs, struct rt_db_internal *intern),
	rhc_in(char **cmd_argvs, struct rt_db_internal *intern),
	rpc_in(char **cmd_argvs, struct rt_db_internal *intern),
	rpp_in(char **cmd_argvs, struct rt_db_internal *intern, const char *name),
	orpp_in(char **cmd_argvs, struct rt_db_internal *intern, const char *name),
	sph_in(char **cmd_argvs, struct rt_db_internal *intern, const char *name),
	tec_in(char **cmd_argvs, struct rt_db_internal *intern),
	tgc_in(char **cmd_argvs, struct rt_db_internal *intern),
	tor_in(char **cmd_argvs, struct rt_db_internal *intern),
	ars_in(int argc, char **argv, struct rt_db_internal *intern, char **promp),
	trc_in(char **cmd_argvs, struct rt_db_internal *intern),
	ebm_in(char **cmd_argvs, struct rt_db_internal *intern),
	vol_in(char **cmd_argvs, struct rt_db_internal *intern),
	hf_in(char **cmd_argvs, struct rt_db_internal *intern),
	bot_in(int argc, char **argv, struct rt_db_internal *intern, char **prompt),
	dsp_in_v4(char **cmd_argvs, struct rt_db_internal *intern),
	dsp_in_v5(char **cmd_argvs, struct rt_db_internal *intern),
	submodel_in(char **cmd_argvs, struct rt_db_internal *intern),
	part_in(char **cmd_argvs, struct rt_db_internal *intern),
	pipe_in(int argc, char **argv, struct rt_db_internal *intern, char **prompt),
	binunif_in(char **cmd_argvs, struct rt_db_internal *intern, const char *name),
	arbn_in(int argc, char **argv, struct rt_db_internal *intern, char **prompt),
	extrude_in(char **cmd_argvs, struct rt_db_internal *intern),
	grip_in(char **cmd_argvs, struct rt_db_internal *intern),
	superell_in(char **cmd_argvs, struct rt_db_internal *intern),
	metaball_in(int argc, char **argv, struct rt_db_internal *intern, char **prompt),
	hyp_in(char **cmd_argvs, struct rt_db_internal *intern),
	revolve_in(char **cmd_argvs, struct rt_db_internal *intern),
	pnts_in(int argc, char **argv, struct rt_db_internal *intern, char **prompt);
>>>>>>> 5f0eecff

    CHECK_DBI_NULL;

    if (argc < 1) {
	struct bu_vls vls;

	bu_vls_init(&vls);
	bu_vls_printf(&vls, "help in");
	Tcl_Eval(interp, bu_vls_addr(&vls));
	bu_vls_free(&vls);
	return TCL_ERROR;
    }

    /* Parse options. */
    bu_optind = 1;		/* re-init bu_getopt() */
    bu_opterr = 0;          /* suppress bu_getopt()'s error message */
    while ( (c=bu_getopt(argc, argv, "sf")) != EOF )  {
	switch (c)  {
	    case 's':
		do_solid_edit = 1;
		break;
	    case 'f':
		dont_draw = 1;
		break;
	    default:
	    {
		struct bu_vls tmp_vls;

		bu_vls_init(&tmp_vls);
		bu_vls_printf(&tmp_vls, "in: option '%c' unknown\n", bu_optopt);
		Tcl_AppendResult(interp, bu_vls_addr(&tmp_vls), (char *)NULL);
		bu_vls_free(&tmp_vls);
	    }

	    break;
	}
    }
    argc -= bu_optind-1;
    argv += bu_optind-1;

    vals = 0;

    /* Get the name of the solid to be created */
    if ( argc < 2 )  {
	Tcl_AppendResult(interp, MORE_ARGS_STR, "Enter name of solid: ", (char *)NULL);
	return TCL_ERROR;
    }
    if ( db_lookup( dbip,  argv[1], LOOKUP_QUIET ) != DIR_NULL )  {
	aexists( argv[1] );
	return TCL_ERROR;
    }
    if ( dbip->dbi_version <= 4 && (int)strlen(argv[1]) > NAMESIZE )  {
	struct bu_vls tmp_vls;

	bu_vls_init(&tmp_vls);
	bu_vls_printf(&tmp_vls, "ERROR, v4 names are limited to %d characters\n", NAMESIZE);
	Tcl_AppendResult(interp, bu_vls_addr(&tmp_vls), (char *)NULL);
	return TCL_ERROR;
    }
    /* Save the solid name */
    name = argv[1];

    /* Get the solid type to be created and make it */
    if ( argc < 3 )  {
	Tcl_AppendResult(interp, MORE_ARGS_STR, "Enter solid type: ", (char *)NULL);
	return TCL_ERROR;
    }

    RT_INIT_DB_INTERNAL( &internal );

    /*
     * Decide which solid to make and get the rest of the args
     * make name <half|arb[4-8]|sph|ell|ellg|ell1|tor|tgc|tec|
     rec|trc|rcc|box|raw|rpp|rpc|rhc|epa|ehy|hyp|eto|superell>
    */
    if ( strcmp( argv[2], "ebm" ) == 0 )  {
	nvals = 4;
	menu = p_ebm;
	fn_in = ebm_in;
    } else if ( strcmp( argv[2], "arbn" ) == 0 ) {
	switch ( arbn_in(argc, argv, &internal, &p_arbn[0]) ) {
	    case CMD_BAD:
		Tcl_AppendResult(interp, "ERROR, ARBN not made!\n",
				 (char *)NULL);
		rt_db_free_internal( &internal, &rt_uniresource );
		return TCL_ERROR;
	    case CMD_MORE:
		return TCL_ERROR;
	}
	goto do_new_update;
    } else if ( strcmp( argv[2], "bot" ) == 0 ) {
	switch ( bot_in(argc, argv, &internal, &p_bot[0]) ) {
	    case CMD_BAD:
		Tcl_AppendResult(interp, "ERROR, BOT not made!\n",
				 (char *)NULL);
		rt_db_free_internal( &internal, &rt_uniresource );
		return TCL_ERROR;
	    case CMD_MORE:
		return TCL_ERROR;
	}
	goto do_new_update;
    } else if ( strcmp( argv[2], "submodel" ) == 0 )  {
	nvals = 3;
	menu = p_submodel;
	fn_in = submodel_in;
    } else if ( strcmp( argv[2], "vol" ) == 0 )  {
	nvals = 9;
	menu = p_vol;
	fn_in = vol_in;
    } else if ( strcmp( argv[2], "hf" ) == 0 )  {
	if (dbip->dbi_version <= 4) {
	    nvals = 19;
	    menu = p_hf;
	    fn_in = hf_in;
	    Tcl_AppendResult(interp, "in: the height field is deprecated. Use the dsp primitive.\n", (char *)NULL);
	} else {
	    Tcl_AppendResult(interp, "in: the height field is deprecated and not supported by this command when using a new\nstyle database. Use the dsp primitive.\n", (char *)NULL);
	    return TCL_ERROR;
	}
    } else if (strcmp(argv[2], "poly") == 0 ||
	       strcmp(argv[2], "pg") == 0) {
	Tcl_AppendResult(interp, "in: the polysolid is deprecated and not supported by this command.\nUse the bot primitive.\n", (char *)NULL);
	return TCL_ERROR;
    } else if ( strcmp( argv[2], "dsp" ) == 0 )  {
	if (dbip->dbi_version <= 4) {
	    nvals = 6;
	    menu = p_dsp_v4;
	    fn_in = dsp_in_v4;
	} else {
	    nvals = 8;
	    menu = p_dsp_v5;
	    fn_in = dsp_in_v5;
	}

    } else if ( strcmp( argv[2], "pipe" ) == 0 ) {
	switch ( pipe_in(argc, argv, &internal, &p_pipe[0]) ) {
	    case CMD_BAD:
		Tcl_AppendResult(interp, "ERROR, pipe not made!\n", (char *)NULL);
		rt_db_free_internal( &internal, &rt_uniresource );
		return TCL_ERROR;
	    case CMD_MORE:
		return TCL_ERROR;
	}
	goto do_new_update;
    } else if ( strcmp( argv[2], "metaball" ) == 0 ) {
	switch ( metaball_in(argc, argv, &internal, &p_metaball[0]) ) {
	    case CMD_BAD:
		Tcl_AppendResult(interp, "ERROR, metaball not made!\n", (char *)NULL);
		rt_db_free_internal( &internal, &rt_uniresource );
		return TCL_ERROR;
	    case CMD_MORE:
		return TCL_ERROR;
	}
	goto do_new_update;
    } else if ( strcmp( argv[2], "ars" ) == 0 )  {
	switch ( ars_in(argc, argv, &internal, &p_ars[0]) ) {
	    case CMD_BAD:
		Tcl_AppendResult(interp, "ERROR, ars not made!\n", (char *)NULL);
		rt_db_free_internal( &internal, &rt_uniresource );
		return TCL_ERROR;
	    case CMD_MORE:
		return TCL_ERROR;
	}
	goto do_new_update;
    } else if ( strcmp( argv[2], "half" ) == 0 )  {
	nvals = 3*1 + 1;
	menu = p_half;
	fn_in = half_in;
    } else if ( strncmp( argv[2], "arb", 3 ) == 0 )  {
	int n = atoi(&argv[2][3]);

	if (n < 4 || 8 < n) {
	    Tcl_AppendResult(interp, "ERROR: \"", argv[2],
			     "\" not supported!\n", (char *)0);
	    Tcl_AppendResult(interp, "supported arbs: arb4 arb5 arb6 arb7 arb8\n",
			     (char *)0);
	    return TCL_ERROR;
	}

	nvals = 3*n;
	menu = p_arb;
	fn_in = arb_in;
    } else if ( strcmp( argv[2], "sph" ) == 0 )  {
	nvals = 3*1 + 1;
	menu = p_sph;
	fn_in = sph_in;
    } else if ( strcmp( argv[2], "ellg" ) == 0 )  {
	nvals = 3*2 + 1;
	menu = p_ellg;
	fn_in = ell_in;
    } else if ( strcmp( argv[2], "ell" ) == 0 )  {
	nvals = 3*4;
	menu = p_ell;
	fn_in = ell_in;
    } else if ( strcmp( argv[2], "ell1" ) == 0 )  {
	nvals = 3*2 + 1;
	menu = p_ell1;
	fn_in = ell_in;
    } else if ( strcmp( argv[2], "tor" ) == 0 )  {
	nvals = 3*2 + 2;
	menu = p_tor;
	fn_in = tor_in;
    } else if ( strcmp( argv[2], "tgc" ) == 0 ) {
	nvals = 3*4 + 2;
	menu = p_tgc;
	fn_in = tgc_in;
    } else if ( strcmp( argv[2], "tec" ) == 0 )  {
	nvals = 3*4 + 1;
	menu = p_tec;
	fn_in = tec_in;
    } else if ( strcmp( argv[2], "rec" ) == 0 )  {
	nvals = 3*4;
	menu = p_rec;
	fn_in = rec_in;
    } else if ( strcmp( argv[2], "trc" ) == 0 )  {
	nvals = 3*2 + 2;
	menu = p_trc;
	fn_in = trc_in;
    } else if ( strcmp( argv[2], "rcc" ) == 0 )  {
	nvals = 3*2 + 1;
	menu = p_rcc;
	fn_in = rcc_in;
    } else if ( strcmp( argv[2], "box" ) == 0
		|| strcmp( argv[2], "raw" ) == 0 )  {
	nvals = 3*4;
	menu = p_box;
	fn_in = box_in;
    } else if ( strcmp( argv[2], "rpp" ) == 0 )  {
	nvals = 3*2;
	menu = p_rpp;
	fn_in = rpp_in;
    } else if ( strcmp( argv[2], "orpp" ) == 0 )  {
	nvals = 3*1;
	menu = p_orpp;
	fn_in = orpp_in;
    } else if ( strcmp( argv[2], "rpc" ) == 0 )  {
	nvals = 3*3 + 1;
	menu = p_rpc;
	fn_in = rpc_in;
    } else if ( strcmp( argv[2], "rhc" ) == 0 )  {
	nvals = 3*3 + 2;
	menu = p_rhc;
	fn_in = rhc_in;
    } else if ( strcmp( argv[2], "epa" ) == 0 )  {
	nvals = 3*3 + 1;
	menu = p_epa;
	fn_in = epa_in;
    } else if ( strcmp( argv[2], "ehy" ) == 0 )  {
	nvals = 3*3 + 2;
	menu = p_ehy;
	fn_in = ehy_in;
    } else if ( strcmp( argv[2], "hyp" ) == 0 ) {
	nvals = 3*3 + 2;
	menu = p_hyp;
	fn_in = hyp_in;
    } else if ( strcmp( argv[2], "eto" ) == 0 )  {
	nvals = 3*3 + 2;
	menu = p_eto;
	fn_in = eto_in;
    } else if ( strcmp( argv[2], "part" ) == 0 )  {
	nvals = 2*3 + 2;
	menu = p_part;
	fn_in = part_in;
    } else if ( strcmp( argv[2], "binunif" ) == 0 ) {
	if (dbip->dbi_version <= 4) {
	    Tcl_AppendResult(interp, "in: the binunif primitive is not supported by this command when using an old style database", (char *)NULL);
	    return TCL_ERROR;
	} else {
	    nvals = 3;
	    menu = p_binunif;
	    fn_in = binunif_in;
	    do_solid_edit = 0;
	    dont_draw = 1;
	}
    } else if (strcmp(argv[2], "extrude") == 0) {
	nvals = 4*3 + 2;
	menu = p_extrude;
	fn_in = extrude_in;
    } else if (strcmp(argv[2], "revolve") == 0) {
	nvals = 3*3 + 2;
	menu = p_revolve;
	fn_in = revolve_in;
    } else if (strcmp(argv[2], "grip") == 0) {
	nvals = 2*3 + 1;
	menu = p_grip;
	fn_in = grip_in;
    } else if ( strcmp( argv[2], "superell" ) == 0 )  {
	nvals = 3*4 + 2;
	menu = p_superell;
	fn_in = superell_in;
    } else if (strcmp(argv[2], "pnts") == 0) {
	switch (pnts_in(argc, argv, &internal, p_pnts)) {
	case CMD_BAD:
	    Tcl_AppendResult(interp, "ERROR, pnts not made!\n", (char *)NULL);
	    rt_db_free_internal(&internal, &rt_uniresource);
	    return TCL_ERROR;
	case CMD_MORE:
	    return TCL_ERROR;
	}

	goto do_new_update;
    } else if (strcmp(argv[2], "cline") == 0 ||
	       strcmp(argv[2], "grip") == 0 ||
	       strcmp(argv[2], "nmg") == 0 ||
	       strcmp(argv[2], "nurb") == 0 ||
	       strcmp(argv[2], "sketch") == 0 ||
	       strcmp(argv[2], "spline") == 0) {
	Tcl_AppendResult(interp, "in: the ", argv[2], " primitive is not supported by this command", (char *)NULL);
	return TCL_ERROR;
    } else {
	Tcl_AppendResult(interp, "f_in:  ", argv[2], " is not a known primitive\n",
			 (char *)NULL);
	return TCL_ERROR;
    }

    /* Read arguments */
    if ( argc < 3+nvals )  {
	Tcl_AppendResult(interp, MORE_ARGS_STR, menu[argc-3], (char *)NULL);
	return TCL_ERROR;
    }

    if (fn_in(argv, &internal, name) != 0)  {
	Tcl_AppendResult(interp, "ERROR, ", argv[2], " not made!\n", (char *)NULL);
	if ( internal.idb_ptr ) {
	    /* a few input functions do not use the internal pointer
	     * only free it, if it has been used
	     */
	    rt_db_free_internal( &internal, &rt_uniresource );
	}
	return TCL_ERROR;
    }

 do_new_update:
    /* The function may have already written via LIBWDB */
    if ( internal.idb_ptr != NULL )  {
	if ( (dp=db_diradd( dbip, name, -1L, 0, DIR_SOLID, (genptr_t)&internal.idb_type)) == DIR_NULL )  {
	    rt_db_free_internal( &internal, &rt_uniresource );
	    Tcl_AppendResult(interp, "Cannot add '", name, "' to directory\n", (char *)NULL );
	    return TCL_ERROR;
	}
	if ( rt_db_put_internal( dp, dbip, &internal, &rt_uniresource ) < 0 )
	{
	    rt_db_free_internal( &internal, &rt_uniresource );
	    TCL_WRITE_ERR_return;
	}
    }

    if ( dont_draw )  return TCL_OK;

    /* draw the newly "made" solid */
    new_cmd[0] = "e";
    new_cmd[1] = name;
    new_cmd[2] = (char *)NULL;
    (void)cmd_draw( clientData, interp, 2, new_cmd );

    if ( do_solid_edit )  {
	/* Also kick off solid edit mode */
	new_cmd[0] = "sed";
	new_cmd[1] = name;
	new_cmd[2] = (char *)NULL;
	(void)f_sed( clientData, interp, 2, new_cmd );
    }
    return TCL_OK;
}

int
binunif_in(char **cmd_argvs, struct rt_db_internal *intern, const char *name)
{
    unsigned int minor_type;

    CHECK_DBI_NULL;

    intern->idb_ptr = NULL;

    if ( strlen( cmd_argvs[3] ) != 1 ) {
	bu_log( "Unrecognized minor type (%s)\n", cmd_argvs[3] );
	return 1;
    }

    switch ( *cmd_argvs[3] ) {
	case 'f':
	    minor_type = DB5_MINORTYPE_BINU_FLOAT;
	    break;
	case 'd':
	    minor_type = DB5_MINORTYPE_BINU_DOUBLE;
	    break;
	case 'c':
	    minor_type = DB5_MINORTYPE_BINU_8BITINT;
	    break;
	case 's':
	    minor_type = DB5_MINORTYPE_BINU_16BITINT;
	    break;
	case 'i':
	    minor_type = DB5_MINORTYPE_BINU_32BITINT;
	    break;
	case 'l':
	    minor_type = DB5_MINORTYPE_BINU_64BITINT;
	    break;
	case 'C':
	    minor_type = DB5_MINORTYPE_BINU_8BITINT_U;
	    break;
	case 'S':
	    minor_type = DB5_MINORTYPE_BINU_16BITINT_U;
	    break;
	case 'I':
	    minor_type = DB5_MINORTYPE_BINU_32BITINT_U;
	    break;
	case 'L':
	    minor_type = DB5_MINORTYPE_BINU_64BITINT_U;
	    break;
	default:
	    bu_log( "Unrecognized minor type (%c)\n", *cmd_argvs[3] );
	    return 1;
    }
    if ( rt_mk_binunif( wdbp, name, cmd_argvs[4], minor_type, atol(cmd_argvs[5]) ) ) {
	bu_log( "Failed to create binary object %s from file %s\n",
		name, cmd_argvs[4] );
	return 1;
    }

    return 0;
}

/*			E B M _ I N
 *
 *	Read EBM solid from keyboard
 *
 */
int
ebm_in(char **cmd_argvs, struct rt_db_internal *intern)
{
    struct rt_ebm_internal	*ebm;

    CHECK_DBI_NULL;

    BU_GETSTRUCT( ebm, rt_ebm_internal );
    intern->idb_major_type = DB5_MAJORTYPE_BRLCAD;
    intern->idb_type = ID_EBM;
    intern->idb_meth = &rt_functab[ID_EBM];
    intern->idb_ptr = (genptr_t)ebm;
    ebm->magic = RT_EBM_INTERNAL_MAGIC;

    bu_strlcpy( ebm->file, cmd_argvs[3], RT_EBM_NAME_LEN );
    ebm->xdim = atoi( cmd_argvs[4] );
    ebm->ydim = atoi( cmd_argvs[5] );
    ebm->tallness = atof( cmd_argvs[6] ) * local2base;
    MAT_IDN( ebm->mat );

    return( 0 );
}

/*			S U B M O D E L _ I N
 *
 *	Read submodel from keyboard
 *
 */
int
submodel_in(char **cmd_argvs, struct rt_db_internal *intern)
{
    struct rt_submodel_internal	*sip;

    CHECK_DBI_NULL;

    BU_GETSTRUCT( sip, rt_submodel_internal );
    intern->idb_major_type = DB5_MAJORTYPE_BRLCAD;
    intern->idb_type = ID_SUBMODEL;
    intern->idb_meth = &rt_functab[ID_SUBMODEL];
    intern->idb_ptr = (genptr_t)sip;
    sip->magic = RT_SUBMODEL_INTERNAL_MAGIC;

    bu_vls_init( &sip->treetop );
    bu_vls_strcpy( &sip->treetop, cmd_argvs[3] );
    sip->meth = atoi( cmd_argvs[4] );
    bu_vls_init( &sip->file );
    bu_vls_strcpy( &sip->file, cmd_argvs[5] );

    return( 0 );
}

/*			D S P _ I N
 *
 *	Read DSP solid from keyboard
 */
int
dsp_in_v4 (char **cmd_argvs, struct rt_db_internal *intern)
{
    struct rt_dsp_internal	*dsp;

    BU_GETSTRUCT( dsp, rt_dsp_internal );
    intern->idb_major_type = DB5_MAJORTYPE_BRLCAD;
    intern->idb_type = ID_DSP;
    intern->idb_meth = &rt_functab[ID_DSP];
    intern->idb_ptr = (genptr_t)dsp;
    dsp->magic = RT_DSP_INTERNAL_MAGIC;

    bu_vls_init( &dsp->dsp_name );
    bu_vls_strcpy( &dsp->dsp_name, cmd_argvs[3] );

    dsp->dsp_xcnt = atoi( cmd_argvs[4] );
    dsp->dsp_ycnt = atoi( cmd_argvs[5] );
    dsp->dsp_smooth = atoi( cmd_argvs[6] );
    MAT_IDN( dsp->dsp_stom );

    dsp->dsp_stom[0] = dsp->dsp_stom[5] =
	atof( cmd_argvs[7] ) * local2base;

    dsp->dsp_stom[10] = atof( cmd_argvs[8] ) * local2base;

    bn_mat_inv( dsp->dsp_mtos, dsp->dsp_stom );

    return( 0 );
}

extern void dsp_dump(struct rt_dsp_internal *dsp);

/*			D S P _ I N
 *
 *	Read DSP solid from keyboard
 */
int
dsp_in_v5 (char **cmd_argvs, struct rt_db_internal *intern)
{
    struct rt_dsp_internal	*dsp;

    BU_GETSTRUCT( dsp, rt_dsp_internal );
    intern->idb_major_type = DB5_MAJORTYPE_BRLCAD;
    intern->idb_type = ID_DSP;
    intern->idb_meth = &rt_functab[ID_DSP];
    intern->idb_ptr = (genptr_t)dsp;
    dsp->magic = RT_DSP_INTERNAL_MAGIC;

    if (*cmd_argvs[3] == 'f' || *cmd_argvs[3] == 'F')
	dsp->dsp_datasrc = RT_DSP_SRC_FILE;
    else if (*cmd_argvs[3] == 'O' || *cmd_argvs[3] == 'o')
	dsp->dsp_datasrc = RT_DSP_SRC_OBJ;
    else
	return -1;

    bu_vls_init( &dsp->dsp_name );
    bu_vls_strcpy( &dsp->dsp_name, cmd_argvs[4] );

    dsp->dsp_xcnt = atoi( cmd_argvs[5] );
    dsp->dsp_ycnt = atoi( cmd_argvs[6] );
    dsp->dsp_smooth = atoi( cmd_argvs[7] );
    switch ( *cmd_argvs[8] ) {
	case 'a':	/* adaptive */
	case 'A':
	    dsp->dsp_cuttype = DSP_CUT_DIR_ADAPT;
	    break;
	case 'l':	/* lower left to upper right */
	    dsp->dsp_cuttype = DSP_CUT_DIR_llUR;
	    break;
	case 'L':	/* Upper Left to lower right */
	    dsp->dsp_cuttype = DSP_CUT_DIR_ULlr;
	    break;
	default:
	    bu_log("Error: dsp_cuttype:\"%s\"\n", cmd_argvs[8]);
	    return -1;
	    break;
    }

    MAT_IDN( dsp->dsp_stom );

    dsp->dsp_stom[0] = dsp->dsp_stom[5] =
	atof( cmd_argvs[9] ) * local2base;

    dsp->dsp_stom[10] = atof( cmd_argvs[10] ) * local2base;

    bn_mat_inv( dsp->dsp_mtos, dsp->dsp_stom );

    return( 0 );
}


/*			H F _ I N
 *
 *	Read HF solid from keyboard
 *
 */
int
hf_in(char **cmd_argvs, struct rt_db_internal *intern)
{
    struct rt_hf_internal	*hf;

    CHECK_DBI_NULL;

    BU_GETSTRUCT( hf, rt_hf_internal );
    intern->idb_major_type = DB5_MAJORTYPE_BRLCAD;
    intern->idb_type = ID_HF;
    intern->idb_meth = &rt_functab[ID_HF];
    intern->idb_ptr = (genptr_t)hf;
    hf->magic = RT_HF_INTERNAL_MAGIC;

    bu_strlcpy( hf->cfile, cmd_argvs[3], sizeof(hf->cfile) );
    bu_strlcpy( hf->dfile, cmd_argvs[4], sizeof(hf->dfile) );
    bu_strlcpy( hf->fmt, cmd_argvs[5], sizeof(hf->fmt) );

    hf->w = atoi( cmd_argvs[6] );
    hf->n = atoi( cmd_argvs[7] );
    hf->shorts = atoi( cmd_argvs[8] );
    hf->file2mm = atof( cmd_argvs[9] );
    hf->v[0] = atof( cmd_argvs[10] ) * local2base;
    hf->v[1] = atof( cmd_argvs[11] ) * local2base;
    hf->v[2] = atof( cmd_argvs[12] ) * local2base;
    hf->x[0] = atof( cmd_argvs[13] );
    hf->x[1] = atof( cmd_argvs[14] );
    hf->x[2] = atof( cmd_argvs[15] );
    hf->y[0] = atof( cmd_argvs[16] );
    hf->y[1] = atof( cmd_argvs[17] );
    hf->y[2] = atof( cmd_argvs[18] );
    hf->xlen = atof( cmd_argvs[19] ) * local2base;
    hf->ylen = atof( cmd_argvs[20] ) * local2base;
    hf->zscale = atof( cmd_argvs[21] );

    if ( hf->w < 2 || hf->n < 2 )
    {
	Tcl_AppendResult(interp, "ERROR: length or width of fta file is too small\n", (char *)NULL );
	return( 1 );
    }

    if ( hf->xlen <= 0 || hf->ylen <= 0 )
    {
	Tcl_AppendResult(interp, "ERROR: length and width of HF solid must be greater than 0\n", (char *)NULL );
	return( 1 );
    }

    /* XXXX should check for orthogonality of 'x' and 'y' vectors */

    if ( !(hf->mp = bu_open_mapped_file( hf->dfile, "hf" )) )
    {
	Tcl_AppendResult(interp, "ERROR: cannot open data file\n", (char *)NULL );
	hf->mp = (struct bu_mapped_file *)NULL;
	return( 1 );
    }

    return( 0 );
}

/*			V O L _ I N
 *
 *	Read VOL solid from keyboard
 *
 */
int
vol_in(char **cmd_argvs, struct rt_db_internal *intern)
{
    struct rt_vol_internal	*vol;

    CHECK_DBI_NULL;

    BU_GETSTRUCT( vol, rt_vol_internal );
    intern->idb_major_type = DB5_MAJORTYPE_BRLCAD;
    intern->idb_type = ID_VOL;
    intern->idb_meth = &rt_functab[ID_VOL];
    intern->idb_ptr = (genptr_t)vol;
    vol->magic = RT_VOL_INTERNAL_MAGIC;

    bu_strlcpy( vol->file, cmd_argvs[3], sizeof(vol->file) );
    vol->xdim = atoi( cmd_argvs[4] );
    vol->ydim = atoi( cmd_argvs[5] );
    vol->zdim = atoi( cmd_argvs[6] );
    vol->lo = atoi( cmd_argvs[7] );
    vol->hi = atoi( cmd_argvs[8] );
    vol->cellsize[0] = atof( cmd_argvs[9] ) * local2base;
    vol->cellsize[1] = atof( cmd_argvs[10] ) * local2base;
    vol->cellsize[2] = atof( cmd_argvs[11] ) * local2base;
    MAT_IDN( vol->mat );

    return( 0 );
}

/*
 *			B O T _ I N
 */
int
bot_in(int argc, char **argv, struct rt_db_internal *intern, char **prompt)
{
    int i;
    int num_verts, num_faces;
    int mode, orientation;
    int arg_count;
    struct rt_bot_internal *bot;

    CHECK_DBI_NULL;

    if ( argc < 7 ) {
	Tcl_AppendResult(interp, MORE_ARGS_STR, prompt[argc-3], (char *)NULL);
	return CMD_MORE;
    }

    num_verts = atoi( argv[3] );
    if ( num_verts < 3 )
    {
	Tcl_AppendResult(interp, "Invalid number of vertices (must be at least 3)\n", (char *)NULL);
	return CMD_BAD;
    }

    num_faces = atoi( argv[4] );
    if ( num_faces < 1 )
    {
	Tcl_AppendResult(interp, "Invalid number of triangles (must be at least 1)\n", (char *)NULL);
	return CMD_BAD;
    }

    mode = atoi( argv[5] );
    if ( mode < 1 || mode > 3 )
    {
	Tcl_AppendResult(interp, "Invalid mode (must be 1, 2, or 3)\n", (char *)NULL );
	return CMD_BAD;
    }

    orientation = atoi( argv[6] );
    if ( orientation < 1 || orientation > 3 )
    {
	Tcl_AppendResult(interp, "Invalid orientation (must be 1, 2, or 3)\n", (char *)NULL );
	return CMD_BAD;
    }

    arg_count = argc - 7;
    if ( arg_count < num_verts*3 )
    {
	struct bu_vls tmp_vls;

	bu_vls_init( &tmp_vls );
	bu_vls_printf( &tmp_vls, "%s for vertex %d : ", prompt[4+arg_count%3], arg_count/3 );

	Tcl_AppendResult(interp, MORE_ARGS_STR, bu_vls_addr(&tmp_vls), (char *)NULL);
	bu_vls_free(&tmp_vls);

	return CMD_MORE;
    }

    arg_count = argc - 7 - num_verts*3;
    if ( arg_count < num_faces*3 )
    {
	struct bu_vls tmp_vls;

	bu_vls_init( &tmp_vls );
	bu_vls_printf( &tmp_vls, "%s for triangle %d : ", prompt[7+arg_count%3], arg_count/3 );

	Tcl_AppendResult(interp, MORE_ARGS_STR, bu_vls_addr(&tmp_vls), (char *)NULL);
	bu_vls_free(&tmp_vls);

	return CMD_MORE;
    }

    if ( mode == RT_BOT_PLATE )
    {
	arg_count = argc - 7 - num_verts*3 - num_faces*3;
	if ( arg_count < num_faces*2 )
	{
	    struct bu_vls tmp_vls;

	    bu_vls_init( &tmp_vls );
	    bu_vls_printf( &tmp_vls, "%s for face %d : ", prompt[10+arg_count%2], arg_count/2 );

	    Tcl_AppendResult(interp, MORE_ARGS_STR, bu_vls_addr(&tmp_vls), (char *)NULL);
	    bu_vls_free(&tmp_vls);

	    return CMD_MORE;
	}
    }

    intern->idb_major_type = DB5_MAJORTYPE_BRLCAD;
    intern->idb_type = ID_BOT;
    intern->idb_meth = &rt_functab[ID_BOT];
    bot = (struct rt_bot_internal *)bu_calloc( 1, sizeof( struct rt_bot_internal ), "rt_bot_internal" );
    intern->idb_ptr = (genptr_t)bot;
    bot->magic = RT_BOT_INTERNAL_MAGIC;
    bot->num_vertices = num_verts;
    bot->num_faces = num_faces;
    bot->mode = mode;
    bot->orientation = orientation;
    bot->faces = (int *)bu_calloc( bot->num_faces * 3, sizeof( int ), "bot faces" );
    bot->vertices = (fastf_t *)bu_calloc( bot->num_vertices * 3, sizeof( fastf_t ), "bot vertices" );
    bot->thickness = (fastf_t *)NULL;
    bot->face_mode = (struct bu_bitv *)NULL;

    for ( i=0; i<num_verts; i++ )
    {
	bot->vertices[i*3] = atof( argv[7+i*3] ) * local2base;
	bot->vertices[i*3+1] = atof( argv[8+i*3] ) * local2base;
	bot->vertices[i*3+2] = atof( argv[9+i*3] ) * local2base;
    }

    arg_count = 7 + num_verts*3;
    for ( i=0; i<num_faces; i++ )
    {
	bot->faces[i*3] = atoi( argv[arg_count + i*3] );
	bot->faces[i*3+1] = atoi( argv[arg_count + i*3 + 1] );
	bot->faces[i*3+2] = atoi( argv[arg_count + i*3 + 2] );
    }

    if ( mode == RT_BOT_PLATE )
    {
	arg_count = 7 + num_verts*3 + num_faces*3;
	bot->thickness = (fastf_t *)bu_calloc( num_faces, sizeof( fastf_t ), "bot thickness" );
	bot->face_mode = bu_bitv_new( num_faces );
	bu_bitv_clear( bot->face_mode );
	for ( i=0; i<num_faces; i++ )
	{
	    int j;

	    j = atoi( argv[arg_count + i*2] );
	    if ( j == 1 )
		BU_BITSET( bot->face_mode, i );
	    else if ( j != 0 )
	    {
		Tcl_AppendResult(interp, "Invalid face mode (must be 0 or 1)\n", (char *)NULL );
		return CMD_BAD;
	    }
	    bot->thickness[i] = atof( argv[arg_count + i*2 + 1] ) * local2base;
	}
    }

    return CMD_OK;
}

/*
 *			A R B N _ I N
 */
int
arbn_in(int argc, char **argv, struct rt_db_internal *intern, char **prompt)
{
    struct rt_arbn_internal *arbn;
    int num_planes=0;
    int i;

    CHECK_DBI_NULL;

    if ( argc < 4 ) {
	Tcl_AppendResult(interp, MORE_ARGS_STR, prompt[argc-3], (char *)NULL);
	return CMD_MORE;
    }

    num_planes = atoi( argv[3] );

    if ( argc < num_planes * 4 + 4 ) {
	struct bu_vls tmp_vls;

	bu_vls_init( &tmp_vls );
	bu_vls_printf( &tmp_vls, "%s for plane %d : ", prompt[(argc-4)%4 + 1], 1+(argc-4)/4 );

	Tcl_AppendResult(interp, MORE_ARGS_STR, bu_vls_addr(&tmp_vls), (char *)NULL);
	bu_vls_free(&tmp_vls);

	return CMD_MORE;
    }

    intern->idb_major_type = DB5_MAJORTYPE_BRLCAD;
    intern->idb_type = ID_ARBN;
    intern->idb_meth = &rt_functab[ID_ARBN];
    intern->idb_ptr = (genptr_t)bu_malloc( sizeof( struct rt_arbn_internal ),
					   "rt_arbn_internal" );
    arbn = (struct rt_arbn_internal *)intern->idb_ptr;
    arbn->magic = RT_ARBN_INTERNAL_MAGIC;
    arbn->neqn = num_planes;
    arbn->eqn = (plane_t *)bu_calloc( arbn->neqn, sizeof( plane_t ), "arbn planes" );

    /* Normal is unscaled, should have unit length; d is scaled */
    for ( i=0; i<arbn->neqn; i++ ) {
	arbn->eqn[i][0] = atof( argv[4+i*4] );
	arbn->eqn[i][1] = atof( argv[4+i*4+1] );
	arbn->eqn[i][2] = atof( argv[4+i*4+2] );
	arbn->eqn[i][3] = atof( argv[4+i*4+3] ) * local2base;
    }

    return CMD_OK;
}

/*
 *			P I P E _ I N
 */
int
pipe_in(int argc, char **argv, struct rt_db_internal *intern, char **prompt)
{
    register struct rt_pipe_internal *pipe;
    int i, num_points;

    CHECK_DBI_NULL;

    if ( argc < 4 ) {
	Tcl_AppendResult(interp, MORE_ARGS_STR, prompt[argc-3], (char *)NULL);
	return CMD_MORE;
    }

    num_points = atoi( argv[3] );
    if ( num_points < 2 )
    {
	Tcl_AppendResult(interp, "Invalid number of points (must be at least 2)\n", (char *)NULL);
	return CMD_BAD;
    }

    if ( argc < 10 )
    {
	Tcl_AppendResult(interp, MORE_ARGS_STR, prompt[argc-3], (char *)NULL);
	return CMD_MORE;
    }

    if ( argc < 4 + num_points*6 )
    {
	struct bu_vls tmp_vls;

	bu_vls_init( &tmp_vls );
	bu_vls_printf( &tmp_vls, "%s for point %d : ", prompt[7+(argc-10)%6], 1+(argc-4)/6 );

	Tcl_AppendResult(interp, MORE_ARGS_STR, bu_vls_addr(&tmp_vls), (char *)NULL);
	bu_vls_free(&tmp_vls);

	return CMD_MORE;
    }

    intern->idb_major_type = DB5_MAJORTYPE_BRLCAD;
    intern->idb_type = ID_PIPE;
    intern->idb_meth = &rt_functab[ID_PIPE];
    intern->idb_ptr = (genptr_t)bu_malloc( sizeof( struct rt_pipe_internal ), "rt_pipe_internal" );
    pipe = (struct rt_pipe_internal *)intern->idb_ptr;
    pipe->pipe_magic = RT_PIPE_INTERNAL_MAGIC;
    BU_LIST_INIT( &pipe->pipe_segs_head );
    for ( i=4; i<argc; i+= 6 )
    {
	struct wdb_pipept *pipept;

	pipept = (struct wdb_pipept *)bu_malloc( sizeof( struct wdb_pipept ), "wdb_pipept" );
	pipept->pp_coord[0] = atof( argv[i] ) * local2base;
	pipept->pp_coord[1] = atof( argv[i+1] ) * local2base;
	pipept->pp_coord[2] = atof( argv[i+2] ) * local2base;
	pipept->pp_id = atof( argv[i+3] ) * local2base;
	pipept->pp_od = atof( argv[i+4] ) * local2base;
	pipept->pp_bendradius = atof( argv[i+5] ) * local2base;

	BU_LIST_INSERT( &pipe->pipe_segs_head, &pipept->l );
    }

    if ( rt_pipe_ck(  &pipe->pipe_segs_head ) )
    {
	Tcl_AppendResult(interp, "Illegal pipe, solid not made!!\n", (char *)NULL );
	return CMD_BAD;
    }

    return CMD_OK;
}

/*
 *			A R S _ I N
 */
int
ars_in(int argc, char **argv, struct rt_db_internal *intern, char **promp)
{
    register struct rt_ars_internal	*arip;
    register int			i;
    int			total_points;
    int			cv;	/* current curve (waterline) # */
    int			axis;	/* current fastf_t in waterline */
    int			ncurves_minus_one;
    int num_pts = 0;
    int num_curves = 0;
    int vals_present, total_vals_needed;
    struct bu_vls tmp_vls;

    CHECK_DBI_NULL;

    vals_present = argc - 3;

    if (vals_present > 0) {
	num_pts = atoi(argv[3]);
	if (num_pts < 3 ) {
	    Tcl_AppendResult(interp,
			     "points per waterline must be >= 3\n",
			     (char *)NULL);
	    intern->idb_meth = &rt_functab[ID_ARS];
	    return CMD_BAD;
	}
    }

    if (vals_present > 1) {
	num_curves = atoi(argv[4]);
	if (num_curves < 3) {
	    Tcl_AppendResult(interp, "points per waterline must be >= 3\n",
			     (char *)NULL);
	    intern->idb_meth = &rt_functab[ID_ARS];
	    return CMD_BAD;
	}
    }

    if (vals_present < 5) {
	/* for #rows, #pts/row & first point,
	 * pre-formatted prompts exist
	 */
	Tcl_AppendResult(interp, MORE_ARGS_STR,
			 promp[vals_present], (char *)NULL);
	return CMD_MORE;
    }

    total_vals_needed = 2 +		/* #rows, #pts/row */
	(ELEMENTS_PER_POINT * 2) +	/* the first point, and very last */
	(num_pts * ELEMENTS_PER_POINT * (num_curves-2)); /* the curves */

    if (vals_present < (total_vals_needed - ELEMENTS_PER_POINT)) {
	/* if we're looking for points on the curves, and not
	 * the last point which makes up the last curve, we
	 * have to format up a prompt string
	 */
	bu_vls_init(&tmp_vls);

	switch ((vals_present-2) % 3) {
	    case 0:
		bu_vls_printf(&tmp_vls, "%s for Waterline %d, Point %d : ",
			      promp[5],
			      1+(argc-8)/3/num_pts,
			      ((argc-8)/3)%num_pts );
		break;
	    case 1:
		bu_vls_printf(&tmp_vls, "%s for Waterline %d, Point %d : ",
			      promp[6],
			      1+(argc-8)/3/num_pts,
			      ((argc-8)/3)%num_pts );
		break;
	    case 2:
		bu_vls_printf(&tmp_vls, "%s for Waterline %d, Point %d : ",
			      promp[7],
			      1+(argc-8)/3/num_pts,
			      ((argc-8)/3)%num_pts );
		break;
	}

	Tcl_AppendResult(interp, MORE_ARGS_STR, bu_vls_addr(&tmp_vls),
			 (char *)NULL);
	bu_vls_free(&tmp_vls);

	return CMD_MORE;
    } else if (vals_present < total_vals_needed) {
	/* we're looking for the last point which is used for all points
	 * on the last curve
	 */
	bu_vls_init(&tmp_vls);


	switch ((vals_present-2) % 3) {
	    case 0:
		bu_vls_printf(&tmp_vls, "%s for pt of last Waterline : ",
			      promp[5],
			      1+(argc-8)/3/num_pts,
			      ((argc-8)/3)%num_pts );
		break;
	    case 1:
		bu_vls_printf(&tmp_vls, "%s for pt of last Waterline : ",
			      promp[6],
			      1+(argc-8)/3/num_pts,
			      ((argc-8)/3)%num_pts );
		break;
	    case 2:
		bu_vls_printf(&tmp_vls, "%s for pt of last Waterline : ",
			      promp[7],
			      1+(argc-8)/3/num_pts,
			      ((argc-8)/3)%num_pts );
		break;
	}


	Tcl_AppendResult(interp, MORE_ARGS_STR, bu_vls_addr(&tmp_vls),
			 (char *)NULL);
	bu_vls_free(&tmp_vls);

	return CMD_MORE;
    }

    intern->idb_major_type = DB5_MAJORTYPE_BRLCAD;
    intern->idb_type = ID_ARS;
    intern->idb_meth = &rt_functab[ID_ARS];
    intern->idb_ptr = (genptr_t)bu_malloc( sizeof(struct rt_ars_internal), "rt_ars_internal");
    arip = (struct rt_ars_internal *)intern->idb_ptr;
    arip->magic = RT_ARS_INTERNAL_MAGIC;
    arip->pts_per_curve = num_pts;
    arip->ncurves = num_curves;
    ncurves_minus_one = arip->ncurves - 1;
    total_points = arip->ncurves * arip->pts_per_curve;

    arip->curves = (fastf_t **)bu_malloc(
	(arip->ncurves+1) * sizeof(fastf_t **), "ars curve ptrs" );
    for ( i=0; i < arip->ncurves+1; i++ )  {
	/* Leave room for first point to be repeated */
	arip->curves[i] = (fastf_t *)bu_malloc(
	    (arip->pts_per_curve+1) * sizeof(point_t),
	    "ars curve" );
    }

    /* fill in the point of the first row */
    arip->curves[0][0] = atof(argv[5]) * local2base;
    arip->curves[0][1] = atof(argv[6]) * local2base;
    arip->curves[0][2] = atof(argv[7]) * local2base;

    /* The first point is duplicated across the first curve */
    for (i=1; i < arip->pts_per_curve; ++i) {
	VMOVE( arip->curves[0]+3*i, arip->curves[0] );
    }

    cv = 1;
    axis = 0;
    /* scan each of the other points we've already got */
    for (i=8; i < argc && i < total_points * ELEMENTS_PER_POINT; ++i) {
	arip->curves[cv][axis] = atof(argv[i]) * local2base;
	if (++axis >= arip->pts_per_curve * ELEMENTS_PER_POINT) {
	    axis = 0;
	    cv++;
	}
    }

    /* The first point is duplicated across the last curve */
    for (i=1; i < arip->pts_per_curve; ++i) {
	VMOVE( arip->curves[ncurves_minus_one]+3*i,
	       arip->curves[ncurves_minus_one] );
    }

    return CMD_OK;
}

/*   H A L F _ I N ( ) :   	reads halfspace parameters from keyboard
 *				returns 0 if successful read
 *					1 if unsuccessful read
 */
int
half_in(char **cmd_argvs, struct rt_db_internal *intern, const char *name)
{
    vect_t norm;
    double d;

    CHECK_DBI_NULL;

    intern->idb_ptr = NULL;

    norm[X] = atof(cmd_argvs[3+0]);
    norm[Y] = atof(cmd_argvs[3+1]);
    norm[Z] = atof(cmd_argvs[3+2]);
    d = atof(cmd_argvs[3+3]) * local2base;

    if (MAGNITUDE(norm) < RT_LEN_TOL) {
	Tcl_AppendResult(interp, "ERROR, normal vector is too small!\n", (char *)NULL);
	return(1);	/* failure */
    }

    VUNITIZE( norm );
    if ( mk_half( wdbp, name, norm, d ) < 0 )
	return 1;	/* failure */
    return 0;	/* success */
}

/*   A R B _ I N ( ) :   	reads arb parameters from keyboard
 *				returns 0 if successful read
 *					1 if unsuccessful read
 */
int
arb_in(char **cmd_argvs, struct rt_db_internal *intern)
{
    int			i, j, n;
    struct rt_arb_internal	*aip;

    CHECK_DBI_NULL;

    intern->idb_major_type = DB5_MAJORTYPE_BRLCAD;
    intern->idb_type = ID_ARB8;
    intern->idb_meth = &rt_functab[ID_ARB8];
    intern->idb_ptr = (genptr_t)bu_malloc( sizeof(struct rt_arb_internal),
					   "rt_arb_internal" );
    aip = (struct rt_arb_internal *)intern->idb_ptr;
    aip->magic = RT_ARB_INTERNAL_MAGIC;

    n = atoi(&cmd_argvs[2][3]);	/* get # from "arb#" */
    for (j = 0; j < n; j++)
	for (i = 0; i < ELEMENTS_PER_POINT; i++)
	    aip->pt[j][i] = atof(cmd_argvs[3+i+3*j]) * local2base;

    if (!strcmp("arb4", cmd_argvs[2])) {
	VMOVE( aip->pt[7], aip->pt[3] );
	VMOVE( aip->pt[6], aip->pt[3] );
	VMOVE( aip->pt[5], aip->pt[3] );
	VMOVE( aip->pt[4], aip->pt[3] );
	VMOVE( aip->pt[3], aip->pt[0] );
    } else if (!strcmp("arb5", cmd_argvs[2])) {
	VMOVE( aip->pt[7], aip->pt[4] );
	VMOVE( aip->pt[6], aip->pt[4] );
	VMOVE( aip->pt[5], aip->pt[4] );
    } else if (!strcmp("arb6", cmd_argvs[2])) {
	VMOVE( aip->pt[7], aip->pt[5] );
	VMOVE( aip->pt[6], aip->pt[5] );
	VMOVE( aip->pt[5], aip->pt[4] );
    } else if (!strcmp("arb7", cmd_argvs[2])) {
	VMOVE( aip->pt[7], aip->pt[4] );
    }

    return(0);	/* success */
}

/*   S P H _ I N ( ) :   	reads sph parameters from keyboard
 *				returns 0 if successful read
 *					1 if unsuccessful read
 */
int
sph_in(char **cmd_argvs, struct rt_db_internal *intern, const char *name)
{
    point_t			center;
    fastf_t			r;
    int			i;

    CHECK_DBI_NULL;

    intern->idb_ptr = NULL;

    for (i = 0; i < ELEMENTS_PER_POINT; i++) {
	center[i] = atof(cmd_argvs[3+i]) * local2base;
    }
    r = atof(cmd_argvs[6]) * local2base;

    if (r < RT_LEN_TOL) {
	Tcl_AppendResult(interp, "ERROR, radius must be greater than zero!\n", (char *)NULL);
	return(1);	/* failure */
    }

    if ( mk_sph( wdbp, name, center, r ) < 0 )
	return 1;	/* failure */
    return 0;	/* success */
}

/*   E L L _ I N ( ) :   	reads ell parameters from keyboard
 *				returns 0 if successful read
 *					1 if unsuccessful read
 */
int
ell_in(char **cmd_argvs, struct rt_db_internal *intern)
{
    fastf_t			len, mag_b, r_rev, vals[12];
    int			i, n;
    struct rt_ell_internal	*eip;

    CHECK_DBI_NULL;

    n = 12;				/* ELL has twelve params */
    if (cmd_argvs[2][3] != '\0')	/* ELLG and ELL1 have seven */
	n = 7;

    intern->idb_major_type = DB5_MAJORTYPE_BRLCAD;
    intern->idb_type = ID_ELL;
    intern->idb_meth = &rt_functab[ID_ELL];
    intern->idb_ptr = (genptr_t)bu_malloc( sizeof(struct rt_ell_internal),
					   "rt_ell_internal" );
    eip = (struct rt_ell_internal *)intern->idb_ptr;
    eip->magic = RT_ELL_INTERNAL_MAGIC;

    /* convert typed in args to reals */
    for (i = 0; i < n; i++) {
	vals[i] = atof(cmd_argvs[3+i]) * local2base;
    }

    if (!strcmp("ell", cmd_argvs[2])) {
 	/* everything's ok */
	/* V, A, B, C */
	VMOVE( eip->v, &vals[0] );
	VMOVE( eip->a, &vals[3] );
	VMOVE( eip->b, &vals[6] );
	VMOVE( eip->c, &vals[9] );
	return(0);
    }

    if (!strcmp("ellg", cmd_argvs[2])) {
	/* V, f1, f2, len */
	/* convert ELLG format into ELL1 format */
	len = vals[6];
	/* V is halfway between the foci */
	VADD2( eip->v, &vals[0], &vals[3] );
	VSCALE( eip->v, eip->v, 0.5);
	VSUB2( eip->b, &vals[3], &vals[0] );
	mag_b = MAGNITUDE( eip->b );
	if ( NEAR_ZERO( mag_b, RT_LEN_TOL )) {
	    Tcl_AppendResult(interp, "ERROR, foci are coincident!\n", (char *)NULL);
	    return(1);
	}
	/* calculate A vector */
	VSCALE( eip->a, eip->b, .5*len/mag_b );
	/* calculate radius of revolution (for ELL1 format) */
	r_rev = sqrt( MAGSQ( eip->a ) - (mag_b*.5)*(mag_b*.5) );
    } else if (!strcmp("ell1", cmd_argvs[2])) {
	/* V, A, r */
	VMOVE( eip->v, &vals[0] );
	VMOVE( eip->a, &vals[3] );
	r_rev = vals[6];
    } else {
	r_rev = 0;
    }

    /* convert ELL1 format into ELLG format */
    /* calculate B vector */
    bn_vec_ortho( eip->b, eip->a );
    VUNITIZE( eip->b );
    VSCALE( eip->b, eip->b, r_rev);

    /* calculate C vector */
    VCROSS( eip->c, eip->a, eip->b );
    VUNITIZE( eip->c );
    VSCALE( eip->c, eip->c, r_rev );
    return(0);	/* success */
}

/*   T O R _ I N ( ) :   	reads tor parameters from keyboard
 *				returns 0 if successful read
 *					1 if unsuccessful read
 */
int
tor_in(char **cmd_argvs, struct rt_db_internal *intern)
{
    int			i;
    struct rt_tor_internal	*tip;

    CHECK_DBI_NULL;

    intern->idb_major_type = DB5_MAJORTYPE_BRLCAD;
    intern->idb_type = ID_TOR;
    intern->idb_meth = &rt_functab[ID_TOR];
    intern->idb_ptr = (genptr_t)bu_malloc( sizeof(struct rt_tor_internal),
					   "rt_tor_internal" );
    tip = (struct rt_tor_internal *)intern->idb_ptr;
    tip->magic = RT_TOR_INTERNAL_MAGIC;

    for (i = 0; i < ELEMENTS_PER_POINT; i++) {
	tip->v[i] = atof(cmd_argvs[3+i]) * local2base;
	tip->h[i] = atof(cmd_argvs[6+i]) * local2base;
    }
    tip->r_a = atof(cmd_argvs[9]) * local2base;
    tip->r_h = atof(cmd_argvs[10]) * local2base;
    /* Check for radius 2 >= radius 1 */
    if ( tip->r_a <= tip->r_h )  {
	Tcl_AppendResult(interp, "ERROR, radius 2 >= radius 1 ....\n", (char *)NULL);
	return(1);	/* failure */
    }

    if (MAGNITUDE( tip->h ) < RT_LEN_TOL) {
	Tcl_AppendResult(interp, "ERROR, normal must be greater than zero!\n", (char *)NULL);
	return(1);	/* failure */
    }

    return(0);	/* success */
}

/*   T G C _ I N ( ) :   	reads tgc parameters from keyboard
 *				returns 0 if successful read
 *					1 if unsuccessful read
 */
int
tgc_in(char **cmd_argvs, struct rt_db_internal *intern)
{
    fastf_t			r1, r2;
    int			i;
    struct rt_tgc_internal	*tip;

    CHECK_DBI_NULL;

    intern->idb_major_type = DB5_MAJORTYPE_BRLCAD;
    intern->idb_type = ID_TGC;
    intern->idb_meth = &rt_functab[ID_TGC];
    intern->idb_ptr = (genptr_t)bu_malloc( sizeof(struct rt_tgc_internal),
					   "rt_tgc_internal" );
    tip = (struct rt_tgc_internal *)intern->idb_ptr;
    tip->magic = RT_TGC_INTERNAL_MAGIC;

    for (i = 0; i < ELEMENTS_PER_POINT; i++) {
	tip->v[i] = atof(cmd_argvs[3+i]) * local2base;
	tip->h[i] = atof(cmd_argvs[6+i]) * local2base;
	tip->a[i] = atof(cmd_argvs[9+i]) * local2base;
	tip->b[i] = atof(cmd_argvs[12+i]) * local2base;
    }
    r1 = atof(cmd_argvs[15]) * local2base;
    r2 = atof(cmd_argvs[16]) * local2base;

    if (MAGNITUDE(tip->h) < RT_LEN_TOL
	|| MAGNITUDE(tip->a) < RT_LEN_TOL
	|| MAGNITUDE(tip->b) < RT_LEN_TOL
	|| r1 < RT_LEN_TOL || r2 < RT_LEN_TOL) {
	Tcl_AppendResult(interp, "ERROR, all dimensions must be greater than zero!\n",
			 (char *)NULL);
	return(1);	/* failure */
    }

    /* calculate C */
    VMOVE( tip->c, tip->a );
    VUNITIZE( tip->c );
    VSCALE( tip->c, tip->c, r1);

    /* calculate D */
    VMOVE( tip->d, tip->b );
    VUNITIZE( tip->d );
    VSCALE( tip->d, tip->d, r2);

    return(0);	/* success */
}

/*   R C C _ I N ( ) :   	reads rcc parameters from keyboard
 *				returns 0 if successful read
 *					1 if unsuccessful read
 */
int
rcc_in(char **cmd_argvs, struct rt_db_internal *intern)
{
    fastf_t			r;
    int			i;
    struct rt_tgc_internal	*tip;

    CHECK_DBI_NULL;

    intern->idb_major_type = DB5_MAJORTYPE_BRLCAD;
    intern->idb_type = ID_TGC;
    intern->idb_meth = &rt_functab[ID_TGC];
    intern->idb_ptr = (genptr_t)bu_malloc( sizeof(struct rt_tgc_internal),
					   "rt_tgc_internal" );
    tip = (struct rt_tgc_internal *)intern->idb_ptr;
    tip->magic = RT_TGC_INTERNAL_MAGIC;

    for (i = 0; i < ELEMENTS_PER_POINT; i++) {
	tip->v[i] = atof(cmd_argvs[3+i]) * local2base;
	tip->h[i] = atof(cmd_argvs[6+i]) * local2base;
    }
    r = atof(cmd_argvs[9]) * local2base;

    if (MAGNITUDE(tip->h) < RT_LEN_TOL || r < RT_LEN_TOL) {
	Tcl_AppendResult(interp, "ERROR, all dimensions must be greater than zero!\n",
			 (char *)NULL);
	return(1);	/* failure */
    }

    bn_vec_ortho( tip->a, tip->h );
    VUNITIZE( tip->a );
    VCROSS( tip->b, tip->h, tip->a );
    VUNITIZE( tip->b );

    VSCALE( tip->a, tip->a, r );
    VSCALE( tip->b, tip->b, r );
    VMOVE( tip->c, tip->a );
    VMOVE( tip->d, tip->b );

    return(0);	/* success */
}

/*   T E C _ I N ( ) :   	reads tec parameters from keyboard
 *				returns 0 if successful read
 *					1 if unsuccessful read
 */
int
tec_in(char **cmd_argvs, struct rt_db_internal *intern)
{
    fastf_t			ratio;
    int			i;
    struct rt_tgc_internal	*tip;

    CHECK_DBI_NULL;

    intern->idb_major_type = DB5_MAJORTYPE_BRLCAD;
    intern->idb_type = ID_TGC;
    intern->idb_meth = &rt_functab[ID_TGC];
    intern->idb_ptr = (genptr_t)bu_malloc( sizeof(struct rt_tgc_internal),
					   "rt_tgc_internal" );
    tip = (struct rt_tgc_internal *)intern->idb_ptr;
    tip->magic = RT_TGC_INTERNAL_MAGIC;

    for (i = 0; i < ELEMENTS_PER_POINT; i++) {
	tip->v[i] = atof(cmd_argvs[3+i]) * local2base;
	tip->h[i] = atof(cmd_argvs[6+i]) * local2base;
	tip->a[i] = atof(cmd_argvs[9+i]) * local2base;
	tip->b[i] = atof(cmd_argvs[12+i]) * local2base;
    }
    ratio = atof(cmd_argvs[15]);
    if (MAGNITUDE(tip->h) < RT_LEN_TOL
	|| MAGNITUDE(tip->a) < RT_LEN_TOL
	|| MAGNITUDE(tip->b) < RT_LEN_TOL
	|| ratio < RT_LEN_TOL) {
	Tcl_AppendResult(interp, "ERROR, all dimensions must be greater than zero!\n",
			 (char *)NULL);
	return(1);	/* failure */
    }

    VSCALE( tip->c, tip->a, 1./ratio );	/* C vector */
    VSCALE( tip->d, tip->b, 1./ratio );	/* D vector */

    return(0);	/* success */
}

/*   R E C _ I N ( ) :   	reads rec parameters from keyboard
 *				returns 0 if successful read
 *					1 if unsuccessful read
 */
int
rec_in(char **cmd_argvs, struct rt_db_internal *intern)
{
    int			i;
    struct rt_tgc_internal	*tip;

    CHECK_DBI_NULL;

    intern->idb_major_type = DB5_MAJORTYPE_BRLCAD;
    intern->idb_type = ID_TGC;
    intern->idb_meth = &rt_functab[ID_TGC];
    intern->idb_ptr = (genptr_t)bu_malloc( sizeof(struct rt_tgc_internal),
					   "rt_tgc_internal" );
    tip = (struct rt_tgc_internal *)intern->idb_ptr;
    tip->magic = RT_TGC_INTERNAL_MAGIC;

    for (i = 0; i < ELEMENTS_PER_POINT; i++) {
	tip->v[i] = atof(cmd_argvs[3+i]) * local2base;
	tip->h[i] = atof(cmd_argvs[6+i]) * local2base;
	tip->a[i] = atof(cmd_argvs[9+i]) * local2base;
	tip->b[i] = atof(cmd_argvs[12+i]) * local2base;
    }

    if (MAGNITUDE(tip->h) < RT_LEN_TOL
	|| MAGNITUDE(tip->a) < RT_LEN_TOL
	|| MAGNITUDE(tip->b) < RT_LEN_TOL ) {
	Tcl_AppendResult(interp, "ERROR, all dimensions must be greater than zero!\n",
			 (char *)NULL);
	return(1);	/* failure */
    }

    VMOVE( tip->c, tip->a );		/* C vector */
    VMOVE( tip->d, tip->b );		/* D vector */

    return(0);	/* success */
}

/*   T R C _ I N ( ) :   	reads trc parameters from keyboard
 *				returns 0 if successful read
 *					1 if unsuccessful read
 */
int
trc_in(char **cmd_argvs, struct rt_db_internal *intern)
{
    fastf_t			r1, r2;
    int			i;
    struct rt_tgc_internal	*tip;

    CHECK_DBI_NULL;

    intern->idb_major_type = DB5_MAJORTYPE_BRLCAD;
    intern->idb_type = ID_TGC;
    intern->idb_meth = &rt_functab[ID_TGC];
    intern->idb_ptr = (genptr_t)bu_malloc( sizeof(struct rt_tgc_internal),
					   "rt_tgc_internal" );
    tip = (struct rt_tgc_internal *)intern->idb_ptr;
    tip->magic = RT_TGC_INTERNAL_MAGIC;

    for (i = 0; i < ELEMENTS_PER_POINT; i++) {
	tip->v[i] = atof(cmd_argvs[3+i]) * local2base;
	tip->h[i] = atof(cmd_argvs[6+i]) * local2base;
    }
    r1 = atof(cmd_argvs[9]) * local2base;
    r2 = atof(cmd_argvs[10]) * local2base;

    if (MAGNITUDE(tip->h) < RT_LEN_TOL
	|| r1 < RT_LEN_TOL || r2 < RT_LEN_TOL) {
	Tcl_AppendResult(interp, "ERROR, all dimensions must be greater than zero!\n",
			 (char *)NULL);
	return(1);	/* failure */
    }

    bn_vec_ortho( tip->a, tip->h );
    VUNITIZE( tip->a );
    VCROSS( tip->b, tip->h, tip->a );
    VUNITIZE( tip->b );
    VMOVE( tip->c, tip->a );
    VMOVE( tip->d, tip->b );

    VSCALE( tip->a, tip->a, r1 );
    VSCALE( tip->b, tip->b, r1 );
    VSCALE( tip->c, tip->c, r2 );
    VSCALE( tip->d, tip->d, r2 );

    return(0);	/* success */
}

/*   B O X _ I N ( ) :   	reads box parameters from keyboard
 *				returns 0 if successful read
 *					1 if unsuccessful read
 */
int
box_in(char **cmd_argvs, struct rt_db_internal *intern)
{
    int			i;
    struct rt_arb_internal	*aip;
    vect_t			Dpth, Hgt, Vrtx, Wdth;

    CHECK_DBI_NULL;

    intern->idb_major_type = DB5_MAJORTYPE_BRLCAD;
    intern->idb_type = ID_ARB8;
    intern->idb_meth = &rt_functab[ID_ARB8];
    intern->idb_ptr = (genptr_t)bu_malloc( sizeof(struct rt_arb_internal),
					   "rt_arb_internal" );
    aip = (struct rt_arb_internal *)intern->idb_ptr;
    aip->magic = RT_ARB_INTERNAL_MAGIC;

    for (i = 0; i < ELEMENTS_PER_POINT; i++) {
	Vrtx[i] = atof(cmd_argvs[3+i]) * local2base;
	Hgt[i] = atof(cmd_argvs[6+i]) * local2base;
	Wdth[i] = atof(cmd_argvs[9+i]) * local2base;
	Dpth[i] = atof(cmd_argvs[12+i]) * local2base;
    }

    if (MAGNITUDE(Dpth) < RT_LEN_TOL || MAGNITUDE(Hgt) < RT_LEN_TOL
	|| MAGNITUDE(Wdth) < RT_LEN_TOL) {
	Tcl_AppendResult(interp, "ERROR, all dimensions must be greater than zero!\n",
			 (char *)NULL);
	return(1);	/* failure */
    }

    if (!strcmp("box", cmd_argvs[2])) {
	VMOVE( aip->pt[0], Vrtx );
	VADD2( aip->pt[1], Vrtx, Wdth );
	VADD3( aip->pt[2], Vrtx, Wdth, Hgt );
	VADD2( aip->pt[3], Vrtx, Hgt );
	VADD2( aip->pt[4], Vrtx, Dpth );
	VADD3( aip->pt[5], Vrtx, Dpth, Wdth );
	VADD4( aip->pt[6], Vrtx, Dpth, Wdth, Hgt );
	VADD3( aip->pt[7], Vrtx, Dpth, Hgt );
    } else {
	/* "raw" */
	VADD2( aip->pt[0], Vrtx, Wdth );
	VADD2( aip->pt[1], Vrtx, Hgt );
	VADD2( aip->pt[2], aip->pt[1], Dpth );
	VADD2( aip->pt[3], aip->pt[0], Dpth );
	VMOVE( aip->pt[4], Vrtx );
	VMOVE( aip->pt[5], Vrtx );
	VADD2( aip->pt[6], Vrtx, Dpth );
	VMOVE( aip->pt[7], aip->pt[6] );
    }

    return(0);	/* success */
}

/*   R P P _ I N ( ) :   	reads rpp parameters from keyboard
 *				returns 0 if successful read
 *					1 if unsuccessful read
 */
int
rpp_in(char **cmd_argvs, struct rt_db_internal *intern, const char *name)
{
    point_t		min, max;
    char *p;
    int i;
    char errbuf[128];

    CHECK_DBI_NULL;

    intern->idb_ptr = NULL;

    min[X] = atof(cmd_argvs[3+0]) * local2base;
    max[X] = atof(cmd_argvs[3+1]) * local2base;
    min[Y] = atof(cmd_argvs[3+2]) * local2base;
    max[Y] = atof(cmd_argvs[3+3]) * local2base;
    min[Z] = atof(cmd_argvs[3+4]) * local2base;
    max[Z] = atof(cmd_argvs[3+5]) * local2base;

    if (min[X] >= max[X]) {
	sprintf(errbuf, "ERROR, XMIN:(%lg) greater than XMAX:(%lg) !\n", min[X], max[X]);
	Tcl_AppendResult(interp, errbuf, (char *)NULL);
	return(1);	/* failure */
    }
    if (min[Y] >= max[Y]) {
	sprintf(errbuf, "ERROR, YMIN:(%lg) greater than YMAX:(%lg) !\n", min[Y], max[Y]);
	Tcl_AppendResult(interp, errbuf, (char *)NULL);
	return(1);	/* failure */
    }
    if (min[Z] >= max[Z]) {
	sprintf(errbuf, "ERROR, ZMIN:(%lg) greater than ZMAX:(%lg)!\n", min[Z], max[Z]);
	Tcl_AppendResult(interp, errbuf, (char *)NULL);
	return(1);	/* failure */
    }

    if ( mk_rpp( wdbp, name, min, max ) < 0 )
	return 1;
    return 0;	/* success */
}

/*
 *			O R P P _ I N ( )
 *
 * Reads origin-min rpp (box) parameters from keyboard
 *				returns 0 if successful read
 *					1 if unsuccessful read
 */
int
orpp_in(char **cmd_argvs, struct rt_db_internal *intern, const char *name)
{
    point_t		min, max;

    CHECK_DBI_NULL;

    intern->idb_ptr = NULL;

    VSETALL( min, 0 );
    max[X] = atof(cmd_argvs[3+0]) * local2base;
    max[Y] = atof(cmd_argvs[3+1]) * local2base;
    max[Z] = atof(cmd_argvs[3+2]) * local2base;

    if (min[X] >= max[X]) {
	Tcl_AppendResult(interp, "ERROR, XMIN greater than XMAX!\n", (char *)NULL);
	return(1);	/* failure */
    }
    if (min[Y] >= max[Y]) {
	Tcl_AppendResult(interp, "ERROR, YMIN greater than YMAX!\n", (char *)NULL);
	return(1);	/* failure */
    }
    if (min[Z] >= max[Z]) {
	Tcl_AppendResult(interp, "ERROR, ZMIN greater than ZMAX!\n", (char *)NULL);
	return(1);	/* failure */
    }

    if ( mk_rpp( wdbp, name, min, max ) < 0 )
	return 1;
    return 0;	/* success */
}

/*   P A R T _ I N ( ) :	reads particle parameters from keyboard
 *				returns 0 if successful read
 *					1 if unsuccessful read
 */
int
part_in(char **cmd_argvs, struct rt_db_internal *intern)
{
    int			i;
    struct rt_part_internal *part_ip;

    CHECK_DBI_NULL;

    intern->idb_major_type = DB5_MAJORTYPE_BRLCAD;
    intern->idb_type = ID_PARTICLE;
    intern->idb_meth = &rt_functab[ID_PARTICLE];
    intern->idb_ptr = (genptr_t)bu_malloc( sizeof(struct rt_part_internal),
					   "rt_part_internal" );
    part_ip = (struct rt_part_internal *)intern->idb_ptr;
    part_ip->part_magic = RT_PART_INTERNAL_MAGIC;

    for (i = 0; i < ELEMENTS_PER_POINT; i++) {
	part_ip->part_V[i] = atof(cmd_argvs[3+i]) * local2base;
	part_ip->part_H[i] = atof(cmd_argvs[6+i]) * local2base;
    }
    part_ip->part_vrad = atof(cmd_argvs[9]) * local2base;
    part_ip->part_hrad = atof(cmd_argvs[10]) * local2base;

    if (MAGNITUDE(part_ip->part_H) < RT_LEN_TOL
	|| part_ip->part_vrad <= RT_LEN_TOL
	|| part_ip->part_hrad <= RT_LEN_TOL) {
	Tcl_AppendResult(interp,
			 "ERROR, height, v radius and h radius must be greater than zero!\n",
			 (char *)NULL);
	return(1);    /* failure */
    }

    return(0);      /* success */
}

/*   R P C _ I N ( ) :   	reads rpc parameters from keyboard
 *				returns 0 if successful read
 *					1 if unsuccessful read
 */
int
rpc_in(char **cmd_argvs, struct rt_db_internal *intern)
{
    int			i;
    struct rt_rpc_internal	*rip;

    CHECK_DBI_NULL;

    intern->idb_major_type = DB5_MAJORTYPE_BRLCAD;
    intern->idb_type = ID_RPC;
    intern->idb_meth = &rt_functab[ID_RPC];
    intern->idb_ptr = (genptr_t)bu_malloc( sizeof(struct rt_rpc_internal),
					   "rt_rpc_internal" );
    rip = (struct rt_rpc_internal *)intern->idb_ptr;
    rip->rpc_magic = RT_RPC_INTERNAL_MAGIC;

    for (i = 0; i < ELEMENTS_PER_POINT; i++) {
	rip->rpc_V[i] = atof(cmd_argvs[3+i]) * local2base;
	rip->rpc_H[i] = atof(cmd_argvs[6+i]) * local2base;
	rip->rpc_B[i] = atof(cmd_argvs[9+i]) * local2base;
    }
    rip->rpc_r = atof(cmd_argvs[12]) * local2base;

    if (MAGNITUDE(rip->rpc_H) < RT_LEN_TOL
	|| MAGNITUDE(rip->rpc_B) < RT_LEN_TOL
	|| rip->rpc_r <= RT_LEN_TOL) {
	Tcl_AppendResult(interp,
			 "ERROR, height, breadth, and width must be greater than zero!\n",
			 (char *)NULL);
	return(1);	/* failure */
    }

    return(0);	/* success */
}

/*   R H C _ I N ( ) :   	reads rhc parameters from keyboard
 *				returns 0 if successful read
 *					1 if unsuccessful read
 */
int
rhc_in(char **cmd_argvs, struct rt_db_internal *intern)
{
    int			i;
    struct rt_rhc_internal	*rip;

    CHECK_DBI_NULL;

    intern->idb_major_type = DB5_MAJORTYPE_BRLCAD;
    intern->idb_type = ID_RHC;
    intern->idb_meth = &rt_functab[ID_RHC];
    intern->idb_ptr = (genptr_t)bu_malloc( sizeof(struct rt_rhc_internal),
					   "rt_rhc_internal" );
    rip = (struct rt_rhc_internal *)intern->idb_ptr;
    rip->rhc_magic = RT_RHC_INTERNAL_MAGIC;

    for (i = 0; i < ELEMENTS_PER_POINT; i++) {
	rip->rhc_V[i] = atof(cmd_argvs[3+i]) * local2base;
	rip->rhc_H[i] = atof(cmd_argvs[6+i]) * local2base;
	rip->rhc_B[i] = atof(cmd_argvs[9+i]) * local2base;
    }
    rip->rhc_r = atof(cmd_argvs[12]) * local2base;
    rip->rhc_c = atof(cmd_argvs[13]) * local2base;

    if (MAGNITUDE(rip->rhc_H) < RT_LEN_TOL
	|| MAGNITUDE(rip->rhc_B) < RT_LEN_TOL
	|| rip->rhc_r <= RT_LEN_TOL || rip->rhc_c <= RT_LEN_TOL) {
	Tcl_AppendResult(interp,
			 "ERROR, height, breadth, and width must be greater than zero!\n",
			 (char *)NULL);
	return(1);	/* failure */
    }

    return(0);	/* success */
}

/*   E P A _ I N ( ) :   	reads epa parameters from keyboard
 *				returns 0 if successful read
 *					1 if unsuccessful read
 */
int
epa_in(char **cmd_argvs, struct rt_db_internal *intern)
{
    int			i;
    struct rt_epa_internal	*rip;

    CHECK_DBI_NULL;

    intern->idb_major_type = DB5_MAJORTYPE_BRLCAD;
    intern->idb_type = ID_EPA;
    intern->idb_meth = &rt_functab[ID_EPA];
    intern->idb_ptr = (genptr_t)bu_malloc( sizeof(struct rt_epa_internal),
					   "rt_epa_internal" );
    rip = (struct rt_epa_internal *)intern->idb_ptr;
    rip->epa_magic = RT_EPA_INTERNAL_MAGIC;

    for (i = 0; i < ELEMENTS_PER_POINT; i++) {
	rip->epa_V[i] = atof(cmd_argvs[3+i]) * local2base;
	rip->epa_H[i] = atof(cmd_argvs[6+i]) * local2base;
	rip->epa_Au[i] = atof(cmd_argvs[9+i]) * local2base;
    }
    rip->epa_r1 = MAGNITUDE(rip->epa_Au);
    rip->epa_r2 = atof(cmd_argvs[12]) * local2base;
    VUNITIZE(rip->epa_Au);

    if (MAGNITUDE(rip->epa_H) < RT_LEN_TOL
	|| rip->epa_r1 <= RT_LEN_TOL || rip->epa_r2 <= RT_LEN_TOL) {
	Tcl_AppendResult(interp, "ERROR, height and axes must be greater than zero!\n",
			 (char *)NULL);
	return(1);	/* failure */
    }

    if (rip->epa_r2 > rip->epa_r1) {
	Tcl_AppendResult(interp, "ERROR, |A| must be greater than |B|!\n", (char *)NULL);
	return(1);	/* failure */
    }

    return(0);	/* success */
}

/*   E H Y _ I N ( ) :   	reads ehy parameters from keyboard
 *				returns 0 if successful read
 *					1 if unsuccessful read
 */
int
ehy_in(char **cmd_argvs, struct rt_db_internal *intern)
{
    int			i;
    struct rt_ehy_internal	*rip;

    CHECK_DBI_NULL;

    intern->idb_major_type = DB5_MAJORTYPE_BRLCAD;
    intern->idb_type = ID_EHY;
    intern->idb_meth = &rt_functab[ID_EHY];
    intern->idb_ptr = (genptr_t)bu_malloc( sizeof(struct rt_ehy_internal),
					   "rt_ehy_internal" );
    rip = (struct rt_ehy_internal *)intern->idb_ptr;
    rip->ehy_magic = RT_EHY_INTERNAL_MAGIC;

    for (i = 0; i < ELEMENTS_PER_POINT; i++) {
	rip->ehy_V[i] = atof(cmd_argvs[3+i]) * local2base;
	rip->ehy_H[i] = atof(cmd_argvs[6+i]) * local2base;
	rip->ehy_Au[i] = atof(cmd_argvs[9+i]) * local2base;
    }
    rip->ehy_r1 = MAGNITUDE(rip->ehy_Au);
    rip->ehy_r2 = atof(cmd_argvs[12]) * local2base;
    rip->ehy_c = atof(cmd_argvs[13]) * local2base;
    VUNITIZE(rip->ehy_Au);

    if (MAGNITUDE(rip->ehy_H) < RT_LEN_TOL
	|| rip->ehy_r1 <= RT_LEN_TOL || rip->ehy_r2 <= RT_LEN_TOL
	|| rip->ehy_c <= RT_LEN_TOL) {
	Tcl_AppendResult(interp, "ERROR, height, axes, and distance to asymptotes must be greater than zero!\n", (char *)NULL);
	return(1);	/* failure */
    }

    if ( !NEAR_ZERO( VDOT( rip->ehy_H, rip->ehy_Au ), RT_DOT_TOL ) ) {
	Tcl_AppendResult(interp, "ERROR, major axis must be perpendicular to height vector!\n", (char *)NULL);
	return(1);	/* failure */
    }

    if (rip->ehy_r2 > rip->ehy_r1) {
	Tcl_AppendResult(interp, "ERROR, |A| must be greater than |B|!\n", (char *)NULL);
	return(1);	/* failure */
    }

    return(0);	/* success */
}


/*   H Y P _ I N ( ) :   	reads hyp parameters from keyboard
 *				returns 0 if successful read
 *					1 if unsuccessful read
 */
int
hyp_in(char **cmd_argvs, struct rt_db_internal *intern)
{
    int			i;
    struct rt_hyp_internal	*rip;
    vect_t	inH, inAu;
    point_t	inV;
    fastf_t	inB, inC;


    CHECK_DBI_NULL;

    intern->idb_major_type = DB5_MAJORTYPE_BRLCAD;
    intern->idb_type = ID_HYP;
    intern->idb_meth = &rt_functab[ID_HYP];
    intern->idb_ptr = (genptr_t)bu_malloc( sizeof(struct rt_hyp_internal),
					   "rt_hyp_internal" );
    rip = (struct rt_hyp_internal *)intern->idb_ptr;
    rip->hyp_magic = RT_HYP_INTERNAL_MAGIC;

    for (i = 0; i < ELEMENTS_PER_POINT; i++) {
	inV[i] = atof(cmd_argvs[3+i]) * local2base;
	inH[i] = atof(cmd_argvs[6+i]) * local2base;
	inAu[i] = atof(cmd_argvs[9+i]) * local2base;
    }
    inB = atof(cmd_argvs[12]) * local2base;
    inC = atof(cmd_argvs[13]) * local2base;

    rip->hyp_r1 = inC * MAGNITUDE(inAu);
    rip->hyp_r2 = inC * inB;
    rip->hyp_c = sqrt( 4 * MAGSQ( inAu ) / MAGSQ( inH ) * ( 1 - inC*inC )  );

    VSCALE( rip->hyp_H, inH, 0.5 );
    VADD2( rip->hyp_V, inV, rip->hyp_H );
    VMOVE( rip->hyp_Au, inAu );
    VUNITIZE(rip->hyp_Au);

    if (MAGNITUDE(rip->hyp_H) < RT_LEN_TOL
	|| rip->hyp_r1 <= RT_LEN_TOL || rip->hyp_r2 <= RT_LEN_TOL
	|| rip->hyp_c <= RT_LEN_TOL) {
	Tcl_AppendResult(interp, "ERROR, height, axes, and distance to asymptotes must be greater than zero!\n", (char *)NULL);
	return(1);	/* failure */
    }

    if ( !NEAR_ZERO( VDOT( rip->hyp_H, rip->hyp_Au ), RT_DOT_TOL ) ) {
	Tcl_AppendResult(interp, "ERROR, major axis must be perpendicular to height vector!\n", (char *)NULL);
	return(1);	/* failure */
    }

    if ( inC >= 1 || inC <=0 ) {
	Tcl_AppendResult(interp, "ERROR, neck to base ratio must be between 0 and 1!\n", (char *)NULL);
	return(1);	/* failure */
    }

    if (rip->hyp_r2 > rip->hyp_r1) {
	vect_t	majorAxis;
	fastf_t	majorLen;

	VCROSS( majorAxis, rip->hyp_H, rip->hyp_Au );
	VUNITIZE( majorAxis );
	VMOVE( rip->hyp_Au, majorAxis );
	majorLen = rip->hyp_r2;
	rip->hyp_r2 = rip->hyp_r1;
	rip->hyp_r1 = majorLen;
    }

    return(0);	/* success */
}

/*   E T O _ I N ( ) :   	reads eto parameters from keyboard
 *				returns 0 if successful read
 *					1 if unsuccessful read
 */
int
eto_in(char **cmd_argvs, struct rt_db_internal *intern)
{
    int			i;
    struct rt_eto_internal	*eip;

    CHECK_DBI_NULL;

    intern->idb_major_type = DB5_MAJORTYPE_BRLCAD;
    intern->idb_type = ID_ETO;
    intern->idb_meth = &rt_functab[ID_ETO];
    intern->idb_ptr = (genptr_t)bu_malloc( sizeof(struct rt_eto_internal),
					   "rt_eto_internal" );
    eip = (struct rt_eto_internal *)intern->idb_ptr;
    eip->eto_magic = RT_ETO_INTERNAL_MAGIC;

    for (i = 0; i < ELEMENTS_PER_POINT; i++) {
	eip->eto_V[i] = atof(cmd_argvs[3+i]) * local2base;
	eip->eto_N[i] = atof(cmd_argvs[6+i]) * local2base;
	eip->eto_C[i] = atof(cmd_argvs[10+i]) * local2base;
    }
    eip->eto_r = atof(cmd_argvs[9]) * local2base;
    eip->eto_rd = atof(cmd_argvs[13]) * local2base;

    if (MAGNITUDE(eip->eto_N) < RT_LEN_TOL
	|| MAGNITUDE(eip->eto_C) < RT_LEN_TOL
	|| eip->eto_r <= RT_LEN_TOL || eip->eto_rd <= RT_LEN_TOL) {
	Tcl_AppendResult(interp,
			 "ERROR, normal, axes, and radii must be greater than zero!\n",
			 (char *)NULL);
	return(1);	/* failure */
    }

    if (eip->eto_rd > MAGNITUDE(eip->eto_C)) {
	Tcl_AppendResult(interp, "ERROR, |C| must be greater than |D|!\n", (char *)NULL);
	return(1);	/* failure */
    }

    return(0);	/* success */
}

/*   E X T R U D E _ I N ( ) :   	reads extrude parameters from keyboard
 *					returns 0 if successful read
 *					1 if unsuccessful read
 */
int
extrude_in(char **cmd_argvs, struct rt_db_internal *intern)
{
    int			i;
    struct rt_extrude_internal	*eip;
    struct rt_db_internal		tmp_ip;
    struct directory		*dp;

    CHECK_DBI_NULL;

    intern->idb_major_type = DB5_MAJORTYPE_BRLCAD;
    intern->idb_type = ID_EXTRUDE;
    intern->idb_meth = &rt_functab[ID_EXTRUDE];
    intern->idb_ptr = (genptr_t)bu_malloc(sizeof(struct rt_extrude_internal),
					  "rt_extrude_internal");
    eip = (struct rt_extrude_internal *)intern->idb_ptr;
    eip->magic = RT_EXTRUDE_INTERNAL_MAGIC;

    for (i = 0; i < ELEMENTS_PER_POINT; i++) {
	eip->V[i] = atof(cmd_argvs[3+i]) * local2base;
	eip->h[i] = atof(cmd_argvs[6+i]) * local2base;
	eip->u_vec[i] = atof(cmd_argvs[9+i]) * local2base;
	eip->v_vec[i] = atof(cmd_argvs[12+i]) * local2base;
    }
    eip->sketch_name = bu_strdup(cmd_argvs[15]);
    eip->keypoint = atoi(cmd_argvs[16]);

    if ((dp=db_lookup(dbip, eip->sketch_name, LOOKUP_NOISY)) == DIR_NULL) {
	Tcl_AppendResult(interp, "Cannot find sketch (", eip->sketch_name,
			 ") for extrusion (", cmd_argvs[1], ")\n", (char *)NULL);
	eip->skt = (struct rt_sketch_internal *)NULL;
	return 1;
    }

    if (rt_db_get_internal(&tmp_ip, dp, dbip, bn_mat_identity, &rt_uniresource) != ID_SKETCH) {
	Tcl_AppendResult(interp, "Cannot import sketch (", eip->sketch_name,
			 ") for extrusion (", cmd_argvs[1], ")\n", (char *)NULL);
	eip->skt = (struct rt_sketch_internal *)NULL;
	return 1;
    } else
	eip->skt = (struct rt_sketch_internal *)tmp_ip.idb_ptr;

    return 0;	/* success */
}

/*   R E V O L V E _ I N ( ) :   	reads extrude parameters from keyboard
 *					returns 0 if successful read
 *					1 if unsuccessful read
 */
int
revolve_in(char **cmd_argvs, struct rt_db_internal *intern)
{
    int	i;
    struct rt_revolve_internal	*rip;
    struct rt_db_internal	tmp_ip;
    struct directory		*dp;

    CHECK_DBI_NULL;

    intern->idb_major_type = DB5_MAJORTYPE_BRLCAD;
    intern->idb_type = ID_REVOLVE;
    intern->idb_meth = &rt_functab[ID_REVOLVE];
    intern->idb_ptr = (genptr_t)bu_malloc(sizeof(struct rt_revolve_internal),
					  "rt_revolve_internal");
    rip = (struct rt_revolve_internal *)intern->idb_ptr;
    rip->magic = RT_REVOLVE_INTERNAL_MAGIC;

    for (i = 0; i < ELEMENTS_PER_POINT; i++) {
	rip->v3d[i] = atof(cmd_argvs[3+i]) * local2base;
	rip->axis3d[i] = atof(cmd_argvs[6+i]) * local2base;
	rip->r[i] = atof(cmd_argvs[9+i]) * local2base;
    }
    rip->ang = atof(cmd_argvs[12]) * DEG2RAD;

    bu_vls_init_if_uninit(&rip->sketch_name);
    bu_vls_strcpy(&rip->sketch_name, cmd_argvs[13]);

    VUNITIZE( rip->r );
    VUNITIZE( rip->axis3d );

    if ((dp=db_lookup(dbip, bu_vls_addr(&rip->sketch_name), LOOKUP_NOISY)) == DIR_NULL) {
	Tcl_AppendResult(interp, "Cannot find sketch (", bu_vls_addr(&rip->sketch_name),
			 ") for revolve (", cmd_argvs[1], ")\n", (char *)NULL);
	rip->sk = (struct rt_sketch_internal *)NULL;
	return 1;
    }

    if (rt_db_get_internal(&tmp_ip, dp, dbip, bn_mat_identity, &rt_uniresource) != ID_SKETCH) {
	Tcl_AppendResult(interp, "Cannot import sketch (", bu_vls_addr(&rip->sketch_name),
			 ") for revolve (", cmd_argvs[1], ")\n", (char *)NULL);
	rip->sk = (struct rt_sketch_internal *)NULL;
	return 1;
    } else
	rip->sk = (struct rt_sketch_internal *)tmp_ip.idb_ptr;

    return 0;	/* success */
}

/*   G R I P _ I N ( ) :   	reads grip parameters from keyboard
 *				returns 0 if successful read
 *				1 if unsuccessful read
 */
int
grip_in(char **cmd_argvs, struct rt_db_internal *intern)
{
    int			i;
    struct rt_grip_internal	*gip;

    CHECK_DBI_NULL;

    intern->idb_major_type = DB5_MAJORTYPE_BRLCAD;
    intern->idb_type = ID_GRIP;
    intern->idb_meth = &rt_functab[ID_GRIP];
    intern->idb_ptr = (genptr_t)bu_malloc(sizeof(struct rt_grip_internal),
					  "rt_grip_internal");
    gip = (struct rt_grip_internal *)intern->idb_ptr;
    gip->magic = RT_GRIP_INTERNAL_MAGIC;

    for (i = 0; i < ELEMENTS_PER_POINT; i++) {
	gip->center[i] = atof(cmd_argvs[3+i]) * local2base;
	gip->normal[i] = atof(cmd_argvs[6+i]) * local2base;
    }

    gip->mag = atof(cmd_argvs[9]);

    return 0;
}

/*   S U P E R E L L _ I N ( ) :   	reads superell parameters from keyboard
 *				returns 0 if successful read
 *					1 if unsuccessful read
 */
int
superell_in(char *cmd_argvs[], struct rt_db_internal *intern)
{
    fastf_t			vals[14];
    int			i, n;
    struct rt_superell_internal	*eip;

    CHECK_DBI_NULL;

    n = 14;				/* SUPERELL has 12 (same as ELL) + 2 (for <n, e>) params */

    intern->idb_type = ID_SUPERELL;
    intern->idb_meth = &rt_functab[ID_SUPERELL];
    intern->idb_ptr = (genptr_t)bu_malloc( sizeof(struct rt_superell_internal),
					   "rt_superell_internal" );
    eip = (struct rt_superell_internal *)intern->idb_ptr;
    eip->magic = RT_SUPERELL_INTERNAL_MAGIC;

    /* convert typed in args to reals and convert to local units */
    for (i = 0; i < n - 2; i++) {
	vals[i] = atof(cmd_argvs[3+i]) * local2base;
    }
    vals[12] = atof(cmd_argvs[3 + 12]);
    vals[13] = atof(cmd_argvs[3 + 13]);

    /* V, A, B, C */
    VMOVE( eip->v, &vals[0] );
    VMOVE( eip->a, &vals[3] );
    VMOVE( eip->b, &vals[6] );
    VMOVE( eip->c, &vals[9] );
    eip->n = vals[12];
    eip->e = vals[13];
    return(0);
}

/*
 *			M E T A B A L L _ I N
 *
 * This is very much not reentrant, and probably a good deal uglier than it
 * should be.
 */
int
metaball_in(int argc, char **argv, struct rt_db_internal *intern, char **prompt)
{
    struct rt_metaball_internal *metaball;
    static int i, num_points;
    static fastf_t threshold = -1.0;
    static long method = 0;

    CHECK_DBI_NULL;

    if ( argc < 4 ) {
	Tcl_AppendResult(interp, MORE_ARGS_STR, prompt[argc-3], (char *)NULL);
	return CMD_MORE;
    }
    method = atof( argv[3] );

    if ( argc < 5 ) {
	Tcl_AppendResult(interp, MORE_ARGS_STR, prompt[argc-3], (char *)NULL);
	return CMD_MORE;
    }
    threshold = atof( argv[4] );

    if (threshold < 0.0) {
	Tcl_AppendResult(interp, "Threshold may not be negative.\n", (char *)NULL);
	return CMD_BAD;
    }

    if ( argc < 6 ) {
	Tcl_AppendResult(interp, MORE_ARGS_STR, prompt[argc-3], (char *)NULL);
	return CMD_MORE;
    }

    num_points = atoi( argv[5] );
    if ( num_points < 1 )
    {
	Tcl_AppendResult(interp, "Invalid number of points (must be at least 1)\n", (char *)NULL);
	return CMD_BAD;
    }

    if ( argc < 10 )
    {
	Tcl_AppendResult(interp, MORE_ARGS_STR, prompt[argc-3], (char *)NULL);
	return CMD_MORE;
    }

    if ( argc < 6 + num_points*4 )
    {
	struct bu_vls tmp_vls;

	bu_vls_init( &tmp_vls );
	bu_vls_printf( &tmp_vls, "%s for point %d : ", prompt[6+(argc-9)%4], 1+(argc-5)/4 );
	Tcl_AppendResult(interp, MORE_ARGS_STR, bu_vls_addr(&tmp_vls), (char *)NULL);
	bu_vls_free(&tmp_vls);

	return CMD_MORE;
    }

    intern->idb_major_type = DB5_MAJORTYPE_BRLCAD;
    intern->idb_type = ID_METABALL;
    intern->idb_meth = &rt_functab[ID_METABALL];
    intern->idb_ptr = (genptr_t)bu_malloc( sizeof( struct rt_metaball_internal ), "rt_metaball_internal" );
    metaball = (struct rt_metaball_internal *)intern->idb_ptr;
    metaball->magic = RT_METABALL_INTERNAL_MAGIC;
    metaball->threshold = threshold;
    metaball->method = method;
    BU_LIST_INIT( &metaball->metaball_ctrl_head );

    /*
     * since we use args instead of the num_points, it's possible to have
     * MORE points than the value in the num_points field if it's all on one
     * line. Is that a bug, or a feature?
     */
    for ( i=6; i<argc; i+= 4 )
    {
	struct wdb_metaballpt *metaballpt;

	metaballpt = (struct wdb_metaballpt *)bu_malloc( sizeof( struct wdb_metaballpt ), "wdb_metaballpt" );
	metaballpt->coord[0] = atof( argv[i] ) * local2base;
	metaballpt->coord[1] = atof( argv[i+1] ) * local2base;
	metaballpt->coord[2] = atof( argv[i+2] ) * local2base;
	metaballpt->fldstr = atof( argv[i+3] ) * local2base;
	metaballpt->sweat = 1.0;

	BU_LIST_INSERT( &metaball->metaball_ctrl_head, &metaballpt->l );
    }

    return CMD_OK;
}

/*   P N T S _ I N */
int
pnts_in(int argc, char **argv, struct rt_db_internal *intern, char **prompt) {
    int i, j;
    double scale;
    unsigned long numPoints;
    struct rt_pnts_internal *pnts;
    struct pnt *point;
    struct pnt *headPoint;
    struct bu_vls tmpVls;

    CHECK_DBI_NULL;

    /* prompt for numPoints if not entered */
    if (argc < 4) {
	Tcl_AppendResult(interp, MORE_ARGS_STR, prompt[0], (char *)NULL);
	return CMD_MORE;
    }

    /* validate numPoints */
    if (atol(argv[3]) <= 0) {
	Tcl_AppendResult(interp, "Number of points must be positive!\n", (char *)NULL);
	return CMD_BAD;
    }

    numPoints = atol(argv[3]);

    /* prompt for scale of points if not entered */
    if (argc < 5) {
	Tcl_AppendResult(interp, MORE_ARGS_STR, prompt[1], (char *)NULL);
	return CMD_MORE;
    }

    /* validate scale */
    if (atof(argv[4]) < 0) {
	Tcl_AppendResult(interp, "Scale must be nonnegative!\n", (char *)NULL);
	return CMD_BAD;
    }

    scale = atof(argv[4]);

    /* set database structure */
    intern->idb_major_type = DB5_MAJORTYPE_BRLCAD;
    intern->idb_type = ID_PNTS;
    intern->idb_meth = &rt_functab[ID_PNTS];
    intern->idb_ptr = (genptr_t) bu_malloc(sizeof(struct rt_pnts_internal), "rt_pnts_internal");

    /* set internal structure */
    pnts = (struct rt_pnts_internal *) intern->idb_ptr;
    pnts->magic = RT_PNTS_INTERNAL_MAGIC;
    pnts->scale = scale;
    pnts->type = RT_PNT_TYPE_PNT;
    pnts->count = numPoints;
    headPoint = pnts->point;
    BU_GETSTRUCT(headPoint, pnt); /* empty list head */
    BU_LIST_INIT(&(headPoint->l));

    /* prompt for X, Y, Z of points */
    if (argc < 5 + (numPoints * ELEMENTS_PER_PT)) {
        bu_vls_init(&tmpVls);

        bu_vls_printf(&tmpVls, "%s for point %d: ", prompt[(argc - 2) % ELEMENTS_PER_PT + 2],
		      1 + (argc - 5) / ELEMENTS_PER_PT);

	Tcl_AppendResult(interp, MORE_ARGS_STR, bu_vls_addr(&tmpVls), (char *)NULL);

        bu_vls_free(&tmpVls);

        return CMD_MORE;
    }

    /* store points in list */
    for (i = 5; i < 5 + (numPoints * ELEMENTS_PER_PT); i += 3) {
        BU_GETSTRUCT(point, pnt);

	/* bu_log("%d: [%s, %s, %s]\n", ((i-5)/3)+1, argv[i], argv[i+1], argv[i+2]); */

        point->v[X] = strtod(argv[i], NULL) * local2base;
        point->v[Y] = strtod(argv[i + 1], NULL) * local2base;
        point->v[Z] = strtod(argv[i + 2], NULL) * local2base;

        BU_LIST_PUSH(&(headPoint->l), &(point->l));
    }

    return CMD_OK;
}

/*
 * Local Variables:
 * mode: C
 * tab-width: 8
 * indent-tabs-mode: t
 * c-file-style: "stroustrup"
 * End:
 * ex: shiftwidth=4 tabstop=8
 */<|MERGE_RESOLUTION|>--- conflicted
+++ resolved
@@ -551,16 +551,6 @@
     int do_solid_edit = 0;
     int dont_draw = 0;
     int nvals, (*fn_in)();
-<<<<<<< HEAD
-    int arb_in(char **cmd_argvs, struct rt_db_internal *intern), box_in(char **cmd_argvs, struct rt_db_internal *intern), ehy_in(char **cmd_argvs, struct rt_db_internal *intern), ell_in(char **cmd_argvs, struct rt_db_internal *intern),
-	epa_in(char **cmd_argvs, struct rt_db_internal *intern), eto_in(char **cmd_argvs, struct rt_db_internal *intern), half_in(char **cmd_argvs, struct rt_db_internal *intern, const char *name), rec_in(char **cmd_argvs, struct rt_db_internal *intern),
-	rcc_in(char **cmd_argvs, struct rt_db_internal *intern), rhc_in(char **cmd_argvs, struct rt_db_internal *intern), rpc_in(char **cmd_argvs, struct rt_db_internal *intern), rpp_in(char **cmd_argvs, struct rt_db_internal *intern, const char *name), orpp_in(char **cmd_argvs, struct rt_db_internal *intern, const char *name),
-	sph_in(char **cmd_argvs, struct rt_db_internal *intern, const char *name), tec_in(char **cmd_argvs, struct rt_db_internal *intern), tgc_in(char **cmd_argvs, struct rt_db_internal *intern), tor_in(char **cmd_argvs, struct rt_db_internal *intern), ars_in(int argc, char **argv, struct rt_db_internal *intern, char **promp),
-	trc_in(char **cmd_argvs, struct rt_db_internal *intern), ebm_in(char **cmd_argvs, struct rt_db_internal *intern), vol_in(char **cmd_argvs, struct rt_db_internal *intern), hf_in(char **cmd_argvs, struct rt_db_internal *intern), bot_in(int argc, char **argv, struct rt_db_internal *intern, char **prompt),
-	dsp_in_v4(char **cmd_argvs, struct rt_db_internal *intern), dsp_in_v5(char **cmd_argvs, struct rt_db_internal *intern), submodel_in(char **cmd_argvs, struct rt_db_internal *intern), part_in(char **cmd_argvs, struct rt_db_internal *intern), pipe_in(int argc, char **argv, struct rt_db_internal *intern, char **prompt),
-	binunif_in(char **cmd_argvs, struct rt_db_internal *intern, const char *name), arbn_in(int argc, char **argv, struct rt_db_internal *intern, char **prompt), extrude_in(char **cmd_argvs, struct rt_db_internal *intern), grip_in(char **cmd_argvs, struct rt_db_internal *intern), superell_in(char **cmd_argvs, struct rt_db_internal *intern),
-	metaball_in(int argc, char **argv, struct rt_db_internal *intern, char **prompt), hyp_in(char **cmd_argvs, struct rt_db_internal *intern);
-=======
     int arb_in(char **cmd_argvs, struct rt_db_internal *intern),
 	box_in(char **cmd_argvs, struct rt_db_internal *intern),
 	ehy_in(char **cmd_argvs, struct rt_db_internal *intern),
@@ -598,7 +588,6 @@
 	hyp_in(char **cmd_argvs, struct rt_db_internal *intern),
 	revolve_in(char **cmd_argvs, struct rt_db_internal *intern),
 	pnts_in(int argc, char **argv, struct rt_db_internal *intern, char **prompt);
->>>>>>> 5f0eecff
 
     CHECK_DBI_NULL;
 
