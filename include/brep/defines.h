/*                      D E F I N E S . H
 * BRL-CAD
 *
 * Copyright (c) 2004-2019 United States Government as represented by
 * the U.S. Army Research Laboratory.
 *
 * This library is free software; you can redistribute it and/or
 * modify it under the terms of the GNU Lesser General Public License
 * version 2.1 as published by the Free Software Foundation.
 *
 * This library is distributed in the hope that it will be useful, but
 * WITHOUT ANY WARRANTY; without even the implied warranty of
 * MERCHANTABILITY or FITNESS FOR A PARTICULAR PURPOSE.  See the GNU
 * Lesser General Public License for more details.
 *
 * You should have received a copy of the GNU Lesser General Public
 * License along with this file; see the file named COPYING for more
 * information.
 */

/** @addtogroup brep_defines
 *
 * @brief
 * These are definitions specific to libbrep, used throughout the library.
 *
 */
#ifndef BREP_DEFINES_H
#define BREP_DEFINES_H

#include "common.h"

<<<<<<< HEAD
=======
#include "bio.h" /* needed to include windows.h with protections */
#ifdef __cplusplus
extern "C++" {
#define ON_NO_WINDOWS 1 /* don't let opennurbs include windows.h */
/* Note - We aren't (yet) including opennurbs in our Doxygen output. Until we
 * do, use cond to hide the opennurbs header from Doxygen. */
/* @cond */
#define read on_read
#define write on_write
#include "opennurbs.h"
/* @endcond */
}
#endif

#include "vmath.h"

>>>>>>> 4c8d29e6
/** @{ */
/** @file brep/defines.h */

#ifndef BREP_EXPORT
#  if defined(BREP_DLL_EXPORTS) && defined(BREP_DLL_IMPORTS)
#    error "Only BREP_DLL_EXPORTS or BREP_DLL_IMPORTS can be defined, not both."
#  elif defined(BREP_DLL_EXPORTS)
#    define BREP_EXPORT __declspec(dllexport)
#  elif defined(BREP_DLL_IMPORTS)
#    define BREP_EXPORT __declspec(dllimport)
#  else
#    define BREP_EXPORT
#  endif
#endif

#ifndef __cplusplus
/**
 * @brief Placeholder for ON_Brep to allow brep.h to compile when we're
 * compiling with a C compiler
 */
typedef struct _on_brep_placeholder {
    int dummy; /* MS Visual C hack which can be removed if the struct contains something meaningful */
} ON_Brep;
#endif

/** Maximum number of newton iterations on root finding */
#define BREP_MAX_ITERATIONS 100

/** Root finding threshold */
#define BREP_INTERSECTION_ROOT_EPSILON 1e-6

/* if threshold not reached what will we settle for close enough */
#define BREP_INTERSECTION_ROOT_SETTLE 1e-2

/** Jungle Gym epsilon */

/** tighten BREP grazing tolerance to 0.000017453(0.001 degrees) was using RT_DOT_TOL at 0.001 (0.05 degrees) **/
#define BREP_GRAZING_DOT_TOL 0.000017453

/** Use vector operations? For debugging */
#define DO_VECTOR 1

/** Maximum per-surface BVH depth */
#define BREP_MAX_FT_DEPTH 8
#define BREP_MAX_LN_DEPTH 20

#define SIGN(x) ((x) >= 0 ? 1 : -1)

/** Surface flatness parameter, Abert says between 0.8-0.9 */
#define BREP_SURFACE_FLATNESS 0.85
#define BREP_SURFACE_STRAIGHTNESS 0.75

/** Max newton iterations when finding closest point */
#define BREP_MAX_FCP_ITERATIONS 50

/** Root finding epsilon */
#define BREP_FCP_ROOT_EPSILON 1e-5

/** trim curve point sampling count for isLinear() check and possibly
 *  * growing bounding box
 *   */
#define BREP_BB_CRV_PNT_CNT 10

#define BREP_CURVE_FLATNESS 0.95

/** subdivision size factors */
#define BREP_SURF_SUB_FACTOR 1
#define BREP_TRIM_SUB_FACTOR 1

/**
 * The EDGE_MISS_TOLERANCE setting is critical in a couple of ways -
 * too small and the allowed uncertainty region near edges will be
 * smaller than the actual uncertainty needed for accurate solid
 * raytracing, too large and trimming will not be adequate.  May need
 * to adapt this to the scale of the model, perhaps using bounding box
 * size to key off of.
 */
/* #define BREP_EDGE_MISS_TOLERANCE 5e-2 */
#define BREP_EDGE_MISS_TOLERANCE 5e-3

#define BREP_SAME_POINT_TOLERANCE 1e-6

/* arbitrary calculation tolerance */
#define BREP_UV_DIST_FUZZ 0.000001

/* @todo: debugging crapola (clean up later) */
#define ON_PRINT4(p) "[" << (p)[0] << ", " << (p)[1] << ", " << (p)[2] << ", " << (p)[3] << "]"
#define ON_PRINT3(p) "(" << (p)[0] << ", " << (p)[1] << ", " << (p)[2] << ")"
#define ON_PRINT2(p) "(" << (p)[0] << ", " << (p)[1] << ")"
#define PT(p) ON_PRINT3(p)
#define PT2(p) ON_PRINT2(p)
#define IVAL(_ival) "[" << (_ival).m_t[0] << ", " << (_ival).m_t[1] << "]"
#define TRACE(s)
#define TRACE1(s)
#define TRACE2(s)
/* #define TRACE(s) std::cerr << s << std::endl; */
/* #define TRACE1(s) std::cerr << s << std::endl; */
/* #define TRACE2(s) std::cerr << s << std::endl; */

#ifdef __cplusplus
extern "C++" {
struct BrepTrimPoint
{
    ON_2dPoint p2d; /* 2d surface parameter space point */
    ON_3dPoint *p3d; /* 3d edge/trim point depending on whether we're using the 3d edge to generate points or the trims */
    double t;     /* corresponding trim curve parameter (ON_UNSET_VALUE if unknown or not pulled back) */
    double e;     /* corresponding edge curve parameter (ON_UNSET_VALUE if using trim not edge) */
};}
#endif



/** @} */

#endif  /* BREP_DEFINES_H */

/*
 * Local Variables:
 * mode: C
 * tab-width: 8
 * indent-tabs-mode: t
 * c-file-style: "stroustrup"
 * End:
 * ex: shiftwidth=4 tabstop=8
 */<|MERGE_RESOLUTION|>--- conflicted
+++ resolved
@@ -29,8 +29,6 @@
 
 #include "common.h"
 
-<<<<<<< HEAD
-=======
 #include "bio.h" /* needed to include windows.h with protections */
 #ifdef __cplusplus
 extern "C++" {
@@ -47,7 +45,6 @@
 
 #include "vmath.h"
 
->>>>>>> 4c8d29e6
 /** @{ */
 /** @file brep/defines.h */
 
@@ -151,10 +148,19 @@
 extern "C++" {
 struct BrepTrimPoint
 {
+    int edge_ind;
+    double e;     /* corresponding edge curve parameter (ON_UNSET_VALUE if using trim not edge) */
+    ON_3dPoint *p3d; /* 3d edge/trim point depending on whether we're using the 3d edge to generate points or the trims */
+    ON_3dPoint *n3d; /* normal on edge, average of the normals from the two surfaces at this point, or of all surface points associated with a vertex if this is a vertex point. */
+    ON_3dVector tangent; /* Tangent from the curve, or from the surfaces if the curve wasn't usable at this point. */
+
+    int trim_ind;
+    double t;     /* corresponding trim curve parameter (ON_UNSET_VALUE if unknown or not pulled back) */
     ON_2dPoint p2d; /* 2d surface parameter space point */
-    ON_3dPoint *p3d; /* 3d edge/trim point depending on whether we're using the 3d edge to generate points or the trims */
-    double t;     /* corresponding trim curve parameter (ON_UNSET_VALUE if unknown or not pulled back) */
-    double e;     /* corresponding edge curve parameter (ON_UNSET_VALUE if using trim not edge) */
+    ON_3dVector normal; /* normal as calculated by this trim */
+
+    BrepTrimPoint *other_face_trim_pnt;
+    int from_singular;
 };}
 #endif
 
