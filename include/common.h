--- conflicted
+++ resolved
@@ -1,11 +1,7 @@
 /*                        C O M M O N . H
  * BRL-CAD
  *
-<<<<<<< HEAD
- * Copyright (c) 2004-2018 United States Government as represented by
-=======
  * Copyright (c) 2004-2020 United States Government as represented by
->>>>>>> 2965d039
  * the U.S. Army Research Laboratory.
  *
  * This library is free software; you can redistribute it and/or
@@ -107,15 +103,6 @@
 extern int snprintf(char *str, size_t size, const char *format, ...);
 # endif
 
-<<<<<<< HEAD
-/* strict c89 doesn't declare fileno() */
-# if defined(HAVE_FILENO) && !defined(HAVE_DECL_FILENO) && !defined(fileno) && !defined(__cplusplus)
-# include <stdio.h> /* for FILE */
-extern int fileno(FILE *stream);
-# endif
-
-=======
->>>>>>> 2965d039
 #endif  /* BRLCADBUILD & HAVE_CONFIG_H */
 
 /* provide declaration markers for header externals */
