/*                         P A T H . H
 * BRL-CAD
 *
<<<<<<< HEAD
 * Copyright (c) 2004-2018 United States Government as represented by
=======
 * Copyright (c) 2004-2020 United States Government as represented by
>>>>>>> 2965d039
 * the U.S. Army Research Laboratory.
 *
 * This library is free software; you can redistribute it and/or
 * modify it under the terms of the GNU Lesser General Public License
 * version 2.1 as published by the Free Software Foundation.
 *
 * This library is distributed in the hope that it will be useful, but
 * WITHOUT ANY WARRANTY; without even the implied warranty of
 * MERCHANTABILITY or FITNESS FOR A PARTICULAR PURPOSE.  See the GNU
 * Lesser General Public License for more details.
 *
 * You should have received a copy of the GNU Lesser General Public
 * License along with this file; see the file named COPYING for more
 * information.
 */

#ifndef BU_PATH_H
#define BU_PATH_H

#include "common.h"

#include <stddef.h> /* for size_t */
#include <stdlib.h> /* for getenv */
#include <limits.h> /* for NAME_MAX */

#ifdef HAVE_DLFCN_H
#  include <dlfcn.h>   /* for RTLD_* */
#endif

#include "bu/defines.h"
#include "bu/magic.h"
#include "bu/vls.h"

__BEGIN_DECLS

/** @addtogroup bu_path
 *
 * @brief Routines for manipulating path strings.
 *
 * operating system and geometry
 * database path strings.
 *
 * Typically being used for operating system and geometry database
 * path strings, routines in this header do NOT have knowledge of or
 * access the filesystem.  They will not check for the presence or
 * absence of objects on disk or in a geometry database - they operate
 * only on the the path string itself.  Any validation of the path is
 * the responsibility of the caller or other routines.
 */
/** @{ */
/** @file bu/path.h */

/**
 * Given a string containing a hierarchical path, return a dynamic
 * string to the parent path.
 *
 * This function is similar if not identical to most dirname() BSD
 * system function implementations; but that system function cannot be
 * used due to significantly inconsistent behavior across platforms.
 *
 * This function always recognizes paths separated by a '/' (i.e.,
 * geometry paths) as well as whatever the native platform directory
 * separator may be.  It is assumed that all file and directory names
 * in the path will not contain a path separator, even if escaped.
 *
 * It is the caller's responsibility to bu_free() the pointer returned
 * from this routine.
 *
 * Examples of strings returned:
 *
 * Input String  | Output String
 * ------------- | -------------
 * /usr/dir/file | /usr/dir
 * /usr/dir/     | /usr
 * /usr/file     | /usr
 * /usr/         | /
 * /usr          | /
 * /             | /
 * .             | .
 * ..            | .
 * usr           | .
 * a/b           | a
 * a/            | .
 * ../a/b        | ../a
 *
 * This routine will return "." if other valid results are not available
 * but should never return NULL.
 */
BU_EXPORT extern char *bu_path_dirname(const char *path);


/**
 * A libbu re-implementation of basename() for cross-platform
 * compatibility.
 *
 * Given a string containing a hierarchically delimited path (e.g.,
 * /path/to/file), determine the file name portion after the last path
 * separator.
 *
 * This function is similar to most basename() BSD system function
 * implementations; but that system function cannot be used due to
 * significantly inconsistent behavior across platforms, particularly
 * with respect to memory allocation and threading behavior.
 *
 * This function always recognizes paths separated by a '/' (i.e.,
 * geometry paths) as well as whatever the native platform directory
 * separator may be.  It is assumed that all file and directory names
 * in the path do not contain a path separator.  That is, there is
 * currently no support for escaped characters.
 *
 * It is the caller's responsibility to provide a basename buffer with
 * enough memory for a string with length at least strlen(path) + 1
 * (for terminating nul) characters as that is the maximum possible
 * basename size.  If the basename output argument is NULL, then
 * dynamic memory will be returned and the caller is responsible for
 * releasing memory (via bu_free()), otherwise the caller-provided
 * basename pointer is returned and managed by the caller accordingly.
 *
 * Examples of strings returned:
 *
 * Input String  | Output String
 * ------------- | -------------
 * /usr/dir/file | file
 * /usr/dir/     | dir
 * /usr/         | usr
 * /usr          | usr
 * /             | /
 * .             | .
 * ..            | ..
 * usr           | usr
 * a/b           | b
 * a/            | a
 * ///           | /
 *
 */
BU_EXPORT extern char *bu_path_basename(const char *path, char *basename);


/**
 * Normalize a path according to rules used for realpath, but
 * without filesystem (or database object) validation.
 *
 * @return
 * A STATIC buffer is returned.  It is the caller's responsibility to
 * call bu_strdup() or make other provisions to save the returned
 * string, before calling again.
<<<<<<< HEAD
  */
=======
 */
>>>>>>> 2965d039
BU_EXPORT extern const char *bu_path_normalize(const char *path);


/**
 * Components of a path recognized by bu_path_component(), identified
 * below in the context of the example path:
 *
 *     /dir1/dir2/file.ext
 */
typedef enum {
    BU_PATH_DIRNAME,           /*!< /dir1/dir2 */
    BU_PATH_BASENAME,          /*!< file.ext */
    BU_PATH_BASENAME_EXTLESS,  /*!< file */
    BU_PATH_EXT,               /*!< ext */
    BU_PATH_EXTLESS,           /*!< /dir1/dir2/file */
    BU_PATH_UNKNOWN            /*!< marks end of bu_path_component_t enums */
} bu_path_component_t;

/**
 * Identify components of a file path such as the filename (basename),
 * file extension, directory path (dirname) and more.
 *
 * Returns truthfully (non-zero) if the specified component type was
 * found in the provided path.  A copy of the component will be
 * written to the 'component' vls if non-NULL.
 */

BU_EXPORT extern int bu_path_component(struct bu_vls *component, const char *path, bu_path_component_t type);


/**
 * Generate an argv array from a path
 *
 * Given a path string, separate the path elements into a dynamically
 * allocated argv array with the path separators removed.  It is the
 * caller's responsibility to free the array that is returned as well
 * as all elements in the array using bu_argv_free() or manually
 * calling bu_free().
 */
BU_EXPORT extern char **bu_path_to_argv(const char *path, int *ac);


#define BU_PATH_MATCH_NOESCAPE    0x01 /**< bu_path_match() flag:
					* Backslash is ordinary
					* character, not an escape
					* character.
					*/
#define BU_PATH_MATCH_PATHNAME    0x02 /**< bu_path_match() flag:
					* Match a slash in pathname
					* only with a slash in pattern
					* and not by an asterisk or a
					* question mark metacharacter,
					* nor by a bracket expression
					* containing a slash.
					*/
#define BU_PATH_MATCH_PERIOD      0x04 /**< bu_path_match() flag:
					* Leading period in pathname
					* has to be matched exactly by
					* a period in pattern.
					*/
#define BU_PATH_MATCH_CASEFOLD    0x08 /**< bu_path_match() flag:
					* Case-insensitive
					* matching.
					*/
/**
 * Compares a string filename or pathname to a pattern.
 *
 * This is a portable implementation of the fnmatch() function as
 * specified in POSIX 1003.2-1992, section B.6.
 *
 * Returns 0 if a match is found or 1 otherwise.
 *
 */
BU_EXPORT extern int bu_path_match(const char *pattern, const char *pathname, int flags);


/** @} */

__END_DECLS

#endif  /* BU_PATH_H */

/*
 * Local Variables:
 * mode: C
 * tab-width: 8
 * indent-tabs-mode: t
 * c-file-style: "stroustrup"
 * End:
 * ex: shiftwidth=4 tabstop=8
 */<|MERGE_RESOLUTION|>--- conflicted
+++ resolved
@@ -1,11 +1,7 @@
 /*                         P A T H . H
  * BRL-CAD
  *
-<<<<<<< HEAD
- * Copyright (c) 2004-2018 United States Government as represented by
-=======
  * Copyright (c) 2004-2020 United States Government as represented by
->>>>>>> 2965d039
  * the U.S. Army Research Laboratory.
  *
  * This library is free software; you can redistribute it and/or
@@ -152,11 +148,7 @@
  * A STATIC buffer is returned.  It is the caller's responsibility to
  * call bu_strdup() or make other provisions to save the returned
  * string, before calling again.
-<<<<<<< HEAD
-  */
-=======
- */
->>>>>>> 2965d039
+ */
 BU_EXPORT extern const char *bu_path_normalize(const char *path);
 
 
