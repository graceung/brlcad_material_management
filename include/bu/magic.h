/*                         M A G I C . H
 * BRL-CAD
 *
<<<<<<< HEAD
 * Copyright (c) 2008-2018 United States Government as represented by
=======
 * Copyright (c) 2008-2020 United States Government as represented by
>>>>>>> 2965d039
 * the U.S. Army Research Laboratory.
 *
 * This library is free software; you can redistribute it and/or
 * modify it under the terms of the GNU Lesser General Public License
 * version 2.1 as published by the Free Software Foundation.
 *
 * This library is distributed in the hope that it will be useful, but
 * WITHOUT ANY WARRANTY; without even the implied warranty of
 * MERCHANTABILITY or FITNESS FOR A PARTICULAR PURPOSE.  See the GNU
 * Lesser General Public License for more details.
 *
 * You should have received a copy of the GNU Lesser General Public
 * License along with this file; see the file named COPYING for more
 * information.
 */

#ifndef BU_MAGIC_H
#define BU_MAGIC_H

#include "common.h"

#include "bu/defines.h"

/** @addtogroup bu_magic
 *
 * @brief
 * Global registry of recognized magic numbers.
 *
 * Magic numbers provide a means
 * to perform run-time sanity checks for memory corruption and
 * uninitialized data.
 *
 * The one ugly thing about this implementation is that every BRL-CAD
 * structure needs to have its magic number registered here and in
 * the header.
 *
 * This file is part of LIBBU even though it provides magic numbers
 * for structures in other libraries.
 *
 * The defines should be considered PRIVATE (even though they are not)
 * and should NEVER be referenced by value.
 */
/** @{ */
/** @brief Global registry of recognized magic numbers. */
/** @file bu/magic.h */

__BEGIN_DECLS

/* libbu */

#define BU_AVS_MAGIC			0x41765321 /**< AvS! */
#define BU_BITV_MAGIC			0x62697476 /**< bitv */
#define BU_COLOR_MAGIC			0x6275636c /**< bucl */
#define BU_EXTERNAL_MAGIC		0x768dbbd0 /**< v??? */
#define BU_HASH_ENTRY_MAGIC		0x48454e54 /**< HENT */
#define BU_HASH_RECORD_MAGIC		0x68617368 /**< hash */
#define BU_HASH_TBL_MAGIC		0x48415348 /**< HASH */
#define BU_HIST_MAGIC			0x48697374 /**< Hist */
#define BU_HOOK_LIST_MAGIC		0x90d5dead /**< ???? => Nietzsche? */
#define BU_IMAGE_FILE_MAGIC		0x6269666d /**< bifm */
#define BU_LIST_HEAD_MAGIC		0x01016580 /**< ??e? */
#define BU_MAPPED_FILE_MAGIC		0x4d617066 /**< Mapf */
#define BU_OBSERVER_MAGIC		0x65796573 /**< eyes */
#define BU_PTBL_MAGIC			0x7074626c /**< ptbl */
#define BU_RB_LIST_MAGIC		0x72626c73 /**< rbls */
#define BU_RB_NODE_MAGIC		0x72626e6f /**< rbno */
#define BU_RB_PKG_MAGIC			0x7262706b /**< rbpk */
#define BU_RB_TREE_MAGIC		0x72627472 /**< rbtr */
#define BU_VLB_MAGIC			0x5f564c42 /**< _VLB */
#define BU_VLS_MAGIC			0x89333bbb /**< ?3;? */

/* libbn */

#define BN_GAUSS_MAGIC			0x1e886880 /**< ??h? => 512256128 */
#define BN_POLY_MAGIC			0x506f4c79 /**< PoLy */
#define BN_SPM_MAGIC			0x41278678 /**< A'?x */
#define BN_TABDATA_MAGIC		0x53736d70 /**< Ssmp */
#define BN_TABLE_MAGIC			0x53706374 /**< Spct */
#define BN_TOL_MAGIC			0x98c734bb /**< ??4? */
#define BN_UNIF_MAGIC			0x00be7460 /**< ??t` => 12481632 */
#define BN_VERT_TREE_MAGIC		0x56455254 /**< VERT */
#define BN_VLBLOCK_MAGIC		0x981bd112 /**< ???? */
#define BN_VLIST_MAGIC			0x98237474 /**< ?\#tt */

/* libbg */
#define BG_TESS_TOL_MAGIC		0xb9090dab /**< ???? */

/* primitive internals */

#define RT_ARBN_INTERNAL_MAGIC		0x18236461 /**< ?\#da */
#define RT_ARB_INTERNAL_MAGIC		0x9befd010 /**< ???? */
#define RT_ARS_INTERNAL_MAGIC		0x77ddbbe3 /**< w??? */
#define RT_BINUNIF_INTERNAL_MAGIC	0x42696e55 /**< BinU */
#define RT_BOT_INTERNAL_MAGIC		0x626f7472 /**< botr */
#define RT_BREP_INTERNAL_MAGIC		0x42524550 /**< BREP */
#define RT_CLINE_INTERNAL_MAGIC		0x43767378 /**< CLIN */
#define RT_DATUM_INTERNAL_MAGIC		0x6461746d /**< datm */
#define RT_DSP_INTERNAL_MAGIC		0x00000de6 /**< ???? */
#define RT_EBM_INTERNAL_MAGIC		0xf901b231 /**< ???1 */
#define RT_EHY_INTERNAL_MAGIC		0xaaccee91 /**< ???? */
#define RT_ELL_INTERNAL_MAGIC		0x93bb23ff /**< ??\#? */
#define RT_EPA_INTERNAL_MAGIC		0xaaccee90 /**< ???? */
#define RT_ETO_INTERNAL_MAGIC		0xaaccee92 /**< ???? */
#define RT_EXTRUDE_INTERNAL_MAGIC	0x65787472 /**< extr */
#define RT_GRIP_INTERNAL_MAGIC		0x31196205 /**< 1?b? */
#define RT_HALF_INTERNAL_MAGIC		0xaa87bbdd /**< ???? */
#define RT_HF_INTERNAL_MAGIC		0x4846494d /**< HFIM */
#define RT_HYP_INTERNAL_MAGIC		0x68797065 /**< hype */
#define RT_JOINT_INTERNAL_MAGIC		0x4a6f696e /**< Join */
#define RT_METABALL_INTERNAL_MAGIC      0x62616c6c /**< ball */
#define RT_NURB_INTERNAL_MAGIC		0x002b2bdd /**< ?++? */
#define RT_PART_INTERNAL_MAGIC		0xaaccee87 /**< ???? */
#define RT_PG_INTERNAL_MAGIC		0x9bfed887 /**< ???? */
#define RT_PIPE_INTERNAL_MAGIC		0x7dd7bb3e /**< }??> */
#define RT_REVOLVE_INTERNAL_MAGIC	0x7265766C /**< revl */
#define RT_RHC_INTERNAL_MAGIC		0xaaccee89 /**< ???? */
#define RT_RPC_INTERNAL_MAGIC		0xaaccee88 /**< ???? */
#define RT_SKETCH_INTERNAL_MAGIC	0x736b6574 /**< sket */
#define RT_SUBMODEL_INTERNAL_MAGIC	0x7375626d /**< subm */
#define RT_SUPERELL_INTERNAL_MAGIC      0xff93bb23 /**< ???? */
#define RT_TGC_INTERNAL_MAGIC		0xaabbdd87 /**< ???? */
#define RT_TOR_INTERNAL_MAGIC		0x9bffed87 /**< ???? */
#define RT_VOL_INTERNAL_MAGIC		0x987ba1d0 /**< ?{?? */
#define RT_PNTS_INTERNAL_MAGIC		0x706e7473 /**< pnts */
#define RT_ANNOT_INTERNAL_MAGIC		0x616e6e6f /**< anno */
#define RT_HRT_INTERNAL_MAGIC		0x6872743f /**< hrt? */
#define RT_SCRIPT_INTERNAL_MAGIC	0x73637269 /**< scri */

/* n-manifold geometry */

#define NMG_EDGEUSE2_MAGIC		0x91919191 /**< ???? => used in eu->l2.magic */
#define NMG_EDGEUSE_MAGIC		0x90909090 /**< ???? */
#define NMG_EDGE_G_CNURB_MAGIC		0x636e7262 /**< cnrb */
#define NMG_EDGE_G_LSEG_MAGIC		0x6c696768 /**< ligh */
#define NMG_EDGE_MAGIC			0x33333333 /**< 3333 */
#define NMG_FACEUSE_MAGIC		0x56565656 /**< VVVV */
#define NMG_FACE_G_PLANE_MAGIC		0x726b6e65 /**< rkne */
#define NMG_FACE_G_SNURB_MAGIC		0x736e7262 /**< snrb */
#define NMG_FACE_MAGIC			0x45454545 /**< EEEE */
#define NMG_INTER_STRUCT_MAGIC		0x99912120 /**< ??!  */
#define NMG_KNOT_VECTOR_MAGIC		0x6b6e6f74 /**< knot */
#define NMG_LOOPUSE_MAGIC		0x78787878 /**< xxxx */
#define NMG_LOOP_G_MAGIC		0x6420224c /**< d "L */
#define NMG_LOOP_MAGIC			0x67676767 /**< gggg */
#define NMG_MODEL_MAGIC 		0x12121212 /**< ???? */
#define NMG_RADIAL_MAGIC		0x52614421 /**< RaD! */
#define NMG_RAY_DATA_MAGIC 		0x01651771 /**< ?e?q */
#define NMG_REGION_A_MAGIC		0x696e6720 /**< ing  */
#define NMG_REGION_MAGIC		0x23232323 /**< \#\#\#\# */
#define NMG_RT_HIT_MAGIC 		0x48697400 /**< Hit? */
#define NMG_RT_HIT_SUB_MAGIC		0x48696d00 /**< Him? */
#define NMG_RT_MISS_MAGIC		0x4d697300 /**< Mis? */
#define NMG_SHELL_A_MAGIC		0x65207761 /**< e wa */
#define NMG_SHELL_MAGIC 		0x71077345 /**< q?sE => shell oil */
#define NMG_VERTEXUSE_A_CNURB_MAGIC	0x20416e64 /**<  And */
#define NMG_VERTEXUSE_A_PLANE_MAGIC	0x69676874 /**< ight */
#define NMG_VERTEXUSE_MAGIC		0x12341234 /**< ?4?4 */
#define NMG_VERTEX_G_MAGIC		0x72737707 /**< rsw? */
#define NMG_VERTEX_MAGIC		0x00123123 /**< ??1\# */

/* raytrace */

#define RT_ANP_MAGIC			0x41507270 /**< APrp */
#define RT_AP_MAGIC			0x4170706c /**< Appl */
#define RT_COMB_MAGIC			0x436f6d49 /**< ComI */
#define RT_CONSTRAINT_MAGIC		0x7063696d /**< pcim */
#define RT_CTS_MAGIC			0x98989123 /**< ???\# */
#define RT_DB_TRAVERSE_MAGIC		0x64627472 /**< dbtr */
#define RT_DBTS_MAGIC			0x64627473 /**< dbts */
#define RT_DB_INTERNAL_MAGIC		0x0dbbd867 /**< ???g */
#define RT_DIR_MAGIC			0x05551212 /**< ?U?? => Directory assistance */
#define RT_FUNCTAB_MAGIC		0x46754e63 /**< FuNc */
#define RT_HIT_MAGIC			0x20686974 /**< hit  */
#define RT_HTBL_MAGIC			0x6874626c /**< htbl */
#define RT_PIECELIST_MAGIC		0x70636c73 /**< pcls */
#define RT_PIECESTATE_MAGIC		0x70637374 /**< pcst */
#define RT_RAY_MAGIC			0x78726179 /**< xray */
#define RT_REGION_MAGIC			0xdffb8001 /**< ???? */
#define RT_SEG_MAGIC			0x98bcdef1 /**< ???? */
#define RT_SOLTAB2_MAGIC		0x92bfcde2 /**< ???? => l2.magic */
#define RT_SOLTAB_MAGIC			0x92bfcde0 /**< ???? => l.magic */
#define RT_TREE_MAGIC			0x91191191 /**< ???? */
#define RT_WDB_MAGIC		       	0x5f576462 /**< _Wdb */

/* ged */

#define GED_CMD_MAGIC			0x65786563 /**< exec */

/* fb */

#define FB_MAGIC			0xfbfb00fb /**< ???? */
#define FB_WGL_MAGIC			0x574f4642 /**< WOFB */
#define FB_OGL_MAGIC			0x584f4642 /**< XOFB */
#define FB_X24_MAGIC			0x58324642 /**< X2FB */
#define FB_TK_MAGIC			0x544b4642 /**< TKFB */
#define FB_QT_MAGIC			0x51544642 /**< QTFB */
#define FB_DEBUG_MAGIC			0x44424642 /**< DBFB */
#define FB_DISK_MAGIC			0x44494642 /**< STFB */
#define FB_STK_MAGIC			0x53544642 /**< STFB */
#define FB_MEMORY_MAGIC			0x4d454642 /**< MEFB */
#define FB_REMOTE_MAGIC			0x524d4642 /**< MEFB */
#define FB_NULL_MAGIC			0x4e554642 /**< NUFB */
#define FB_OSGL_MAGIC			0x4f474642 /**< OGFB */

/* misc */

#define ANIMATE_MAGIC			0x414e4963 /**< ANIc */
#define CURVE_BEZIER_MAGIC		0x62657a69 /**< bezi */
#define CURVE_CARC_MAGIC		0x63617263 /**< carc */
#define CURVE_LSEG_MAGIC		0x6c736567 /**< lseg */
#define CURVE_NURB_MAGIC		0x6e757262 /**< nurb */
#define ANN_TSEG_MAGIC			0x74736567 /**< tseg */
#define DB5_RAW_INTERNAL_MAGIC		0x64357269 /**< d5ri */
#define DBI_MAGIC			0x57204381 /**< W C? */
#define DB_FULL_PATH_MAGIC		0x64626670 /**< dbfp */
#define LIGHT_MAGIC			0xdbddbdb7 /**< ???? */
#define MF_MAGIC			0x55968058 /**< U??X */
#define PIXEL_EXT_MAGIC 		0x50787400 /**< Pxt  */
#define PL_MAGIC        		0x0beef00d /**< ???? => mm. bee food. */
#define PT_HD_MAGIC			0x87687680 /**< ?hv? */
#define PT_MAGIC			0x87687681 /**< ?hv? */
#define RESOURCE_MAGIC			0x83651835 /**< ?e?5 */
#define RTI_MAGIC			0x99101658 /**< ???X */
#define WDB_METABALLPT_MAGIC		0x6d627074 /**< mbpt */
#define WDB_PIPESEG_MAGIC		0x9723ffef /**< ?\#?? */
#define WMEMBER_MAGIC			0x43128912 /**< C??? */
#define ICV_IMAGE_MAGIC			0x6269666d /**< bifm */

/** @brief Routines involved with handling "magic numbers" used to identify various in-memory data structures. */

/**
 * Macros to check and validate a structure pointer, given that the
 * first entry in the structure is a magic number. ((void)(1?0:((_ptr), void(), 0)))
 */
#ifdef NO_BOMBING_MACROS
#  define BU_CKMAG(_ptr, _magic, _str) (void)(_ptr)
#else
#  define BU_CKMAG(_ptr, _magic, _str) do { \
<<<<<<< HEAD
        if (UNLIKELY(((uintptr_t)(_ptr) == 0) || ((uintptr_t)(_ptr) & (sizeof((uintptr_t)(_ptr))-1)) || *((const uint32_t *)(_ptr)) != (uint32_t)(_magic))) { \
            bu_badmagic((const uint32_t *)(_ptr), (uint32_t)(_magic), _str, __FILE__, __LINE__); \
        } \
=======
	if (UNLIKELY(((uintptr_t)(_ptr) == 0) || ((uintptr_t)(_ptr) & (sizeof((uintptr_t)(_ptr))-1)) || *((const uint32_t *)(_ptr)) != (uint32_t)(_magic))) { \
	    bu_badmagic((const uint32_t *)(_ptr), (uint32_t)(_magic), _str, __FILE__, __LINE__); \
	} \
>>>>>>> 2965d039
    } while (0)
#endif


/**
 * This function is called when there is something wrong with a
 * pointer.  It's primarily a support routine for BU_CKMAG macro, but
 * may be used elsewhere.  This function never returns.
 */
BU_EXPORT extern void bu_badmagic(const uint32_t *ptr, uint32_t magic, const char *str, const char *file, int line) _BU_ATTR_ANALYZE_NORETURN _BU_ATTR_NORETURN;


/** @brief Routines involved with handling "magic numbers" used to identify various in-memory data structures. */

/**
 * Given a number which has been found in the magic number field of a
 * structure (which is typically the first entry), determine what kind
 * of structure this magic number pertains to.  This is called by the
 * macro BU_CK_MAGIC() to provide a "hint" as to what sort of pointer
 * error might have been made.
 */
BU_EXPORT extern const char *bu_identify_magic(uint32_t magic);


/** @} */

__END_DECLS

#endif /* BU_MAGIC_H */

/*
 * Local Variables:
 * tab-width: 8
 * mode: C
 * indent-tabs-mode: t
 * c-file-style: "stroustrup"
 * End:
 * ex: shiftwidth=4 tabstop=8
 */<|MERGE_RESOLUTION|>--- conflicted
+++ resolved
@@ -1,11 +1,7 @@
 /*                         M A G I C . H
  * BRL-CAD
  *
-<<<<<<< HEAD
- * Copyright (c) 2008-2018 United States Government as represented by
-=======
  * Copyright (c) 2008-2020 United States Government as represented by
->>>>>>> 2965d039
  * the U.S. Army Research Laboratory.
  *
  * This library is free software; you can redistribute it and/or
@@ -244,15 +240,9 @@
 #  define BU_CKMAG(_ptr, _magic, _str) (void)(_ptr)
 #else
 #  define BU_CKMAG(_ptr, _magic, _str) do { \
-<<<<<<< HEAD
-        if (UNLIKELY(((uintptr_t)(_ptr) == 0) || ((uintptr_t)(_ptr) & (sizeof((uintptr_t)(_ptr))-1)) || *((const uint32_t *)(_ptr)) != (uint32_t)(_magic))) { \
-            bu_badmagic((const uint32_t *)(_ptr), (uint32_t)(_magic), _str, __FILE__, __LINE__); \
-        } \
-=======
 	if (UNLIKELY(((uintptr_t)(_ptr) == 0) || ((uintptr_t)(_ptr) & (sizeof((uintptr_t)(_ptr))-1)) || *((const uint32_t *)(_ptr)) != (uint32_t)(_magic))) { \
 	    bu_badmagic((const uint32_t *)(_ptr), (uint32_t)(_magic), _str, __FILE__, __LINE__); \
 	} \
->>>>>>> 2965d039
     } while (0)
 #endif
 
