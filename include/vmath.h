--- conflicted
+++ resolved
@@ -298,13 +298,8 @@
 	 && NEAR_ZERO(v[Y], tol) \
 	 && NEAR_ZERO(v[Z], tol))
 
-<<<<<<< HEAD
-/** 
- * @brief Test for all elements of `v' being smaller than `tol'. 
-=======
 /**
  * Test for all elements of `v' being smaller than `tol'.
->>>>>>> dd03dbfe
  * Version for degree 2 vectors.
  */
 #define V2NEAR_ZERO(v, tol) (NEAR_ZERO(v[X], tol) && NEAR_ZERO(v[Y], tol))
