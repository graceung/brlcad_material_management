/*                         V M A T H . H
 * BRL-CAD
 *
 * Copyright (c) 2004-2008 United States Government as represented by
 * the U.S. Army Research Laboratory.
 *
 * This library is free software; you can redistribute it and/or
 * modify it under the terms of the GNU Lesser General Public License
 * version 2.1 as published by the Free Software Foundation.
 *
 * This library is distributed in the hope that it will be useful, but
 * WITHOUT ANY WARRANTY; without even the implied warranty of
 * MERCHANTABILITY or FITNESS FOR A PARTICULAR PURPOSE.  See the GNU
 * Lesser General Public License for more details.
 *
 * You should have received a copy of the GNU Lesser General Public
 * License along with this file; see the file named COPYING for more
 * information.
 */
/** @addtogroup mat */
/** @{ */
/** @file vmath.h
 *
 * @brief vector/matrix math
 *
 *  This header file defines many commonly used 3D vector math macros,
 *  and operates on vect_t, point_t, mat_t, and quat_t objects.
 *
 *  Note that while many people in the computer graphics field use
 *  post-multiplication with row vectors (ie, vector * matrix * matrix ...)
 *  the BRL-CAD system uses the more traditional representation of
 *  column vectors (ie, ... matrix * matrix * vector).  (The matrices
 *  in these two representations are the transposes of each other). Therefore,
 *  when transforming a vector by a matrix, pre-multiplication is used, ie:
 *
 *		view_vec = model2view_mat * model_vec
 *
 *  Furthermore, additional transformations are multiplied on the left, ie:
 *
 <tt> @code
 *		vec'  =  T1 * vec
 *		vec'' =  T2 * T1 * vec  =  T2 * vec'
 @endcode </tt>
 *
 *  The most notable implication of this is the location of the
 *  "delta" (translation) values in the matrix, ie:
 *
 <tt> @code
 *        x'     ( R0   R1   R2   Dx )      x
 *        y' =   ( R4   R5   R6   Dy )   *  y
 *        z'     ( R8   R9   R10  Dz )      z
 *        w'     (  0    0    0   1/s)      w
 @endcode </tt>
 *
 *  @par Note -
 *  	vect_t objects are 3-tuples
 *@n	hvect_t objects are 4-tuples
 *
 *  Most of these macros require that the result be in
 *  separate storage, distinct from the input parameters,
 *  except where noted.
 *
 *  When writing macros like this, it is very important that any
 *  variables which are declared within code blocks inside a macro
 *  start with an underscore.  This prevents any name conflicts with
 *  user-provided parameters.  For example:
 *	{ register double _f; stuff; }
 *
 */

#ifndef __VMATH_H__
#define __VMATH_H__

#include "common.h"

/* for sqrt(), sin(), cos(), rint(), etc */
#include <math.h>

/* for floating point tolerances and other math constants */
#include <float.h>

/* for fastf_t */
#include "bu.h"


__BEGIN_DECLS

#ifndef M_
#  define M_		XXX /**< */
#endif

#ifndef M_1_PI
#  define M_1_PI	0.31830988618379067153776752675 /**< 1/pi */
#endif
#ifndef M_2_PI
#  define M_2_PI	0.63661977236758134307553505349 /**< 2/pi */
#endif
#ifndef M_2_SQRTPI
#  define M_2_SQRTPI	1.12837916709551257389615890312 /**< 2/sqrt(pi) */
#endif
#ifndef M_E
#  define M_E		2.71828182845904523536028747135 /**< e */
#endif
#ifndef M_EULER
#  define M_EULER	0.57721566490153286060651209008 /**< Euler's constant */
#endif
#ifndef M_LOG2E
#  define M_LOG2E	1.44269504088896340735992468100 /**< log_2(e) */
#endif
#ifndef M_LOG10E
#  define M_LOG10E	0.43429448190325182765112891892 /**< log_10(e) */
#endif
#ifndef M_LN10
#  define M_LN10	2.30258509299404568401799145468 /**< log_e(10) */
#endif
#ifndef M_LN2
#  define M_LN2		0.69314718055994530941723212146 /**< log_e(2) */
#endif
#ifndef M_LNPI
#  define M_LNPI	1.14472988584940017414342735135 /**< log_e(pi) */
#endif
#ifndef M_PI
#  define M_PI		3.14159265358979323846264338328 /**< pi */
#endif
#ifndef M_PI_2
#  define M_PI_2	1.57079632679489661923132169164 /**< pi/2 */
#endif
#ifndef M_PI_4
#  define M_PI_4	0.78539816339744830966156608458 /**< pi/4 */
#endif
#ifndef M_SQRT1_2
#  define M_SQRT1_2	0.70710678118654752440084436210 /**< sqrt(1/2) */
#endif
<<<<<<< HEAD
#ifndef M_SQRT2_DIV2
#  define M_SQRT2_DIV2	0.70710678118654752440  /**< sqrt(2)/2 , DEPRECATED - use M_SQRT1_2 */
#endif
#ifndef M_SQRT2
#  define M_SQRT2	1.41421356237309504880168872421 /**< sqrt(2) */
#endif
#ifndef M_SQRT3
#  define M_SQRT3	1.73205080756887729352744634151 /**< sqrt(3) */
#endif
#ifndef M_SQRTPI
#  define M_SQRTPI	1.77245385090551602729816748334 /**< sqrt(pi) */
#endif

#ifndef PI
#  define PI 		M_PI /**< DEPRECATED - do not use */
=======
#ifndef M_SQRT2
#  define M_SQRT2	1.41421356237309504880168872421 /**< sqrt(2) */
>>>>>>> 5f0eecff
#endif
#ifndef M_SQRT3
#  define M_SQRT3	1.73205080756887729352744634151 /**< sqrt(3) */
#endif
#ifndef M_SQRTPI
#  define M_SQRTPI	1.77245385090551602729816748334 /**< sqrt(pi) */
#endif

#ifndef DEG2RAD
#  define DEG2RAD       0.017453292519943295769236907684 /**< pi/180 */
#endif
#ifndef RAD2DEG
#  define RAD2DEG	57.295779513082320876798154814105 /**< 180/pi */
#endif


/* minimum computation tolerances */
#ifdef vax
#  define VDIVIDE_TOL		( 1.0e-10 )
#  define VUNITIZE_TOL		( 1.0e-7 )
#else
#  ifdef DBL_EPSILON
#    define VDIVIDE_TOL		( DBL_EPSILON )
#  else
#    define VDIVIDE_TOL		( 1.0e-20 )
#  endif
#  ifdef FLT_EPSILON
#    define VUNITIZE_TOL	( FLT_EPSILON )
#  else
#    define VUNITIZE_TOL	( 1.0e-15 )
#  endif
#endif

/** @brief # of fastf_t's per vect2d_t */
#define ELEMENTS_PER_VECT2D	2

/** @brief # of fastf_t's per point2d_t */
#define ELEMENTS_PER_POINT2D	2

/** @brief # of fastf_t's per vect_t */
#define ELEMENTS_PER_VECT	3

/** @brief # of fastf_t's per point_t */
#define ELEMENTS_PER_POINT	3
#define ELEMENTS_PER_PT		ELEMENTS_PER_POINT /**< DEPRECATED */

/** @brief # of fastf_t's per hvect_t (homogeneous vector) */
#define ELEMENTS_PER_HVECT	4
#define HVECT_LEN		ELEMENTS_PER_HVECT /**< DEPRECATED */

/** @brief # of fastf_t's per hpt_t (homogeneous point) */
#define ELEMENTS_PER_HPOINT	4
#define HPT_LEN			ELEMENTS_PER_HPOINT /**< DEPRECATED */

/** @brief # of fastf_t's per plane_t */
#define ELEMENTS_PER_PLANE	4

/** @brief # of fastf_t's per mat_t */
#define ELEMENTS_PER_MAT	(ELEMENTS_PER_PLANE*ELEMENTS_PER_PLANE)

/*
 * Types for matrixes and vectors.
 */

/** @brief 2-tuple vector */
typedef fastf_t vect2d_t[ELEMENTS_PER_VECT2D];
typedef fastf_t *vect2dp_t;

/** @brief 2-tuple point */
typedef fastf_t point2d_t[ELEMENTS_PER_POINT2D];
typedef fastf_t *point2dp_t;

/** @brief 3-tuple vector */
typedef	fastf_t	vect_t[ELEMENTS_PER_VECT];
typedef	fastf_t	*vectp_t;

/** @brief 3-tuple point */
typedef fastf_t	point_t[ELEMENTS_PER_POINT];
typedef fastf_t	*pointp_t;

/** @brief 4-tuple vector */
typedef fastf_t hvect_t[ELEMENTS_PER_HVECT];

/** @brief 4-tuple point */
typedef fastf_t hpoint_t[ELEMENTS_PER_HPOINT];

/** @brief 4-element quaternion */
#define quat_t	hvect_t

/** @brief 4x4 matrix */
typedef	fastf_t	mat_t[ELEMENTS_PER_MAT];
typedef	fastf_t	*matp_t;


/**
 * return truthfully whether a value is within some epsilon from zero
 */
#define NEAR_ZERO(val, epsilon)	( ((val) > -epsilon) && ((val) < epsilon) )

/**
 * clamp a value to a low/high number
 */
#define CLAMP(_v, _l, _h) if ((_v) < (_l)) _v = _l; else if ((_v) > (_h)) _v = _h

/**
 * @brief
 *  Definition of a plane equation
 *
 *  A plane is defined by a unit-length outward pointing normal vector (N),
 *  and the perpendicular (shortest) distance from the origin to the plane
 *  (in element N[3]).
 *
 *  The plane consists of all points P=(x, y, z) such that
 *@n	VDOT(P, N) - N[3] == 0
 *@n  that is,
 *@n	N[X]*x + N[Y]*y + N[Z]*z - N[3] == 0
 *
 *  The inside of the halfspace bounded by the plane
 *  consists of all points P such that
 *@n	VDOT(P, N) - N[3] <= 0
 *
 *  A ray with direction D is classified w.r.t. the plane by
 *
 *@n	VDOT(D, N) < 0	ray enters halfspace defined by plane
 *@n	VDOT(D, N) == 0	ray is parallel to plane
 *@n	VDOT(D, N) > 0	ray exits halfspace defined by plane
 */
typedef fastf_t	plane_t[ELEMENTS_PER_PLANE];

/** @brief Compute distance from a point to a plane */
#define DIST_PT_PLANE(_pt, _pl) (VDOT(_pt, _pl) - (_pl)[H])

/** @brief Compute distance between two points */
#define DIST_PT_PT(a, b)		sqrt( \
	((a)[X]-(b)[X])*((a)[X]-(b)[X]) + \
	((a)[Y]-(b)[Y])*((a)[Y]-(b)[Y]) + \
	((a)[Z]-(b)[Z])*((a)[Z]-(b)[Z]) )

/* Element names in homogeneous vector (4-tuple) */
#define	X	0
#define	Y	1
#define Z	2
#define H	3
#define W	H

/* Locations of deltas in 4x4 Homogenous Transform matrix */
#define MDX	3
#define MDY	7
#define MDZ	11

/** @brief set translation values of 4x4 matrix with x, y, z values */
#define MAT_DELTAS(_m, _x, _y, _z)	{ \
			(_m)[MDX] = (_x); \
			(_m)[MDY] = (_y); \
			(_m)[MDZ] = (_z); }

/** @brief set translation values of 4x4 matrix from a vector */
#define MAT_DELTAS_VEC(_m, _v)	\
			MAT_DELTAS(_m, (_v)[X], (_v)[Y], (_v)[Z] )

/** @brief set translation values of 4x4 matrix from a reversed vector */
#define MAT_DELTAS_VEC_NEG(_m, _v)	\
			MAT_DELTAS(_m, -(_v)[X], -(_v)[Y], -(_v)[Z] )

/** @brief get translation values of 4x4 matrix to a vector */
#define MAT_DELTAS_GET(_v, _m) { \
			(_v)[X] = (_m)[MDX]; \
			(_v)[Y] = (_m)[MDY]; \
			(_v)[Z] = (_m)[MDZ]; }

/** @brief get translation values of 4x4 matrix to a vector, reversed */
#define MAT_DELTAS_GET_NEG(_v, _m) { \
			(_v)[X] = -(_m)[MDX]; \
			(_v)[Y] = -(_m)[MDY]; \
			(_v)[Z] = -(_m)[MDZ]; }

/** @brief increment translation elements in a 4x4 matrix with x, y, z values */
#define MAT_DELTAS_ADD(_m, _x, _y, _z) { \
			(_m)[MDX] += (_x); \
			(_m)[MDY] += (_y); \
			(_m)[MDZ] += (_z); }

/** @brief increment translation elements in a 4x4 matrix from a vector */
#define MAT_DELTAS_ADD_VEC(_m, _v) { \
			(_m)[MDX] += (_v)[X]; \
			(_m)[MDY] += (_v)[Y]; \
			(_m)[MDZ] += (_v)[Z]; }

/** @brief decrement translation elements in a 4x4 matrix with x, y, z values */
#define MAT_DELTAS_SUB(_m, _x, _y, _z) { \
			(_m)[MDX] -= (_x); \
			(_m)[MDY] -= (_y); \
			(_m)[MDZ] -= (_z); }

/** @brief decrement translation elements in a 4x4 matrix from a vector */
#define MAT_DELTAS_SUB_VEC(_m, _v) { \
			(_m)[MDX] -= (_v)[X]; \
			(_m)[MDY] -= (_v)[Y]; \
			(_m)[MDZ] -= (_v)[Z]; }

/** @brief decrement translation elements in a 4x4 matrix with x, y, z values */
#define MAT_DELTAS_MUL(_m, _x, _y, _z) { \
			(_m)[MDX] *= (_x); \
			(_m)[MDY] *= (_y); \
			(_m)[MDZ] *= (_z); }

/** @brief decrement translation elements in a 4x4 matrix from a vector */
#define MAT_DELTAS_MUL_VEC(_m, _v) { \
			(_m)[MDX] *= (_v)[X]; \
			(_m)[MDY] *= (_v)[Y]; \
			(_m)[MDZ] *= (_v)[Z]; }


/* Locations of scaling values in 4x4 Homogenous Transform matrix */
#define MSX	0
#define MSY	5
#define MSZ	10
#define MSA	15

/** @brief set scale of 4x4 matrix from xyz */
#define MAT_SCALE(_m, _x, _y, _z) { \
	(_m)[MSX] = _x; \
	(_m)[MSY] = _y; \
	(_m)[MSZ] = _z; }

/** @brief set scale of 4x4 matrix from vector */
#define MAT_SCALE_VEC(_m, _v) {\
	(_m)[MSX] = (_v)[X]; \
	(_m)[MSY] = (_v)[Y]; \
	(_m)[MSZ] = (_v)[Z]; }

/** @brief set uniform scale of 4x4 matrix from scalar */
#define MAT_SCALE_ALL(_m, _s) (_m)[MSA] = (_s)

/** @brief add to scaling elements in a 4x4 matrix from xyz */
#define MAT_SCALE_ADD(_m, _x, _y, _z) { \
	(_m)[MSX] += _x; \
	(_m)[MSY] += _y; \
	(_m)[MSZ] += _z; }

/** @brief add to scaling elements in a 4x4 matrix from vector */
#define MAT_SCALE_ADD_VEC(_m, _v) {\
	(_m)[MSX] += (_v)[X]; \
	(_m)[MSY] += (_v)[Y]; \
	(_m)[MSZ] += (_v)[Z]; }

/** @brief subtract from scaling elements in a 4x4 matrix from xyz */
#define MAT_SCALE_SUB(_m, _x, _y, _z) { \
	(_m)[MSX] -= _x; \
	(_m)[MSY] -= _y; \
	(_m)[MSZ] -= _z; }

/** @brief subtract from scaling elements in a 4x4 matrix from vector */
#define MAT_SCALE_SUB_VEC(_m, _v) {\
	(_m)[MSX] -= (_v)[X]; \
	(_m)[MSY] -= (_v)[Y]; \
	(_m)[MSZ] -= (_v)[Z]; }

/** @brief multipy scaling elements in a 4x4 matrix from xyz */
#define MAT_SCALE_MUL(_m, _x, _y, _z) { \
	(_m)[MSX] *= _x; \
	(_m)[MSY] *= _y; \
	(_m)[MSZ] *= _z; }

/** @brief multiply scaling elements in a 4x4 matrix from vector */
#define MAT_SCALE_MUL_VEC(_m, _v) {\
	(_m)[MSX] *= (_v)[X]; \
	(_m)[MSY] *= (_v)[Y]; \
	(_m)[MSZ] *= (_v)[Z]; }


/* Macro versions of librt/mat.c functions, for when speed really matters */

/** @brief zero a matrix */
#define MAT_ZERO(m)	{ \
	(m)[0] = (m)[1] = (m)[2] = (m)[3] = \
	(m)[4] = (m)[5] = (m)[6] = (m)[7] = \
	(m)[8] = (m)[9] = (m)[10] = (m)[11] = \
	(m)[12] = (m)[13] = (m)[14] = (m)[15] = 0.0;}

/* # define MAT_ZERO(m)	{\
   register int _j; \
   for (_j=0; _j<16; _j++) (m)[_j]=0.0; }
*/

/** @brief set matrix to identity */
#define MAT_IDN(m)	{\
	(m)[1] = (m)[2] = (m)[3] = (m)[4] =\
	(m)[6] = (m)[7] = (m)[8] = (m)[9] = \
	(m)[11] = (m)[12] = (m)[13] = (m)[14] = 0.0;\
	(m)[0] = (m)[5] = (m)[10] = (m)[15] = 1.0;}

/* #define MAT_IDN(m)	{\
   int _j;	for (_j=0;_j<16;_j++) (m)[_j]=0.0;\
   (m)[0] = (m)[5] = (m)[10] = (m)[15] = 1.0;}
*/

/** @brief copy a matrix */
#define MAT_COPY( d, s )	{ \
	(d)[0] = (s)[0];\
	(d)[1] = (s)[1];\
	(d)[2] = (s)[2];\
	(d)[3] = (s)[3];\
	(d)[4] = (s)[4];\
	(d)[5] = (s)[5];\
	(d)[6] = (s)[6];\
	(d)[7] = (s)[7];\
	(d)[8] = (s)[8];\
	(d)[9] = (s)[9];\
	(d)[10] = (s)[10];\
	(d)[11] = (s)[11];\
	(d)[12] = (s)[12];\
	(d)[13] = (s)[13];\
	(d)[14] = (s)[14];\
	(d)[15] = (s)[15]; }

/* #define MAT_COPY(o, m)   VMOVEN(o, m, 16)  */

/** @brief Set vector at `a' to have coordinates `b', `c', `d' */
#define VSET(a, b, c, d)	{ \
			(a)[X] = (b);\
			(a)[Y] = (c);\
			(a)[Z] = (d); }

/** @brief Set all elements of vector to same scalar value */
#define VSETALL(a, s)	{ (a)[X] = (a)[Y] = (a)[Z] = (s); }

/** @brief Set all elements of N-vector to same scalar value */
#define VSETALLN(v, s, n)  {\
	register int _j;\
	for (_j=0; _j<n; _j++) v[_j]=(s);}

/** @brief Transfer vector at `b' to vector at `a' */
#define VMOVE(a, b)	{ \
			(a)[X] = (b)[X];\
			(a)[Y] = (b)[Y];\
			(a)[Z] = (b)[Z]; }

/** @brief Transfer vector of length `n' at `b' to vector at `a' */
#define VMOVEN(a, b, n) \
	{ register int _vmove; \
	for (_vmove = 0; _vmove < (n); _vmove++) \
		(a)[_vmove] = (b)[_vmove]; \
	}

/** @brief Move a homogeneous 4-tuple */
#define HMOVE(a, b)	{ \
			(a)[X] = (b)[X];\
			(a)[Y] = (b)[Y];\
			(a)[Z] = (b)[Z];\
			(a)[W] = (b)[W]; }

/** @brief move a 2D vector.
 * This naming convention seems better than the VMOVE_2D version below
 */
#define V2MOVE(a, b)	{ \
			(a)[X] = (b)[X];\
			(a)[Y] = (b)[Y]; }

/** @brief Reverse the direction of vector b and store it in a */
#define VREVERSE(a, b)	{ \
			(a)[X] = -(b)[X]; \
			(a)[Y] = -(b)[Y]; \
			(a)[Z] = -(b)[Z]; }

/** @brief Same as VREVERSE, but for a 4-tuple.  Also useful on plane_t objects */
#define HREVERSE(a, b)	{ \
			(a)[X] = -(b)[X]; \
			(a)[Y] = -(b)[Y]; \
			(a)[Z] = -(b)[Z]; \
			(a)[W] = -(b)[W]; }

/** @brief Add vectors at `b' and `c', store result at `a' */
#ifdef SHORT_VECTORS
#define VADD2(a, b, c) VADD2N(a, b, c, 3)
#else
#define VADD2(a, b, c)	{ \
			(a)[X] = (b)[X] + (c)[X];\
			(a)[Y] = (b)[Y] + (c)[Y];\
			(a)[Z] = (b)[Z] + (c)[Z]; }
#endif /* SHORT_VECTORS */

/** @brief Add vectors of length `n' at `b' and `c', store result at `a' */
#define VADD2N(a, b, c, n) \
	{ register int _vadd2; \
	for (_vadd2 = 0; _vadd2 < (n); _vadd2++) \
		(a)[_vadd2] = (b)[_vadd2] + (c)[_vadd2]; \
	}

#define V2ADD2(a, b, c)	{ \
			(a)[X] = (b)[X] + (c)[X];\
			(a)[Y] = (b)[Y] + (c)[Y];}

/** @brief Subtract vector at `c' from vector at `b', store result at `a' */
#ifdef SHORT_VECTORS
#define VSUB2(a, b, c) 	VSUB2N(a, b, c, 3)
#else
#define VSUB2(a, b, c)	{ \
			(a)[X] = (b)[X] - (c)[X];\
			(a)[Y] = (b)[Y] - (c)[Y];\
			(a)[Z] = (b)[Z] - (c)[Z]; }
#endif /* SHORT_VECTORS */

/** @brief Subtract `n' length vector at `c' from vector at `b', store result at `a' */
#define VSUB2N(a, b, c, n) \
	{ register int _vsub2; \
	for (_vsub2 = 0; _vsub2 < (n); _vsub2++) \
		(a)[_vsub2] = (b)[_vsub2] - (c)[_vsub2]; \
	}

#define V2SUB2(a, b, c)	{ \
			(a)[X] = (b)[X] - (c)[X];\
			(a)[Y] = (b)[Y] - (c)[Y];}

/** @brief Vectors:  A = B - C - D */
#ifdef SHORT_VECTORS
#define VSUB3(a, b, c, d) VSUB3(a, b, c, d, 3)
#else
#define VSUB3(a, b, c, d)	{ \
			(a)[X] = (b)[X] - (c)[X] - (d)[X];\
			(a)[Y] = (b)[Y] - (c)[Y] - (d)[Y];\
			(a)[Z] = (b)[Z] - (c)[Z] - (d)[Z]; }
#endif /* SHORT_VECTORS */

/** @brief Vectors:  A = B - C - D for vectors of length `n' */
#define VSUB3N(a, b, c, d, n) \
	{ register int _vsub3; \
	for (_vsub3 = 0; _vsub3 < (n); _vsub3++) \
		(a)[_vsub3] = (b)[_vsub3] - (c)[_vsub3] - (d)[_vsub3]; \
	}

/** @brief Add 3 vectors at `b', `c', and `d', store result at `a' */
#ifdef SHORT_VECTORS
#define VADD3(a, b, c, d) VADD3N(a, b, c, d, 3)
#else
#define VADD3(a, b, c, d)	{ \
			(a)[X] = (b)[X] + (c)[X] + (d)[X];\
			(a)[Y] = (b)[Y] + (c)[Y] + (d)[Y];\
			(a)[Z] = (b)[Z] + (c)[Z] + (d)[Z]; }
#endif /* SHORT_VECTORS */

/** @brief Add 3 vectors of length `n' at `b', `c', and `d', store result at `a' */
#define VADD3N(a, b, c, d, n) \
	{ register int _vadd3; \
	for (_vadd3 = 0; _vadd3 < (n); _vadd3++) \
		(a)[_vadd3] = (b)[_vadd3] + (c)[_vadd3] + (d)[_vadd3]; \
	}

#define V2ADD3(a, b, c, d)	{ \
			(a)[X] = (b)[X] + (c)[X] + (d)[X];\
			(a)[Y] = (b)[Y] + (c)[Y] + (d)[Y];}

/** @brief Add 4 vectors at `b', `c', `d', and `e', store result at `a' */
#ifdef SHORT_VECTORS
#define VADD4(a, b, c, d, e) VADD4N(a, b, c, d, e, 3)
#else
#define VADD4(a, b, c, d, e) { \
			(a)[X] = (b)[X] + (c)[X] + (d)[X] + (e)[X];\
			(a)[Y] = (b)[Y] + (c)[Y] + (d)[Y] + (e)[Y];\
			(a)[Z] = (b)[Z] + (c)[Z] + (d)[Z] + (e)[Z]; }
#endif /* SHORT_VECTORS */

/** @brief Add 4 `n' length vectors at `b', `c', `d', and `e', store result at `a' */
#define VADD4N(a, b, c, d, e, n) \
	{ register int _vadd4; \
	for (_vadd4 = 0; _vadd4 < (n); _vadd4++) \
		(a)[_vadd4] = (b)[_vadd4] + (c)[_vadd4] + (d)[_vadd4] + (e)[_vadd4];\
	}

/** @brief Scale vector at `b' by scalar `c', store result at `a' */
#ifdef SHORT_VECTORS
#define VSCALE(a, b, c) VSCALEN(a, b, c, 3)
#else
#define VSCALE(a, b, c)	{ \
			(a)[X] = (b)[X] * (c);\
			(a)[Y] = (b)[Y] * (c);\
			(a)[Z] = (b)[Z] * (c); }
#endif /* SHORT_VECTORS */

#define HSCALE(a, b, c)	{ \
			(a)[X] = (b)[X] * (c);\
			(a)[Y] = (b)[Y] * (c);\
			(a)[Z] = (b)[Z] * (c);\
			(a)[W] = (b)[W] * (c); }

/** @brief Scale vector of length `n' at `b' by scalar `c', store result at `a' */
#define VSCALEN(a, b, c, n) \
	{ register int _vscale; \
	for (_vscale = 0; _vscale < (n); _vscale++) \
		(a)[_vscale] = (b)[_vscale] * (c); \
	}

#define V2SCALE(a, b, c)	{ \
			(a)[X] = (b)[X] * (c);\
			(a)[Y] = (b)[Y] * (c); }

/** @brief Normalize vector `a' to be a unit vector */
#ifdef SHORT_VECTORS
#define VUNITIZE(a) { \
	register double _f = MAGSQ(a); \
	register int _vunitize; \
	if ( ! NEAR_ZERO( _f-1.0, VUNITIZE_TOL ) ) { \
		_f = sqrt( _f ); \
		if ( _f < VDIVIDE_TOL ) { VSETALL( (a), 0.0 ); } else { \
			_f = 1.0/_f; \
			for (_vunitize = 0; _vunitize < 3; _vunitize++) \
				(a)[_vunitize] *= _f; \
		} \
	} \
}
#else
#define VUNITIZE(a)	{ \
	register double _f = MAGSQ(a); \
	if ( ! NEAR_ZERO( _f-1.0, VUNITIZE_TOL ) ) { \
		_f = sqrt( _f ); \
		if ( _f < VDIVIDE_TOL ) { VSETALL( (a), 0.0 ); } else { \
			_f = 1.0/_f; \
			(a)[X] *= _f; (a)[Y] *= _f; (a)[Z] *= _f; \
		} \
	} \
}
#endif /* SHORT_VECTORS */

/** @brief If vector magnitude is too small, return an error code */
#define VUNITIZE_RET(a, ret)	{ \
			register double _f; _f = MAGNITUDE(a); \
			if ( _f < VDIVIDE_TOL ) return(ret); \
			_f = 1.0/_f; \
			(a)[X] *= _f; (a)[Y] *= _f; (a)[Z] *= _f; }

/** @brief
 *  Find the sum of two points, and scale the result.
 *  Often used to find the midpoint.
 */
#ifdef SHORT_VECTORS
#define VADD2SCALE( o, a, b, s )	VADD2SCALEN( o, a, b, s, 3 )
#else
#define VADD2SCALE( o, a, b, s )	{ \
					(o)[X] = ((a)[X] + (b)[X]) * (s); \
					(o)[Y] = ((a)[Y] + (b)[Y]) * (s); \
					(o)[Z] = ((a)[Z] + (b)[Z]) * (s); }
#endif

#define VADD2SCALEN( o, a, b, n ) \
	{ register int _vadd2scale; \
	for ( _vadd2scale = 0; _vadd2scale < (n); _vadd2scale++ ) \
		(o)[_vadd2scale] = ((a)[_vadd2scale] + (b)[_vadd2scale]) * (s); \
	}

/** @brief
 *  Find the difference between two points, and scale result.
 *  Often used to compute bounding sphere radius given rpp points.
 */
#ifdef SHORT_VECTORS
#define VSUB2SCALE( o, a, b, s )	VSUB2SCALEN( o, a, b, s, 3 )
#else
#define VSUB2SCALE( o, a, b, s )	{ \
					(o)[X] = ((a)[X] - (b)[X]) * (s); \
					(o)[Y] = ((a)[Y] - (b)[Y]) * (s); \
					(o)[Z] = ((a)[Z] - (b)[Z]) * (s); }
#endif

#define VSUB2SCALEN( o, a, b, n ) \
	{ register int _vsub2scale; \
	for ( _vsub2scale = 0; _vsub2scale < (n); _vsub2scale++ ) \
		(o)[_vsub2scale] = ((a)[_vsub2scale] - (b)[_vsub2scale]) * (s); \
	}


/** @brief
 *  Combine together several vectors, scaled by a scalar
 */
#ifdef SHORT_VECTORS
#define VCOMB3(o, a, b, c, d, e, f)	VCOMB3N(o, a, b, c, d, e, f, 3)
#else
#define VCOMB3(o, a, b, c, d, e, f)	{\
	(o)[X] = (a) * (b)[X] + (c) * (d)[X] + (e) * (f)[X];\
	(o)[Y] = (a) * (b)[Y] + (c) * (d)[Y] + (e) * (f)[Y];\
	(o)[Z] = (a) * (b)[Z] + (c) * (d)[Z] + (e) * (f)[Z];}
#endif /* SHORT_VECTORS */

#define VCOMB3N(o, a, b, c, d, e, f, n)	{\
	{ register int _vcomb3; \
	for (_vcomb3 = 0; _vcomb3 < (n); _vcomb3++) \
		(o)[_vcomb3] = (a) * (b)[_vcomb3] + (c) * (d)[_vcomb3] + (e) * (f)[_vcomb3]; \
	} }

#ifdef SHORT_VECTORS
#define VCOMB2(o, a, b, c, d)	VCOMB2N(o, a, b, c, d, 3)
#else
#define VCOMB2(o, a, b, c, d)	{\
	(o)[X] = (a) * (b)[X] + (c) * (d)[X];\
	(o)[Y] = (a) * (b)[Y] + (c) * (d)[Y];\
	(o)[Z] = (a) * (b)[Z] + (c) * (d)[Z];}
#endif /* SHORT_VECTORS */

#define VCOMB2N(o, a, b, c, d, n)	{\
	{ register int _vcomb2; \
	for (_vcomb2 = 0; _vcomb2 < (n); _vcomb2++) \
		(o)[_vcomb2] = (a) * (b)[_vcomb2] + (c) * (d)[_vcomb2]; \
	} }

#define VJOIN4(a, b, c, d, e, f, g, h, i, j)	{ \
	(a)[X] = (b)[X] + (c)*(d)[X] + (e)*(f)[X] + (g)*(h)[X] + (i)*(j)[X];\
	(a)[Y] = (b)[Y] + (c)*(d)[Y] + (e)*(f)[Y] + (g)*(h)[Y] + (i)*(j)[Y];\
	(a)[Z] = (b)[Z] + (c)*(d)[Z] + (e)*(f)[Z] + (g)*(h)[Z] + (i)*(j)[Z]; }

#define VJOIN3(a, b, c, d, e, f, g, h)		{ \
	(a)[X] = (b)[X] + (c)*(d)[X] + (e)*(f)[X] + (g)*(h)[X];\
	(a)[Y] = (b)[Y] + (c)*(d)[Y] + (e)*(f)[Y] + (g)*(h)[Y];\
	(a)[Z] = (b)[Z] + (c)*(d)[Z] + (e)*(f)[Z] + (g)*(h)[Z]; }

/** @brief Compose vector at `a' of:
 *	Vector at `b' plus
 *	scalar `c' times vector at `d' plus
 *	scalar `e' times vector at `f'
 */
#ifdef SHORT_VECTORS
#define VJOIN2(a, b, c, d, e, f)	VJOIN2N(a, b, c, d, e, f, 3)
#else
#define VJOIN2(a, b, c, d, e, f)	{ \
	(a)[X] = (b)[X] + (c) * (d)[X] + (e) * (f)[X];\
	(a)[Y] = (b)[Y] + (c) * (d)[Y] + (e) * (f)[Y];\
	(a)[Z] = (b)[Z] + (c) * (d)[Z] + (e) * (f)[Z]; }
#endif /* SHORT_VECTORS */

#define VJOIN2N(a, b, c, d, e, f, n)	\
	{ register int _vjoin2; \
	for (_vjoin2 = 0; _vjoin2 < (n); _vjoin2++) \
		(a)[_vjoin2] = (b)[_vjoin2] + (c) * (d)[_vjoin2] + (e) * (f)[_vjoin2]; \
	}

#ifdef SHORT_VECTORS
#define VJOIN1(a, b, c, d)		VJOIN1N(a, b, c, d, 3)
#else
#define VJOIN1(a, b, c, d) 	{ \
	(a)[X] = (b)[X] + (c) * (d)[X];\
	(a)[Y] = (b)[Y] + (c) * (d)[Y];\
	(a)[Z] = (b)[Z] + (c) * (d)[Z]; }
#endif /* SHORT_VECTORS */

#define VJOIN1N(a, b, c, d, n) \
	{ register int _vjoin1; \
	for (_vjoin1 = 0; _vjoin1 < (n); _vjoin1++) \
		(a)[_vjoin1] = (b)[_vjoin1] + (c) * (d)[_vjoin1]; \
	}

#define HJOIN1(a, b, c, d)	{ \
			(a)[X] = (b)[X] + (c) * (d)[X]; \
			(a)[Y] = (b)[Y] + (c) * (d)[Y]; \
			(a)[Z] = (b)[Z] + (c) * (d)[Z]; \
			(a)[W] = (b)[W] + (c) * (d)[W]; }

#define V2JOIN1(a, b, c, d) 	{ \
			(a)[X] = (b)[X] + (c) * (d)[X];\
			(a)[Y] = (b)[Y] + (c) * (d)[Y]; }

/** @brief
 *  Blend into vector `a'
 *	scalar `b' times vector at `c' plus
 *	scalar `d' times vector at `e'
 */
#ifdef SHORT_VECTORS
#define VBLEND2(a, b, c, d, e)	VBLEND2N(a, b, c, d, e, 3)
#else
#define VBLEND2(a, b, c, d, e)	{ \
	(a)[X] = (b) * (c)[X] + (d) * (e)[X];\
	(a)[Y] = (b) * (c)[Y] + (d) * (e)[Y];\
	(a)[Z] = (b) * (c)[Z] + (d) * (e)[Z]; }
#endif /* SHORT_VECTORS */

#define VBLEND2N(a, b, c, d, e, n)	\
	{ register int _vblend2; \
	for (_vblend2 = 0; _vblend2 < (n); _vblend2++) \
		(a)[_vblend2] = (b) * (c)[_vblend2] + (d) * (e)[_vblend2]; \
	}

/** @brief Return scalar magnitude squared of vector at `a' */
#define MAGSQ(a)	( (a)[X]*(a)[X] + (a)[Y]*(a)[Y] + (a)[Z]*(a)[Z] )
#define MAG2SQ(a)	( (a)[X]*(a)[X] + (a)[Y]*(a)[Y] )

/** @brief Return scalar magnitude of vector at `a' */
#define MAGNITUDE(a)	sqrt( MAGSQ( a ) )

/** @brief
 *  Store cross product of vectors at `b' and `c' in vector at `a'.
 *  Note that the "right hand rule" applies:
 *  If closing your right hand goes from `b' to `c', then your
 *  thumb points in the direction of the cross product.
 *
 *  If the angle from `b' to `c' goes clockwise, then
 *  the result vector points "into" the plane (inward normal).
 *  Example:  b=(0, 1, 0), c=(1, 0, 0), then bXc=(0, 0, -1).
 *
 *  If the angle from `b' to `c' goes counter-clockwise, then
 *  the result vector points "out" of the plane.
 *  This outward pointing normal is the BRL convention.
 */
#define VCROSS(a, b, c)	{ \
			(a)[X] = (b)[Y] * (c)[Z] - (b)[Z] * (c)[Y];\
			(a)[Y] = (b)[Z] * (c)[X] - (b)[X] * (c)[Z];\
			(a)[Z] = (b)[X] * (c)[Y] - (b)[Y] * (c)[X]; }

/** @brief Compute dot product of vectors at `a' and `b' */
#define VDOT(a, b)	( (a)[X]*(b)[X] + (a)[Y]*(b)[Y] + (a)[Z]*(b)[Z] )

#define V2DOT(a, b)	( (a)[X]*(b)[X] + (a)[Y]*(b)[Y] )

/** @brief Subtract two points to make a vector, dot with another vector */
#define VSUB2DOT(_pt2, _pt, _vec)	( \
	((_pt2)[X] - (_pt)[X]) * (_vec)[X] + \
	((_pt2)[Y] - (_pt)[Y]) * (_vec)[Y] + \
	((_pt2)[Z] - (_pt)[Z]) * (_vec)[Z] )

/** @brief Turn a vector into comma-separated list of elements, for subroutine args */
#define V2ARGS(a)	(a)[X], (a)[Y]
#define V3ARGS(a)	(a)[X], (a)[Y], (a)[Z]
#define V4ARGS(a)	(a)[X], (a)[Y], (a)[Z], (a)[W]

/** @brief integer clamped versions of the previous arg macros */
#define V2INTCLAMPARGS(a)	INTCLAMP((a)[X]), INTCLAMP((a)[Y])
/** @brief integer clamped versions of the previous arg macros */
#define V3INTCLAMPARGS(a)	INTCLAMP((a)[X]), INTCLAMP((a)[Y]), INTCLAMP((a)[Z])
/** @brief integer clamped versions of the previous arg macros */
#define V4INTCLAMPARGS(a)	INTCLAMP((a)[X]), INTCLAMP((a)[Y]), INTCLAMP((a)[Z]), INTCLAMP((a)[W])

/** @brief Print vector name and components on stderr */
#define V2PRINT(a, b)	\
	(void)fprintf(stderr, "%s (%g, %g)\n", a, V2ARGS(b) );
#define VPRINT(a, b)	\
	(void)fprintf(stderr, "%s (%g, %g, %g)\n", a, V3ARGS(b) );
#define HPRINT(a, b)	\
	(void)fprintf(stderr, "%s (%g, %g, %g, %g)\n", a, V4ARGS(b) );

/** @brief integer clamped versions of the previous print macros */
#define V2INTCLAMPPRINT(a, b)	\
	(void)fprintf(stderr, "%s (%g, %g)\n", a, V2INTCLAMPARGS(b) );
#define VINTCLAMPPRINT(a, b)	\
	(void)fprintf(stderr, "%s (%g, %g, %g)\n", a, V3INTCLAMPARGS(b) );
#define HINTCLAMPPRINT(a, b)	\
	(void)fprintf(stderr, "%s (%g, %g, %g, %g)\n", a, V4INTCLAMPARGS(b) );

#ifdef __cplusplus
#define CPP_V3PRINT( _os, _title, _p )	(_os) << (_title) << "=(" << \
	(_p)[X] << ", " << (_p)[Y] << ")\n";
#define CPP_VPRINT( _os, _title, _p )	(_os) << (_title) << "=(" << \
	(_p)[X] << ", " << (_p)[Y] << ", " << (_p)[Z] << ")\n";
#define CPP_HPRINT( _os, _title, _p )	(_os) << (_title) << "=(" << \
	(_p)[X] << ", " << (_p)[Y] << ", " << (_p)[Z] << "," << (_p)[W]<< ")\n";
#endif

/**
 * if a value is within computation tolerance of an integer, clamp the
 * value to that integer.  XXX - should use VDIVIDE_TOL here, but
 * cannot yet until floats are replaced universally with fastf_t's
 * since their epsilon is considerably less than that of a double.
 */
#define INTCLAMP(_a)	( NEAR_ZERO((_a) - rint(_a), VUNITIZE_TOL) ? rint(_a) : (_a) )

/** @brief Vector element multiplication.  Really: diagonal matrix X vect */
#ifdef SHORT_VECTORS
#define VELMUL(a, b, c) \
	{ register int _velmul; \
	for (_velmul = 0; _velmul < 3; _velmul++) \
		(a)[_velmul] = (b)[_velmul] * (c)[_velmul]; \
	}
#else
#define VELMUL(a, b, c) 	{ \
	(a)[X] = (b)[X] * (c)[X];\
	(a)[Y] = (b)[Y] * (c)[Y];\
	(a)[Z] = (b)[Z] * (c)[Z]; }
#endif /* SHORT_VECTORS */

#ifdef SHORT_VECTORS
#define VELMUL3(a, b, c, d) \
	{ register int _velmul; \
	for (_velmul = 0; _velmul < 3; _velmul++) \
		(a)[_velmul] = (b)[_velmul] * (c)[_velmul] * (d)[_velmul]; \
	}
#else
#define VELMUL3(a, b, c, d) 	{ \
	(a)[X] = (b)[X] * (c)[X] * (d)[X];\
	(a)[Y] = (b)[Y] * (c)[Y] * (d)[Y];\
	(a)[Z] = (b)[Z] * (c)[Z] * (d)[Z]; }
#endif /* SHORT_VECTORS */

/** @brief Similar to VELMUL */
#define VELDIV(a, b, c)	{ \
	(a)[0] = (b)[0] / (c)[0];\
	(a)[1] = (b)[1] / (c)[1];\
	(a)[2] = (b)[2] / (c)[2]; }

/** @brief Given a direction vector, compute the inverses of each element.
 * When division by zero would have occured, mark inverse as INFINITY. */
#define VINVDIR( _inv, _dir )	{ \
	if ( (_dir)[X] < -SQRT_SMALL_FASTF || (_dir)[X] > SQRT_SMALL_FASTF )  { \
		(_inv)[X]=1.0/(_dir)[X]; \
	} else { \
		(_dir)[X] = 0.0; \
		(_inv)[X] = INFINITY; \
	} \
	if ( (_dir)[Y] < -SQRT_SMALL_FASTF || (_dir)[Y] > SQRT_SMALL_FASTF )  { \
		(_inv)[Y]=1.0/(_dir)[Y]; \
	} else { \
		(_dir)[Y] = 0.0; \
		(_inv)[Y] = INFINITY; \
	} \
	if ( (_dir)[Z] < -SQRT_SMALL_FASTF || (_dir)[Z] > SQRT_SMALL_FASTF )  { \
		(_inv)[Z]=1.0/(_dir)[Z]; \
	} else { \
		(_dir)[Z] = 0.0; \
		(_inv)[Z] = INFINITY; \
	} \
    }

/** @brief Apply the 3x3 part of a mat_t to a 3-tuple.
 * This rotates a vector without scaling it (changing its length)
 */
#ifdef SHORT_VECTORS
#define MAT3X3VEC(o, mat, vec) \
	{ register int _m3x3v; \
	for (_m3x3v = 0; _m3x3v < 3; _m3x3v++) \
		(o)[_m3x3v] = (mat)[4*_m3x3v+0]*(vec)[X] + \
			  (mat)[4*_m3x3v+1]*(vec)[Y] + \
			  (mat)[4*_m3x3v+2]*(vec)[Z]; \
	}
#else
#define MAT3X3VEC(o, mat, vec) 	{ \
	(o)[X] = (mat)[X]*(vec)[X]+(mat)[Y]*(vec)[Y] + (mat)[ 2]*(vec)[Z]; \
	(o)[Y] = (mat)[4]*(vec)[X]+(mat)[5]*(vec)[Y] + (mat)[ 6]*(vec)[Z]; \
	(o)[Z] = (mat)[8]*(vec)[X]+(mat)[9]*(vec)[Y] + (mat)[10]*(vec)[Z]; }
#endif /* SHORT_VECTORS */

/** @brief Multiply a 3-tuple by the 3x3 part of a mat_t. */
#ifdef SHORT_VECTORS
#define VEC3X3MAT(o, i, m) \
	{ register int _v3x3m; \
	for (_v3x3m = 0; _v3x3m < 3; _v3x3m++) \
		(o)[_v3x3m] = (i)[X]*(m)[_v3x3m] + \
			(i)[Y]*(m)[_v3x3m+4] + \
			(i)[Z]*(m)[_v3x3m+8]; \
	}
#else
#define VEC3X3MAT(o, i, m) 	{ \
	(o)[X] = (i)[X]*(m)[X] + (i)[Y]*(m)[4] + (i)[Z]*(m)[8]; \
	(o)[Y] = (i)[X]*(m)[1] + (i)[Y]*(m)[5] + (i)[Z]*(m)[9]; \
	(o)[Z] = (i)[X]*(m)[2] + (i)[Y]*(m)[6] + (i)[Z]*(m)[10]; }
#endif /* SHORT_VECTORS */

/** @brief Apply the 3x3 part of a mat_t to a 2-tuple (Z part=0). */
#ifdef SHORT_VECTORS
#define MAT3X2VEC(o, mat, vec) \
	{ register int _m3x2v; \
	for (_m3x2v = 0; _m3x2v < 3; _m3x2v++) \
		(o)[_m3x2v] = (mat)[4*_m3x2v]*(vec)[X] + \
			(mat)[4*_m3x2v+1]*(vec)[Y]; \
	}
#else
#define MAT3X2VEC(o, mat, vec) 	{ \
	(o)[X] = (mat)[0]*(vec)[X] + (mat)[Y]*(vec)[Y]; \
	(o)[Y] = (mat)[4]*(vec)[X] + (mat)[5]*(vec)[Y]; \
	(o)[Z] = (mat)[8]*(vec)[X] + (mat)[9]*(vec)[Y]; }
#endif /* SHORT_VECTORS */

/** @brief Multiply a 2-tuple (Z=0) by the 3x3 part of a mat_t. */
#ifdef SHORT_VECTORS
#define VEC2X3MAT(o, i, m) \
	{ register int _v2x3m; \
	for (_v2x3m = 0; _v2x3m < 3; _v2x3m++) \
		(o)[_v2x3m] = (i)[X]*(m)[_v2x3m] + (i)[Y]*(m)[2*_v2x3m]; \
	}
#else
#define VEC2X3MAT(o, i, m) 	{ \
	(o)[X] = (i)[X]*(m)[0] + (i)[Y]*(m)[4]; \
	(o)[Y] = (i)[X]*(m)[1] + (i)[Y]*(m)[5]; \
	(o)[Z] = (i)[X]*(m)[2] + (i)[Y]*(m)[6]; }
#endif /* SHORT_VECTORS */

/** @brief Apply a 4x4 matrix to a 3-tuple which is an absolute Point in space */
#ifdef SHORT_VECTORS
#define MAT4X3PNT(o, m, i) \
	{ register double _f; \
	register int _i_m4x3p, _j_m4x3p; \
	_f = 0.0; \
	for (_j_m4x3p = 0; _j_m4x3p < 3; _j_m4x3p++)  \
		_f += (m)[_j_m4x3p+12] * (i)[_j_m4x3p]; \
	_f = 1.0/(_f + (m)[15]); \
	for (_i_m4x3p = 0; _i_m4x3p < 3; _i_m4x3p++) \
		(o)[_i_m4x3p] = 0.0; \
	for (_i_m4x3p = 0; _i_m4x3p < 3; _i_m4x3p++)  { \
		for (_j_m4x3p = 0; _j_m4x3p < 3; _j_m4x3p++) \
			(o)[_i_m4x3p] += (m)[_j_m4x3p+4*_i_m4x3p] * (i)[_j_m4x3p]; \
	} \
	for (_i_m4x3p = 0; _i_m4x3p < 3; _i_m4x3p++)  { \
		(o)[_i_m4x3p] = ((o)[_i_m4x3p] + (m)[4*_i_m4x3p+3]) * _f; \
	} }
#else
#define MAT4X3PNT(o, m, i) \
	{ register double _f; \
	_f = 1.0/((m)[12]*(i)[X] + (m)[13]*(i)[Y] + (m)[14]*(i)[Z] + (m)[15]);\
	(o)[X]=((m)[0]*(i)[X] + (m)[1]*(i)[Y] + (m)[ 2]*(i)[Z] + (m)[3]) * _f;\
	(o)[Y]=((m)[4]*(i)[X] + (m)[5]*(i)[Y] + (m)[ 6]*(i)[Z] + (m)[7]) * _f;\
	(o)[Z]=((m)[8]*(i)[X] + (m)[9]*(i)[Y] + (m)[10]*(i)[Z] + (m)[11])* _f;}
#endif /* SHORT_VECTORS */

/** @brief Multiply an Absolute 3-Point by a full 4x4 matrix. */
#define PNT3X4MAT(o, i, m) \
	{ register double _f; \
	_f = 1.0/((i)[X]*(m)[3] + (i)[Y]*(m)[7] + (i)[Z]*(m)[11] + (m)[15]);\
	(o)[X]=((i)[X]*(m)[0] + (i)[Y]*(m)[4] + (i)[Z]*(m)[8] + (m)[12]) * _f;\
	(o)[Y]=((i)[X]*(m)[1] + (i)[Y]*(m)[5] + (i)[Z]*(m)[9] + (m)[13]) * _f;\
	(o)[Z]=((i)[X]*(m)[2] + (i)[Y]*(m)[6] + (i)[Z]*(m)[10] + (m)[14])* _f;}

/** @brief Multiply an Absolute hvect_t 4-Point by a full 4x4 matrix. */
#ifdef SHORT_VECTORS
#define MAT4X4PNT(o, m, i) \
	{ register int _i_m4x4p, _j_m4x4p; \
	for (_i_m4x4p = 0; _i_m4x4p < 4; _i_m4x4p++) \
		(o)[_i_m4x4p] = 0.0; \
	for (_i_m4x4p = 0; _i_m4x4p < 4; _i_m4x4p++) \
		for (_j_m4x4p = 0; _j_m4x4p < 4; _j_m4x4p++) \
			(o)[_i_m4x4p] += (m)[_j_m4x4p+4*_i_m4x4p] * (i)[_j_m4x4p]; \
	}
#else
#define MAT4X4PNT(o, m, i) 	{ \
	(o)[X]=(m)[ 0]*(i)[X] + (m)[ 1]*(i)[Y] + (m)[ 2]*(i)[Z] + (m)[ 3]*(i)[H];\
	(o)[Y]=(m)[ 4]*(i)[X] + (m)[ 5]*(i)[Y] + (m)[ 6]*(i)[Z] + (m)[ 7]*(i)[H];\
	(o)[Z]=(m)[ 8]*(i)[X] + (m)[ 9]*(i)[Y] + (m)[10]*(i)[Z] + (m)[11]*(i)[H];\
	(o)[H]=(m)[12]*(i)[X] + (m)[13]*(i)[Y] + (m)[14]*(i)[Z] + (m)[15]*(i)[H]; }
#endif /* SHORT_VECTORS */

/** @brief Apply a 4x4 matrix to a 3-tuple which is a relative Vector in space
 * This macro can scale the length of the vector if [15] != 1.0
 */
#ifdef SHORT_VECTORS
#define MAT4X3VEC(o, m, i) \
	{ register double _f; \
	register int _i_m4x3v, _j_m4x3v; \
	_f = 1.0/((m)[15]); \
	for (_i_m4x3v = 0; _i_m4x3v < 3; _i_m4x3v++) \
		(o)[_i_m4x3v] = 0.0; \
	for (_i_m4x3v = 0; _i_m4x3v < 3; _i_m4x3v++) { \
		for (_j_m4x3v = 0; _j_m4x3v < 3; _j_m4x3v++) \
			(o)[_i_m4x3v] += (m)[_j_m4x3v+4*_i_m4x3v] * (i)[_j_m4x3v]; \
	} \
	for (_i_m4x3v = 0; _i_m4x3v < 3; _i_m4x3v++) { \
		(o)[_i_m4x3v] *= _f; \
	} }
#else
#define MAT4X3VEC(o, m, i) \
	{ register double _f;	_f = 1.0/((m)[15]);\
	(o)[X] = ((m)[0]*(i)[X] + (m)[1]*(i)[Y] + (m)[ 2]*(i)[Z]) * _f; \
	(o)[Y] = ((m)[4]*(i)[X] + (m)[5]*(i)[Y] + (m)[ 6]*(i)[Z]) * _f; \
	(o)[Z] = ((m)[8]*(i)[X] + (m)[9]*(i)[Y] + (m)[10]*(i)[Z]) * _f; }
#endif /* SHORT_VECTORS */

#define MAT4XSCALOR(o, m, i) \
	{(o) = (i) / (m)[15];}

/** @brief Multiply a Relative 3-Vector by most of a 4x4 matrix */
#define VEC3X4MAT(o, i, m) \
	{ register double _f; 	_f = 1.0/((m)[15]); \
	(o)[X] = ((i)[X]*(m)[0] + (i)[Y]*(m)[4] + (i)[Z]*(m)[8]) * _f; \
	(o)[Y] = ((i)[X]*(m)[1] + (i)[Y]*(m)[5] + (i)[Z]*(m)[9]) * _f; \
	(o)[Z] = ((i)[X]*(m)[2] + (i)[Y]*(m)[6] + (i)[Z]*(m)[10]) * _f; }

/** @brief Multiply a Relative 2-Vector by most of a 4x4 matrix */
#define VEC2X4MAT(o, i, m) \
	{ register double _f; 	_f = 1.0/((m)[15]); \
	(o)[X] = ((i)[X]*(m)[0] + (i)[Y]*(m)[4]) * _f; \
	(o)[Y] = ((i)[X]*(m)[1] + (i)[Y]*(m)[5]) * _f; \
	(o)[Z] = ((i)[X]*(m)[2] + (i)[Y]*(m)[6]) * _f; }

/** @brief Test a vector for non-unit length */
#define BN_VEC_NON_UNIT_LEN(_vec)	\
	(fabs(MAGSQ(_vec)) < 0.0001 || fabs(fabs(MAGSQ(_vec))-1) > 0.0001)

/** @brief Compare two vectors for EXACT equality.  Use carefully. */
#define VEQUAL(a, b)	((a)[X]==(b)[X] && (a)[Y]==(b)[Y] && (a)[Z]==(b)[Z])

/** @brief
 *  Compare two vectors for approximate equality,
 *  within the specified absolute tolerance.
 */
#define VAPPROXEQUAL(a, b, tol)	( \
	NEAR_ZERO( (a)[X]-(b)[X], tol ) && \
	NEAR_ZERO( (a)[Y]-(b)[Y], tol ) && \
	NEAR_ZERO( (a)[Z]-(b)[Z], tol ) )

/** @brief Test for all elements of `v' being smaller than `tol' */
#define VNEAR_ZERO(v, tol)	( \
	NEAR_ZERO(v[X], tol) && NEAR_ZERO(v[Y], tol) && NEAR_ZERO(v[Z], tol)  )

/** @brief Macros to update min and max X, Y, Z values to contain a point */
#define V_MIN(r, s)	if ( (s) < (r) ) r = (s)
#define V_MAX(r, s)	if ( (s) > (r) ) r = (s)
#define VMIN(r, s)	{ V_MIN((r)[X], (s)[X]); V_MIN((r)[Y], (s)[Y]); V_MIN((r)[Z], (s)[Z]); }
#define VMAX(r, s)	{ V_MAX((r)[X], (s)[X]); V_MAX((r)[Y], (s)[Y]); V_MAX((r)[Z], (s)[Z]); }
#define VMINMAX( min, max, pt )	{ VMIN( (min), (pt) ); VMAX( (max), (pt) ); }

/** @brief Divide out homogeneous parameter from hvect_t, creating vect_t */
#ifdef SHORT_VECTORS
#define HDIVIDE(a, b)  \
	{ register int _hdivide; \
	for (_hdivide = 0; _hdivide < 3; _hdivide++) \
		(a)[_hdivide] = (b)[_hdivide] / (b)[H]; \
	}
#else
#define HDIVIDE(a, b)  { \
	(a)[X] = (b)[X] / (b)[H];\
	(a)[Y] = (b)[Y] / (b)[H];\
	(a)[Z] = (b)[Z] / (b)[H]; }
#endif /* SHORT_VECTORS */

/** @brief
 *  Some 2-D versions of the 3-D macros given above.
 *
 *  A better naming convention is V2MOVE() rather than VMOVE_2D().
 *  XXX These xxx_2D names are slated to go away, use the others.
 */
#define VADD2_2D(a, b, c)	V2ADD2(a, b, c)
#define VSUB2_2D(a, b, c)	V2SUB2(a, b, c)
#define MAGSQ_2D(a)		MAG2SQ(a)
#define VDOT_2D(a, b)		V2DOT(a, b)
#define VMOVE_2D(a, b)		V2MOVE(a, b)
#define VSCALE_2D(a, b, c)	V2SCALE(a, b, c)
#define VJOIN1_2D(a, b, c, d) 	V2JOIN1(a, b, c, d)

/** @brief
 *  Quaternion math definitions.
 *
 *  Note that the W component will be put in the last [3] place
 *  rather than the first [0] place,
 *  so that the X, Y, Z elements will be compatible with vectors.
 *  Only QUAT_FROM_VROT macros depend on component locations, however.
 *
 *  @author Phillip Dykstra, 26 Sep 1985.
 *  @author Lee A. Butler, 14 March 1996.
 */

/** @brief Create Quaternion from Vector and Rotation about vector.
 *
 * To produce a quaternion representing a rotation by PI radians about X-axis:
 *
 *	VSET(axis, 1, 0, 0);
 *	QUAT_FROM_VROT( quat, M_PI, axis);
 *		or
 *	QUAT_FROM_ROT( quat, M_PI, 1.0, 0.0, 0.0, 0.0 );
 *
 *  Alternatively, in degrees:
 *	QUAT_FROM_ROT_DEG( quat, 180.0, 1.0, 0.0, 0.0, 0.0 );
 *
 */
#define QUAT_FROM_ROT(q, r, x, y, z) { \
	register fastf_t _rot = (r) * 0.5; \
	QSET(q, x, y, z, cos(_rot)); \
	VUNITIZE(q); \
	_rot = sin(_rot); /* _rot is really just a temp variable now */ \
	VSCALE(q, q, _rot ); }

#define QUAT_FROM_VROT(q, r, v) { \
	register fastf_t _rot = (r) * 0.5; \
	VMOVE(q, v); \
	VUNITIZE(q); \
	(q)[W] = cos(_rot); \
	_rot = sin(_rot); /* _rot is really just a temp variable now */ \
	VSCALE(q, q, _rot ); }

#define QUAT_FROM_VROT_DEG(q, r, v) \
	QUAT_FROM_VROT(q, ((r)*(M_PI/180.0)), v)

#define QUAT_FROM_ROT_DEG(q, r, x, y, z) \
	QUAT_FROM_ROT(q, ((r)*(M_PI/180.0)), x, y, z)


/** @brief Set quaternion at `a' to have coordinates `b', `c', `d', `e' */
#define QSET(a, b, c, d, e)	{ \
			(a)[X] = (b);\
			(a)[Y] = (c);\
			(a)[Z] = (d);\
			(a)[W] = (e); }

/** @brief Transfer quaternion at `b' to quaternion at `a' */
#define QMOVE(a, b)	{ \
			(a)[X] = (b)[X];\
			(a)[Y] = (b)[Y];\
			(a)[Z] = (b)[Z];\
			(a)[W] = (b)[W]; }

/** @brief Add quaternions at `b' and `c', store result at `a' */
#define QADD2(a, b, c)	{ \
			(a)[X] = (b)[X] + (c)[X];\
			(a)[Y] = (b)[Y] + (c)[Y];\
			(a)[Z] = (b)[Z] + (c)[Z];\
			(a)[W] = (b)[W] + (c)[W]; }

/** @brief Subtract quaternion at `c' from quaternion at `b', store result at `a' */
#define QSUB2(a, b, c)	{ \
			(a)[X] = (b)[X] - (c)[X];\
			(a)[Y] = (b)[Y] - (c)[Y];\
			(a)[Z] = (b)[Z] - (c)[Z];\
			(a)[W] = (b)[W] - (c)[W]; }

/** @brief Scale quaternion at `b' by scalar `c', store result at `a' */
#define QSCALE(a, b, c)	{ \
			(a)[X] = (b)[X] * (c);\
			(a)[Y] = (b)[Y] * (c);\
			(a)[Z] = (b)[Z] * (c);\
			(a)[W] = (b)[W] * (c); }

/** @brief Normalize quaternion 'a' to be a unit quaternion */
#define QUNITIZE(a)	{register double _f; _f = QMAGNITUDE(a); \
			if ( _f < VDIVIDE_TOL ) _f = 0.0; else _f = 1.0/_f; \
			(a)[X] *= _f; (a)[Y] *= _f; (a)[Z] *= _f; (a)[W] *= _f; }

/** @brief Return scalar magnitude squared of quaternion at `a' */
#define QMAGSQ(a)	( (a)[X]*(a)[X] + (a)[Y]*(a)[Y] \
			+ (a)[Z]*(a)[Z] + (a)[W]*(a)[W] )

/** @brief Return scalar magnitude of quaternion at `a' */
#define QMAGNITUDE(a)	sqrt( QMAGSQ( a ) )

/** @brief Compute dot product of quaternions at `a' and `b' */
#define QDOT(a, b)	( (a)[X]*(b)[X] + (a)[Y]*(b)[Y] \
			+ (a)[Z]*(b)[Z] + (a)[W]*(b)[W] )

/** @brief
 *  Compute quaternion product a = b * c
 *	a[W] = b[W]*c[W] - VDOT(b, c);
 VCROSS( temp, b, c );
 *	VJOIN2( a, temp, b[W], c, c[W], b );
 */
#define QMUL(a, b, c)	{ \
    (a)[W] = (b)[W]*(c)[W] - (b)[X]*(c)[X] - (b)[Y]*(c)[Y] - (b)[Z]*(c)[Z]; \
    (a)[X] = (b)[W]*(c)[X] + (b)[X]*(c)[W] + (b)[Y]*(c)[Z] - (b)[Z]*(c)[Y]; \
    (a)[Y] = (b)[W]*(c)[Y] + (b)[Y]*(c)[W] + (b)[Z]*(c)[X] - (b)[X]*(c)[Z]; \
    (a)[Z] = (b)[W]*(c)[Z] + (b)[Z]*(c)[W] + (b)[X]*(c)[Y] - (b)[Y]*(c)[X]; }

/** @brief Conjugate quaternion */
#define QCONJUGATE(a, b)	{ \
	(a)[X] = -(b)[X]; \
	(a)[Y] = -(b)[Y]; \
	(a)[Z] = -(b)[Z]; \
	(a)[W] =  (b)[W]; }

/** @brief Multiplicative inverse quaternion */
#define QINVERSE(a, b)	{ register double _f = QMAGSQ(b); \
	if ( _f < VDIVIDE_TOL ) _f = 0.0; else _f = 1.0/_f; \
	(a)[X] = -(b)[X] * _f; \
	(a)[Y] = -(b)[Y] * _f; \
	(a)[Z] = -(b)[Z] * _f; \
	(a)[W] =  (b)[W] * _f; }

/** @brief
 *  Blend into quaternion `a'
 *	scalar `b' times quaternion at `c' plus
 *	scalar `d' times quaternion at `e'
 */
#ifdef SHORT_VECTORS
#define QBLEND2(a, b, c, d, e)	VBLEND2N(a, b, c, d, e, 4)
#else
#define QBLEND2(a, b, c, d, e)	{ \
	(a)[X] = (b) * (c)[X] + (d) * (e)[X];\
	(a)[Y] = (b) * (c)[Y] + (d) * (e)[Y];\
	(a)[Z] = (b) * (c)[Z] + (d) * (e)[Z];\
	(a)[W] = (b) * (c)[W] + (d) * (e)[W]; }
#endif /* SHORT_VECTORS */

/**
 *  Macros for dealing with 3-D "extents", aka bounding boxes, that
 *  are represented as axis-aligned right parallelpipeds (RPPs).  This
 *  is stored as two points: a min point, and a max point.  RPP 1 is
 *  defined by lo1, hi1, RPP 2 by lo2, hi2.
 */

/**
 * Compare two bounding boxes and return true if they are disjoint.
 */
#define V3RPP_DISJOINT(_l1, _h1, _l2, _h2) \
      ( (_l1)[X] > (_h2)[X] || (_l1)[Y] > (_h2)[Y] || (_l1)[Z] > (_h2)[Z] || \
	(_l2)[X] > (_h1)[X] || (_l2)[Y] > (_h1)[Y] || (_l2)[Z] > (_h1)[Z] )

/**
 * Compare two bounding boxes and return true If they overlap.
 */
#define V3RPP_OVERLAP(_l1, _h1, _l2, _h2) \
    (! ((_l1)[X] > (_h2)[X] || (_l1)[Y] > (_h2)[Y] || (_l1)[Z] > (_h2)[Z] || \
	(_l2)[X] > (_h1)[X] || (_l2)[Y] > (_h1)[Y] || (_l2)[Z] > (_h1)[Z]) )

/** @brief If two extents overlap within distance tolerance, return true. */
#define V3RPP_OVERLAP_TOL(_l1, _h1, _l2, _h2, _t) \
    (! ((_l1)[X] > (_h2)[X] + (_t)->dist || \
	(_l1)[Y] > (_h2)[Y] + (_t)->dist || \
	(_l1)[Z] > (_h2)[Z] + (_t)->dist || \
	(_l2)[X] > (_h1)[X] + (_t)->dist || \
	(_l2)[Y] > (_h1)[Y] + (_t)->dist || \
	(_l2)[Z] > (_h1)[Z] + (_t)->dist ) )

/** @brief Is the point within or on the boundary of the RPP? */
#define V3PT_IN_RPP(_pt, _lo, _hi)	( \
	(_pt)[X] >= (_lo)[X] && (_pt)[X] <= (_hi)[X] && \
	(_pt)[Y] >= (_lo)[Y] && (_pt)[Y] <= (_hi)[Y] && \
	(_pt)[Z] >= (_lo)[Z] && (_pt)[Z] <= (_hi)[Z]  )

/** @brief Within the distance tolerance, is the point within the RPP? */
#define V3PT_IN_RPP_TOL(_pt, _lo, _hi, _t)	( \
	(_pt)[X] >= (_lo)[X]-(_t)->dist && (_pt)[X] <= (_hi)[X]+(_t)->dist && \
	(_pt)[Y] >= (_lo)[Y]-(_t)->dist && (_pt)[Y] <= (_hi)[Y]+(_t)->dist && \
	(_pt)[Z] >= (_lo)[Z]-(_t)->dist && (_pt)[Z] <= (_hi)[Z]+(_t)->dist  )

/** @brief
 * Determine if one bounding box is within another.
 * Also returns true if the boxes are the same.
 */
#define V3RPP1_IN_RPP2( _lo1, _hi1, _lo2, _hi2 )	( \
	(_lo1)[X] >= (_lo2)[X] && (_hi1)[X] <= (_hi2)[X] && \
	(_lo1)[Y] >= (_lo2)[Y] && (_hi1)[Y] <= (_hi2)[Y] && \
	(_lo1)[Z] >= (_lo2)[Z] && (_hi1)[Z] <= (_hi2)[Z] )

/**
 * Convert an azimuth/elevation to a direction vector.
 */
#define V3DIR_FROM_AZEL(_d, _a, _e) { \
	register fastf_t _c_e = cos(_e); \
\
	(_d)[X] = cos(_a) * _c_e; \
	(_d)[Y] = sin(_a) * _c_e; \
	(_d)[Z] = sin(_e); \
}

/**
 * Convert a direction vector to azimuth/elevation (in radians)
 */
#define AZEL_FROM_V3DIR(_a, _e, _d) { \
	(_a) = (((_d)[X] == 0) && ((_d)[Y] == 0)) ? 0.0 : atan2( -((_d)[Y]), -((_d)[X]) ) * -RAD2DEG; \
	(_e) = atan2( -((_d)[Z]), sqrt((_d)[X]*(_d)[X] + (_d)[Y]*(_d)[Y]) ) * -RAD2DEG; \
}

__END_DECLS

#endif /* __VMATH_H__ */

/** @} */
/*
 * Local Variables:
 * mode: C
 * tab-width: 8
 * indent-tabs-mode: t
 * c-file-style: "stroustrup"
 * End:
 * ex: shiftwidth=4 tabstop=8
 */<|MERGE_RESOLUTION|>--- conflicted
+++ resolved
@@ -131,26 +131,8 @@
 #ifndef M_SQRT1_2
 #  define M_SQRT1_2	0.70710678118654752440084436210 /**< sqrt(1/2) */
 #endif
-<<<<<<< HEAD
-#ifndef M_SQRT2_DIV2
-#  define M_SQRT2_DIV2	0.70710678118654752440  /**< sqrt(2)/2 , DEPRECATED - use M_SQRT1_2 */
-#endif
 #ifndef M_SQRT2
 #  define M_SQRT2	1.41421356237309504880168872421 /**< sqrt(2) */
-#endif
-#ifndef M_SQRT3
-#  define M_SQRT3	1.73205080756887729352744634151 /**< sqrt(3) */
-#endif
-#ifndef M_SQRTPI
-#  define M_SQRTPI	1.77245385090551602729816748334 /**< sqrt(pi) */
-#endif
-
-#ifndef PI
-#  define PI 		M_PI /**< DEPRECATED - do not use */
-=======
-#ifndef M_SQRT2
-#  define M_SQRT2	1.41421356237309504880168872421 /**< sqrt(2) */
->>>>>>> 5f0eecff
 #endif
 #ifndef M_SQRT3
 #  define M_SQRT3	1.73205080756887729352744634151 /**< sqrt(3) */
