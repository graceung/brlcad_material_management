--- conflicted
+++ resolved
@@ -29,15 +29,8 @@
  *
  */
 
-<<<<<<< HEAD
 #ifndef BRLCAD_VERSION_H
 #define BRLCAD_VERSION_H
-
-#include "common.h"
-=======
-#ifndef __BRLCAD_VERSION_H__
-#define __BRLCAD_VERSION_H__
->>>>>>> c84bff8c
 
 #include "common.h"
 
@@ -90,11 +83,7 @@
 static const int BRLCAD_PATCH = BRLCAD_VERSION_PATCH;
 
 
-<<<<<<< HEAD
-__BEGIN_DECLS
-=======
 /* helper macros to turn a preprocessor value into a string */
->>>>>>> c84bff8c
 
 #define NUMHASH(x) #x
 #define NUM2STR(x) NUMHASH(x)
@@ -104,6 +93,8 @@
  */
 static char BRLCAD_VERSION[32] = NUM2STR(BRLCAD_VERSION_MAJOR) "." NUM2STR(BRLCAD_VERSION_MINOR) "." NUM2STR(BRLCAD_VERSION_PATCH);
 
+
+__BEGIN_DECLS
 
 /**
  * Provides the version string in MAJOR.MINOR.PATCH triplet form.
@@ -116,9 +107,8 @@
 
 __END_DECLS
 
+
 #endif /* BRLCAD_VERSION_H */
-
-#endif /* __BRLCAD_IDENT_H__ */
 
 /*
  * Local Variables:
