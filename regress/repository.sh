--- conflicted
+++ resolved
@@ -93,7 +93,7 @@
 echo "running bio.h redundancy check..."
 
 # limit our search to files containing bio.h
-FILES="`grep -I -e '#[[:space:]]*include' $SRCFILES $INCFILES | grep -E 'bio.h' | grep -v 'bio.h:' | grep -v 'obj_rules.cpp' | sed 's/:.*//g' | sort | uniq`"
+FILES="`grep -I -e '#[[:space:]]*include' $SRCFILES $INCFILES | grep -E 'bio.h' | grep -v 'bio.h:' | grep -v 'obj_libgcv_rules.cpp' | grep -v 'obj_obj-g_rules.cpp' | sed 's/:.*//g' | sort | uniq`"
 FOUND=
 for file in $FILES ; do
 
@@ -157,11 +157,7 @@
 #    fi
 #done`"
 
-<<<<<<< HEAD
-LEXERS="schema.h obj_grammar.c obj_grammar.cpp obj_scanner.h points_scan.c script.c"
-=======
 LEXERS="schema.h csg_parser.c csg_scanner.h obj_libgcv_grammar.cpp obj_obj-g_grammar.cpp obj_grammar.c obj_scanner.h obj_parser.h obj_rules.l obj_util.h obj_grammar.cpp obj_rules.cpp points_scan.c script.c"
->>>>>>> a56b9db9
 EXEMPT="bnetwork.h bio.h config_win.h pstdint.h uce-dirent.h ttcp.c optionparser.h $LEXERS"
 
 FOUND=
